#include <ATen/ATen.h>
#include <ATen/AccumulateType.h>
#include <ATen/NativeFunctions.h>
#include <ATen/Parallel.h>
#include <ATen/TensorMeta.h>
#include <ATen/TensorUtils.h>
#include <ATen/WrapDimUtils.h>
#include <ATen/native/cpu/SoftmaxKernel.h>
#include <ATen/NamedTensorUtils.h>

#include <c10/core/TensorOptions.h>
#include <c10/macros/Macros.h>
#include <c10/util/irange.h>

namespace at {
namespace meta {
TORCH_META_FUNC(_softmax)
(const Tensor& input, const int64_t dim, const bool half_to_float) {
  int64_t dim_ = maybe_wrap_dim(dim, input.dim());

  auto output_options =
      input.options().memory_format(LEGACY_CONTIGUOUS_MEMORY_FORMAT);

  if (half_to_float) {
    output_options = output_options.dtype(ScalarType::Float);
  }

  int64_t input_dim = input.dim() > 0 ? input.dim() : 1;
  TORCH_CHECK(
      dim_ >= 0 && dim_ < input_dim,
      "dim must be non-negative and less than input dimensions");

<<<<<<< HEAD
  set_output_raw_strided(0, input.sizes(), {}, output_options);
=======
  set_output(input.sizes(), output_options);
>>>>>>> 8d93f6b4
}

TORCH_META_FUNC(_log_softmax) (
  const Tensor& input,
  const int64_t dim,
  const bool half_to_float) {
  int64_t dim_ = maybe_wrap_dim(dim, input.dim());

  auto output_options =
      input.options().memory_format(LEGACY_CONTIGUOUS_MEMORY_FORMAT);

  if (half_to_float) {
    output_options = output_options.dtype(ScalarType::Float);
  }

  int64_t input_dim = input.dim() > 0 ? input.dim() : 1;
  TORCH_CHECK(
      dim_ >= 0 && dim_ < input_dim,
      "dim must be non-negative and less than input dimensions");

<<<<<<< HEAD
  set_output_raw_strided(0, input.sizes(), {}, output_options);
=======
  set_output(input.sizes(), output_options);
>>>>>>> 8d93f6b4
}

TORCH_META_FUNC(_softmax_backward_data)
(const Tensor& grad,
 const Tensor& output,
 int64_t dim,
 ScalarType input_dtype) {
  TensorArg grad_arg{grad, "grad", 1}, output_arg{output, "output", 2};
  checkSameSize("softmax_backward", grad_arg, output_arg);

  int64_t dim_ = maybe_wrap_dim(dim, grad.dim());

  auto grad_input_options =
      grad.options().memory_format(LEGACY_CONTIGUOUS_MEMORY_FORMAT);

  bool half_to_float = grad.scalar_type() != input_dtype;
  if (half_to_float) {
    // The code below is only valid for the CUDA implementation. It's "okay"
    // to put it here because half-to-float conversion is not supported by
    // the CPU implementation of _softmax. There is a TORCH_CHECK in the CUDA
    // implementation that should ideally go here as well, but there is at least
    // one test in which the grad and input dtypes do not match for the CPU
    // implementation of this kernel and it is not true that the grad type is
    // float and the input dtype is half (see #63057).
    if (grad.scalar_type() == ScalarType::Float &&
        input_dtype == ScalarType::Half) {
      grad_input_options = grad_input_options.dtype(ScalarType::Half);
    }
  }

  int64_t grad_dim = grad.dim() > 0 ? grad.dim() : 1;
  TORCH_CHECK(
      dim_ >= 0 && dim_ < grad_dim,
      "dim must be non-negative and less than input dimensions");

<<<<<<< HEAD
  set_output_raw_strided(0, grad.sizes(), {}, grad_input_options);
=======
  set_output(grad.sizes(), grad_input_options);
>>>>>>> 8d93f6b4
}

TORCH_META_FUNC(_log_softmax_backward_data)
(const Tensor& grad,
 const Tensor& output,
 int64_t dim,
 ScalarType input_dtype){
  int64_t dim_ = maybe_wrap_dim(dim, grad.dim());
  TensorOptions grad_input_options(
      grad.options().memory_format(LEGACY_CONTIGUOUS_MEMORY_FORMAT));

  bool half_to_float = grad.scalar_type() != input_dtype;
  if (half_to_float) {
    // The code below is only valid for the CUDA implementation. It's "okay"
    // to put it here because half-to-float conversion is not supported by
    // the CPU implementation of _softmax. There is a TORCH_CHECK in the CUDA
    // implementation that should ideally go here as well, but there is at least
    // one test in which the grad and input dtypes do not match for the CPU
    // implementation of this kernel and it is not true that the grad type is
    // float and the input dtype is half (see #63057).
    if (grad.scalar_type() == ScalarType::Float &&
        input_dtype == ScalarType::Half) {
      grad_input_options = grad_input_options.dtype(ScalarType::Half);
    }
  }

  int64_t grad_dim = grad.dim() > 0 ? grad.dim() : 1;
  TORCH_CHECK(
      dim_ >= 0 && dim_ < grad_dim,
      "dim must be non-negative and less than input dimensions");

<<<<<<< HEAD
  set_output_raw_strided(0, grad.sizes(), {}, grad_input_options);
=======
  set_output(grad.sizes(), grad_input_options);
>>>>>>> 8d93f6b4
}
}

namespace native {
namespace {

template <typename scalar_t, bool LogSoftMax, bool MaskedSoftMax = false>
void host_softmax(
    Tensor output,
    const Tensor& input,
    const int64_t dim,
    bool* mask = nullptr) {
  int64_t outer_size = 1;
  int64_t dim_size = input.size(dim);
  int64_t inner_size = 1;
  for (const auto i : c10::irange(dim)) {
    outer_size *= input.size(i);
  }
  for (int64_t i = dim + 1; i < input.dim(); ++i) {
    inner_size *= input.size(i);
  }
  int64_t dim_stride = inner_size;
  int64_t outer_stride = dim_size * dim_stride;
  scalar_t* input_data_base = input.data_ptr<scalar_t>();
  scalar_t* output_data_base = output.data_ptr<scalar_t>();
  bool* mask_data_base = mask;
  int64_t grain_size = std::min(internal::GRAIN_SIZE / dim_size, (int64_t)1);
  parallel_for(
      0, outer_size * inner_size, grain_size,
      [&](int64_t begin, int64_t end) __ubsan_ignore_float_divide_by_zero__ {
        for (const auto i : c10::irange(begin, end)) {
          int64_t outer_idx = i / inner_size;
          int64_t inner_idx = i % inner_size;
          scalar_t* input_data =
              input_data_base + outer_idx * outer_stride + inner_idx;
          scalar_t* output_data =
              output_data_base + outer_idx * outer_stride + inner_idx;
          bool* mask_data = nullptr;
          if (MaskedSoftMax) {
            mask_data = mask_data_base + outer_idx * outer_stride + inner_idx;
          }

          // Calc max in softmax dim
          bool is_meaningful_max = false;
          scalar_t max_input = input_data[0];
          if (!MaskedSoftMax) {
            for (const auto d : c10::irange(1, dim_size)) {
              max_input = std::max(max_input, input_data[d * dim_stride]);
            }
          } else {
            for (const auto d : c10::irange(0, dim_size)) {
              if (!mask_data[d * dim_stride]) {
                max_input = is_meaningful_max
                    ? std::max(max_input, input_data[d * dim_stride])
                    : input_data[d * dim_stride];
                is_meaningful_max = true;
              }
            }
          }

          // Calc sum in softmax dim
          acc_type<scalar_t, false> tmpsum = 0;
          for (const auto d : c10::irange(dim_size)) {
            scalar_t z{};
            if (!MaskedSoftMax || !mask_data[d * dim_stride]) {
              z = std::exp(input_data[d * dim_stride] - max_input);
            } else {
              z = 0;
            }
            if (!LogSoftMax) {
              output_data[d * dim_stride] = z;
            }
            tmpsum += z;
          }

          if (LogSoftMax) {
            tmpsum = std::log(tmpsum);
          } else if (tmpsum == 0) {
            tmpsum = std::numeric_limits<scalar_t>::quiet_NaN();
          } else {
            tmpsum = 1 / tmpsum;
          }

          // update output
          for (const auto d : c10::irange(dim_size)) {
            // LogSoftMax and MaskedSoftMax should not both be true
            if (LogSoftMax) {
              output_data[d * dim_stride] =
                  input_data[d * dim_stride] - max_input - tmpsum;
            } else {
              output_data[d * dim_stride] *= tmpsum;
            }
          }
        }
      });
}

template <typename scalar_t, bool LogSoftMax, bool MaskedSoftMax = false>
void host_softmax_backward(
    const Tensor& gI,
    const Tensor& grad,
    const Tensor& output,
    int64_t dim,
    bool* mask = nullptr) {

  int64_t outer_size = 1;
  int64_t dim_size = grad.size(dim);
  int64_t inner_size = 1;
  for (const auto i : c10::irange(dim)) {
    outer_size *= grad.size(i);
  }
  for (int64_t i = dim + 1; i < grad.dim(); ++i) {
    inner_size *= grad.size(i);
  }
  int64_t dim_stride = inner_size;
  int64_t outer_stride = dim_size * dim_stride;
  scalar_t* gradInput_data_base = gI.data_ptr<scalar_t>();
  scalar_t* output_data_base = output.data_ptr<scalar_t>();
  scalar_t* gradOutput_data_base = grad.data_ptr<scalar_t>();
  bool* mask_data_base = mask;
  int64_t grain_size = std::min(internal::GRAIN_SIZE / dim_size, (int64_t)1);
  parallel_for(
      0, outer_size * inner_size, grain_size, [&](int64_t begin, int64_t end) {
        for (const auto i : c10::irange(begin, end)) {
          int64_t outer_idx = i / inner_size;
          int64_t inner_idx = i % inner_size;
          scalar_t* gradInput_data =
              gradInput_data_base + outer_idx * outer_stride + inner_idx;
          scalar_t* output_data =
              output_data_base + outer_idx * outer_stride + inner_idx;
          const scalar_t* gradOutput_data =
              gradOutput_data_base + outer_idx * outer_stride + inner_idx;
          bool* mask_data = nullptr;
          if (MaskedSoftMax) {
            mask_data = mask_data_base + outer_idx * outer_stride + inner_idx;
          }

          acc_type<scalar_t, false> sum = 0;
          for (const auto d : c10::irange(dim_size)) {
            if (!MaskedSoftMax || !mask_data[d * dim_stride]) {
              if (LogSoftMax) {
                sum += gradOutput_data[d * dim_stride];
              } else {
                sum +=
                    gradOutput_data[d * dim_stride] * output_data[d * dim_stride];
              }
            }
          }

          for (const auto d : c10::irange(dim_size)) {
            if (MaskedSoftMax && mask_data[d * dim_stride]) {
              gradInput_data[d * dim_stride] = 0;
            }
            else if (LogSoftMax) {
              gradInput_data[d * dim_stride] = gradOutput_data[d * dim_stride] -
                  std::exp(output_data[d * dim_stride]) * sum;
            } else {
              gradInput_data[d * dim_stride] = output_data[d * dim_stride] *
                  (gradOutput_data[d * dim_stride] - sum);
            }
          }
        }
      });
}
} // namespace

TORCH_IMPL_FUNC(softmax_cpu_out)
(const Tensor& input,
 const int64_t dim,
 const bool half_to_float,
 const Tensor& output) {
  TORCH_CHECK(!half_to_float, "softmax with half to float conversion is not supported on CPU");

  if (input.numel() == 0) {
    return;
  }

  auto input_ = input.contiguous();
  int64_t dim_ = maybe_wrap_dim(dim, input_.dim());

  if (input_.dim() == 0) {
    input_ = input_.view(1);
  }

  TORCH_CHECK(
      dim_ >= 0 && dim_ < input_.dim(),
      "dim must be non-negative and less than input dimensions");
  if (input_.ndimension() > 0 && dim_ == input_.ndimension() - 1) {
    softmax_lastdim_kernel(kCPU, output, input_);
  } else {
    softmax_kernel(kCPU, output, input_, dim_);
  }
}

TORCH_IMPL_FUNC(log_softmax_cpu_out)
(const Tensor& input,
 const int64_t dim,
 const bool half_to_float,
 const Tensor& output) {
  TORCH_CHECK(
      !half_to_float,
      "softmax with half to float conversion is not supported on CPU");

  if (input.numel() == 0) {
    return;
  }

  auto input_ = input.contiguous();
  int64_t dim_ = maybe_wrap_dim(dim, input_.dim());

  if (input_.dim() == 0) {
    input_ = input_.view(1);
  }

  if (input_.ndimension() > 0 && dim_ == input_.ndimension() - 1) {
    log_softmax_lastdim_kernel(kCPU, output, input_);
  } else {
    AT_DISPATCH_FLOATING_TYPES_AND(
        at::ScalarType::BFloat16, input_.scalar_type(), "log_softmax", [&] {
          host_softmax<
              scalar_t,
              true /* LogSoftMax */,
              false /* MaskedSoftMax */>(output, input_, dim_);
        });
  }
}

TORCH_IMPL_FUNC(softmax_backward_cpu_out)
(const Tensor& grad,
 const Tensor& output,
 int64_t dim,
 ScalarType input_dtype,
 const Tensor& grad_input) {
  int64_t dim_ = maybe_wrap_dim(dim, grad.dim());
  auto grad_ = grad.contiguous();
  auto output_ = output.contiguous();

  if (output.numel() == 0) {
    return;
  }

  if (grad_.dim() == 0) {
    grad_ = grad_.view(1);
  }

  if (output_.dim() == 0) {
    output_ = output_.view(1);
  }

  if (grad_.ndimension() > 0 && dim_ == grad_.ndimension() - 1) {
    softmax_backward_lastdim_kernel(kCPU, grad_input, grad_, output);
  } else {
    AT_DISPATCH_FLOATING_TYPES_AND(
        at::ScalarType::BFloat16, grad.scalar_type(), "softmax_backward", [&] {
          host_softmax_backward<
              scalar_t,
              false /* LogSoftMax */,
              false /* MaskedSoftmax */>(grad_input, grad_, output, dim_);
        });
  }
}

TORCH_IMPL_FUNC(log_softmax_backward_cpu_out) (
    const Tensor& grad,
    const Tensor& output,
    int64_t dim,
    ScalarType input_dtype,
    const Tensor& grad_input) {
  int64_t dim_ = maybe_wrap_dim(dim, grad.dim());
  auto grad_ = grad.contiguous();
  auto output_ = output.contiguous();

  if (output.numel() != 0) {
    if (grad_.dim() == 0)
      grad_ = grad_.view(1);
    if (output_.dim() == 0) {
      output_ = output_.view(1);
    }
    if (grad_.ndimension() > 0 && dim_ == grad_.ndimension() - 1) {
      log_softmax_backward_lastdim_kernel(kCPU, grad_input, grad_, output_);
    } else {
      AT_DISPATCH_FLOATING_TYPES_AND(
          at::ScalarType::BFloat16,
          grad.scalar_type(),
          "log_softmax_backward",
          [&] {
            host_softmax_backward<
                scalar_t,
                true /* LogSoftMax */,
                false /* MaskedSoftMax */>(grad_input, grad_, output_, dim_);
          });
    }
  }
}

Tensor softmax(const Tensor& input_, const int64_t dim_) {
  auto result = [&]() {
    NoNamesGuard guard;
    return at::_softmax(input_, dim_, false);
  }();
  namedinference::propagate_names(result, input_);
  return result;
}

Tensor softmax(const Tensor& input_, const int64_t dim_, c10::optional<ScalarType> dtype) {
  auto result = [&]() {
    NoNamesGuard guard;
    if (input_.is_cuda() && input_.scalar_type() == ScalarType::Half && dtype == ScalarType::Float){
        return at::_softmax(input_, dim_, true);
    } else {
        Tensor converted = dtype.has_value() ? input_.toType(dtype.value()) : input_;
        return at::_softmax(converted, dim_, false);
    }
  }();
  namedinference::propagate_names(result, input_);
  return result;
}

Tensor& softmax_out(
    const Tensor& input_,
    const int64_t dim_,
    c10::optional<ScalarType> dtype,
    Tensor& output_) {
  Tensor output_temp;
  if (input_.is_cuda() && input_.scalar_type() == ScalarType::Half &&
      dtype == ScalarType::Float) {
    if (!output_.is_contiguous()) {
      auto options =
          TensorOptions().dtype(output_.dtype()).device(output_.device());
      output_temp = at::empty(output_.sizes(), options);
      at::_softmax_out(output_temp, input_, dim_, true);
    } else {
      at::_softmax_out(output_, input_, dim_, true);
    }
  } else {
    Tensor converted =
        dtype.has_value() ? input_.toType(dtype.value()) : input_;
    if (!output_.is_contiguous()) {
      auto options =
          TensorOptions().dtype(output_.dtype()).device(output_.device());
      output_temp = at::empty(output_.sizes(), options);
      at::_softmax_out(output_temp, converted, dim_, false);
    } else {
      at::_softmax_out(output_, converted, dim_, false);
    }
  }

  if (!output_.is_contiguous()) {
    output_.resize_(output_temp.sizes());
    output_.copy_(output_temp);
  }

  return output_;
}

// special_softmax, alias for softmax
Tensor special_softmax(const Tensor& input_, const int64_t dim_, c10::optional<ScalarType> dtype) {
  return at::softmax(input_, dim_, dtype);
}

Tensor log_softmax(const Tensor& input_, const int64_t dim_) {
  auto result = [&]() {
    NoNamesGuard guard;
    return at::_log_softmax(input_, dim_, false);
  }();
  namedinference::propagate_names(result, input_);
  return result;
}

Tensor log_softmax(const Tensor& input_, const int64_t dim_, c10::optional<ScalarType> dtype) {
  auto result = [&]() {
    NoNamesGuard guard;
    if (input_.is_cuda() && input_.scalar_type() == ScalarType::Half && dtype == ScalarType::Float){
        return at::_log_softmax(input_, dim_, true);
    } else {
        Tensor converted = dtype.has_value()? input_.toType(dtype.value()) : input_;
        return at::_log_softmax(converted, dim_, false);
    }
  }();
  namedinference::propagate_names(result, input_);
  return result;
}

Tensor& log_softmax_out(
    const Tensor& input_,
    const int64_t dim_,
    c10::optional<ScalarType> dtype,
    Tensor& output_) {
  Tensor output_temp;
  if (input_.is_cuda() && input_.scalar_type() == ScalarType::Half &&
      dtype == ScalarType::Float) {
    if (!output_.is_contiguous()) {
      auto options =
          TensorOptions().dtype(output_.dtype()).device(output_.device());
      output_temp = at::empty(output_.sizes(), options);
      at::_log_softmax_out(output_temp, input_, dim_, true);
    } else {
      at::_log_softmax_out(output_, input_, dim_, true);
    }
  } else {
    Tensor converted =
        dtype.has_value() ? input_.toType(dtype.value()) : input_;
    if (!output_.is_contiguous()) {
      auto options =
          TensorOptions().dtype(output_.dtype()).device(output_.device());
      output_temp = at::empty(output_.sizes(), options);
      at::_log_softmax_out(output_temp, converted, dim_, false);
    } else {
      at::_log_softmax_out(output_, converted, dim_, false);
    }
  }

  if (!output_.is_contiguous()) {
    output_.resize_(output_temp.sizes());
    output_.copy_(output_temp);
  }

  return output_;
}

Tensor special_log_softmax(const Tensor& input, const int64_t dim, c10::optional<ScalarType> dtype) {
  return at::log_softmax(input, dim, dtype);
}

DEFINE_DISPATCH(softmax_lastdim_kernel);
DEFINE_DISPATCH(log_softmax_lastdim_kernel);
DEFINE_DISPATCH(softmax_backward_lastdim_kernel);
DEFINE_DISPATCH(log_softmax_backward_lastdim_kernel);

DEFINE_DISPATCH(softmax_kernel);
DEFINE_DISPATCH(log_softmax_kernel);

Tensor softmax(const Tensor& self, Dimname dim, optional<ScalarType> dtype) {
  return at::softmax(self, dimname_to_position(self, dim), dtype);
}

Tensor log_softmax(const Tensor& self, Dimname dim, optional<ScalarType> dtype) {
  return at::log_softmax(self, dimname_to_position(self, dim), dtype);
}

Tensor masked_softmax_cpu(const Tensor& input_, const Tensor& mask_, const c10::optional<int64_t> dim_) {
  TORCH_CHECK(
      input_.sizes() == mask_.sizes(), "Mask shape should match input shape");
  TORCH_CHECK(
      mask_.scalar_type() == ScalarType::Bool,
      "Mask should be a boolean tensor");

  Tensor output = at::empty_like(input_, input_.options());
  auto input = input_.contiguous();
  auto mask = mask_.contiguous();
  int64_t dim = dim_.has_value() ? dim_.value() : input.dim() - 1;
  dim = maybe_wrap_dim(dim, input_.dim());

  if (input.dim() == 0) {
    input = input.view(1);
  }

  AT_DISPATCH_FLOATING_TYPES_AND(
      at::ScalarType::BFloat16, input.scalar_type(), "masked_softmax", [&] {
        host_softmax<
            scalar_t,
            false /* LogSoftMax */,
            true /* MaskedSoftMax */>(
            output, input, dim, mask.data_ptr<bool>());
      });
  return output;
}

Tensor masked_softmax_backward_cpu(
    const Tensor& grad_,
    const Tensor& output_,
    const Tensor& mask_,
    const c10::optional<int64_t> dim_) {
  TORCH_CHECK(
      grad_.sizes() == mask_.sizes(), "Mask shape should match grad shape");
  TORCH_CHECK(
      mask_.scalar_type() == ScalarType::Bool,
      "Mask should be a boolean tensor");
  auto grad = grad_.contiguous();
  auto output = output_.contiguous();
  auto mask = mask_.contiguous();

  int64_t dim = dim_.has_value() ? dim_.value() : output.dim() - 1;
  dim = maybe_wrap_dim(dim, grad.dim());

  grad = grad.dim() == 0 ? grad.view(1) : grad;
  output = output.dim() == 0 ? output.view(1) : output;
  mask = mask.dim() == 0 ? mask.view(1) : mask;

  Tensor grad_input = at::empty_like(grad, grad.options());
  AT_DISPATCH_FLOATING_TYPES_AND(
      at::ScalarType::BFloat16, grad.scalar_type(), "masked_softmax_backward", [&] {
        host_softmax_backward<
            scalar_t,
            false /* LogSoftMax */,
            true /* MaskedSoftmax */>(grad_input, grad, output, dim, mask.data_ptr<bool>());
      });
  return grad_input;
}
}
}<|MERGE_RESOLUTION|>--- conflicted
+++ resolved
@@ -30,11 +30,7 @@
       dim_ >= 0 && dim_ < input_dim,
       "dim must be non-negative and less than input dimensions");
 
-<<<<<<< HEAD
-  set_output_raw_strided(0, input.sizes(), {}, output_options);
-=======
   set_output(input.sizes(), output_options);
->>>>>>> 8d93f6b4
 }
 
 TORCH_META_FUNC(_log_softmax) (
@@ -55,11 +51,7 @@
       dim_ >= 0 && dim_ < input_dim,
       "dim must be non-negative and less than input dimensions");
 
-<<<<<<< HEAD
-  set_output_raw_strided(0, input.sizes(), {}, output_options);
-=======
   set_output(input.sizes(), output_options);
->>>>>>> 8d93f6b4
 }
 
 TORCH_META_FUNC(_softmax_backward_data)
@@ -95,11 +87,7 @@
       dim_ >= 0 && dim_ < grad_dim,
       "dim must be non-negative and less than input dimensions");
 
-<<<<<<< HEAD
-  set_output_raw_strided(0, grad.sizes(), {}, grad_input_options);
-=======
   set_output(grad.sizes(), grad_input_options);
->>>>>>> 8d93f6b4
 }
 
 TORCH_META_FUNC(_log_softmax_backward_data)
@@ -131,11 +119,7 @@
       dim_ >= 0 && dim_ < grad_dim,
       "dim must be non-negative and less than input dimensions");
 
-<<<<<<< HEAD
-  set_output_raw_strided(0, grad.sizes(), {}, grad_input_options);
-=======
   set_output(grad.sizes(), grad_input_options);
->>>>>>> 8d93f6b4
 }
 }
 
