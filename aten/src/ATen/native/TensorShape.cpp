#include <ATen/AccumulateType.h>
#include <ATen/ATen.h>
#include <ATen/ExpandUtils.h>
#include <ATen/InferSize.h>
#include <ATen/MemoryOverlap.h>
#include <ATen/NamedTensorUtils.h>
#include <ATen/core/DimVector.h>
#include <ATen/native/Copy.h>
#include <ATen/native/Resize.h>
#include <ATen/native/TensorIterator.h>
#include <ATen/native/TypeProperties.h>
#include <ATen/native/TensorShape.h>
#include <ATen/native/cpu/CatKernel.h>
#include <ATen/native/cpu/StackKernel.h>
#include <ATen/native/cpu/SerialStackImpl.h>
#include <ATen/NativeFunctions.h>
#include <ATen/quantized/QTensorImpl.h>
#include <ATen/SparseTensorUtils.h>
#include <ATen/WrapDimUtils.h>
#include <c10/util/accumulate.h>
#include <c10/util/Exception.h>
#include <c10/util/irange.h>
#include <c10/util/Optional.h>
#include <c10/util/SmallVector.h>

#include <algorithm>
#include <cstdint>
#include <vector>

namespace at {
namespace native {

DEFINE_DISPATCH(cat_serial_stub);
DEFINE_DISPATCH(stack_serial_stub);

Tensor _reshape_from_tensor(const Tensor& self, const Tensor& shape_tensor) {
  TORCH_CHECK(shape_tensor.dim() == 1);
  std::vector<int64_t> shape;
  auto accessor = shape_tensor.accessor<int64_t, 1>();
  for (const auto i : c10::irange(shape_tensor.numel())) {
    shape.push_back(accessor[i]);
  }
  return self.reshape(IntArrayRef(shape));
}

Tensor _shape_as_tensor(const Tensor& self) {
  auto options = TensorOptions(at::kLong);
  return at::tensor(self.sizes(), options);
}

Tensor& set_(Tensor& result, Storage source) {
  int64_t new_size =
      static_cast<int64_t>(source.nbytes() / result.dtype().itemsize());
  return result.set_(source, 0, new_size, {});
}

// unify with cuda implementation?  This is not done to avoid a dispatch in resize_impl_cpu_
Tensor& set_storage_cpu_(Tensor& result, Storage storage, int64_t storage_offset, IntArrayRef size, IntArrayRef stride) {
  checkSetStorage(result, storage, storage_offset, size, stride);

  result.unsafeGetTensorImpl()->set_storage_offset(storage_offset);
  c10::optional<IntArrayRef> stride_opt = stride.data() != nullptr ?
                                          c10::optional<IntArrayRef>(stride) : c10::nullopt;
  at::native::resize_impl_cpu_(result.unsafeGetTensorImpl(), size, stride_opt);
  return result;
}

Tensor& set_tensor_(Tensor& result, const Tensor& source) {
  if (result.unsafeGetTensorImpl() != source.unsafeGetTensorImpl()) {
    return result.set_(source.storage(), source.storage_offset(), source.sizes(), source.strides());
  }
  return result;
}

// this needs to be split along CPU/CUDA lines because we don't have a consistent
// way of getting the allocator to use for a device (c10::GetAllocator is not
// the same as at::cuda::getCUDADeviceAllocator().
Tensor& set_cpu_(Tensor& result) {
  caffe2::TypeMeta dtype = result.dtype();
  Storage storage(
      Storage::use_byte_size_t(),
      0,
      c10::GetAllocator(kCPU),
      true);
  result.set_(storage, 0, {0}, {});
  TORCH_INTERNAL_ASSERT(dtype == result.dtype());
  return result;
}

Tensor sparse_broadcast_to(const Tensor& self, IntArrayRef size) {
  TORCH_CHECK(self.is_sparse(), "input must be sparse tensor");
  int64_t sparse_extra_ndim = size.size() - self.dim();
  int64_t sparse_ndim = size.size() - self.dense_dim();
  TORCH_CHECK(sparse_extra_ndim >= 0, "input not broadcastable to size with smaller dimensionality");
  Tensor indices = self._indices();
  Tensor values = self._values();
  auto nnz = values.size(0);

  std::vector<int64_t> broadcast_sizes;
  std::vector<int64_t> broadcast_dense_sizes;
  std::vector<int64_t> broadcast_dims;
  std::vector<int64_t> unchanged_dims;
  broadcast_sizes.reserve(sparse_ndim);
  broadcast_dense_sizes.reserve(self.dense_dim() + 1);
  broadcast_dims.reserve(self.sparse_dim());
  unchanged_dims.reserve(self.sparse_dim());
  int64_t nnz_factor = 1;
  int64_t min_broadcast_dim = (sparse_extra_ndim > 0 ? 0: -1);
  int64_t max_unchanged_dim = -1;
  for (int64_t i=0; i<sparse_extra_ndim; i++) {
    auto d = size[i];
    nnz_factor *= d;
    broadcast_sizes.emplace_back(d);
  }
  for (int64_t i=0; i<self.sparse_dim(); i++) {
    auto d = size[sparse_extra_ndim + i];
    if (self.size(i) != d) {
      TORCH_CHECK(self.size(i) == 1,
                  "The expanded size of the tensor (",size[sparse_extra_ndim + i],") ",
                  "must match the existing size (",self.size(i),")");
      nnz_factor *= d;
      broadcast_sizes.emplace_back(d);
      if (min_broadcast_dim == -1) {
        min_broadcast_dim = sparse_extra_ndim + i;
      }
      broadcast_dims.emplace_back(i);
    } else {
      unchanged_dims.emplace_back(i);
      max_unchanged_dim = sparse_extra_ndim + i;
    }
  }
  // to_broadcast conserves is_coalesced property iff only the last
  // sparse dimensions are expaned. Possible expansion of dense
  // dimensions can be discarded as it does not affect the is_coalesce
  // property.
  bool is_coalesced = self.dim()==0 || (self.is_coalesced() && (max_unchanged_dim < min_broadcast_dim || min_broadcast_dim == -1));

  broadcast_dense_sizes.emplace_back(nnz);
  for (int64_t i=0; i<self.dense_dim(); i++) {
    broadcast_dense_sizes.emplace_back(size[sparse_extra_ndim + self.sparse_dim() + i]);
  }

  std::vector<int64_t> new_indices_size{sparse_ndim, nnz * nnz_factor};
  std::vector<int64_t> new_values_size(values.sizes().vec());
  new_values_size[0] = new_indices_size[1];

  Tensor new_values = values.expand(broadcast_dense_sizes).repeat_interleave(nnz_factor, 0);
  Tensor new_indices = at::native::new_empty(indices, new_indices_size);
  if (broadcast_sizes.size()>0) {
    // ones(broadcast_sizes).nonzero() is equivalent to
    // product(map(arange, broadcast_sizes)) but avoids creating
    // auxilary arange tensors
    Tensor broadcast_indices = at::native::new_ones(indices, broadcast_sizes).nonzero().transpose(0, 1).tile(nnz);
    new_indices.narrow(0, 0, sparse_extra_ndim).copy_(broadcast_indices.narrow(0, 0, sparse_extra_ndim));
    for (size_t i=0; i<broadcast_dims.size(); i++) {
      int64_t j=broadcast_dims[i];
      new_indices.select(0, sparse_extra_ndim + j).copy_(broadcast_indices.select(0, sparse_extra_ndim + i));
    }
  }
  for (int64_t j:unchanged_dims) {
    new_indices.select(0, sparse_extra_ndim + j).copy_(indices.select(0, j).repeat_interleave(nnz_factor));
  }
  return at::sparse_coo_tensor(new_indices, new_values, size)._coalesced_(is_coalesced);
}

Tensor broadcast_to(const Tensor& self, IntArrayRef size) {
  return self.expand(size);
}

std::vector<Tensor> broadcast_tensors(TensorList tensors) {
  return expand_outplace(tensors);
}

static bool should_skip(const Tensor& t) {
  return t.numel() == 0 && t.dim() == 1;
}

Tensor & _cat_out_cpu(TensorList tensors, int64_t dim, Tensor& result) {
  check_cat_no_zero_dim(tensors);
  dim = legacy_cat_wrap_dim(dim, tensors);
  // previously, size [0] tensors were the only possible empty tensors; thus, it wasn't possible
  // to cat empty tensors unless all the other tensors were 1-dimensional, so we allowed these tensors
  // to be "skipped".  We maintain this behavior for backwards compatibility, but only for this specific
  // size (i.e. other empty sizes are not skipped).

  bool allContiguous = true;

  // Inputs cannot alias the output tensor
  for (const auto i : c10::irange(tensors.size())) {
    auto lap = at::get_overlap_status(result, tensors[i]);
    TORCH_CHECK(lap != at::MemOverlapStatus::PARTIAL &&
        lap != at::MemOverlapStatus::FULL, 0,
        "unsupported operation: the input tensors cannot refer to any of the "
        "output memory locations. Found overlap in input tensor ", i);
  }
  at::assert_no_internal_overlap(result);

  const Tensor* pnotSkippedTensor = [](const TensorList &tensors) -> const Tensor* {
    for (auto const &tensor : tensors) {
      if (should_skip(tensor)) {
        continue;
      }
      // we've found a non-empty tensor
      return &tensor;
    }
    return nullptr;
  }(tensors);

  if (!pnotSkippedTensor) {
    // FIXME: warn if this is the case -- see comment about skipped
    // tensors at top of function.
    return result;
  }
  const Tensor& notSkippedTensor = *pnotSkippedTensor;

  TORCH_CHECK(tensors.size() > 0, "torch.cat(): expected a non-empty list of Tensors");
  TORCH_CHECK(dim <= notSkippedTensor.dim(), "torch.cat(): dimension ", dim, "out of range");

  // when the input tensors are of the same size and strides,
  // reuse the same iterator for all input tensors
  bool reuse_iterator = true;
  bool no_type_promotion = true;
  // Check the type of the result
  no_type_promotion = result.dtype() == notSkippedTensor.dtype();

  // compute size of the result in the cat dimension
  int64_t cat_dim_size = 0;
  auto first_tensor_mem_format = tensors[0].suggest_memory_format();
  for (const auto i : c10::irange(tensors.size())) {
    auto const &tensor = tensors[i];
    if (should_skip(tensor)) {
      // don't use fast path for empty tensor
      allContiguous = false;
      continue;
    }
    check_cat_shape_except_dim(notSkippedTensor, tensor, dim, i);
    cat_dim_size += tensor.sizes()[dim];

    if (!tensor.is_contiguous(first_tensor_mem_format)) {
      allContiguous = false;
    }

    if (tensor.sizes() != notSkippedTensor.sizes() ||
        tensor.strides() != notSkippedTensor.strides()) {
      reuse_iterator = false;
    }
    if (tensor.dtype() != notSkippedTensor.dtype()) {
      no_type_promotion = false;
    }
  }
  // compute the size of the result
  auto result_size = notSkippedTensor.sizes().vec();
  result_size[dim] = cat_dim_size;

  // skip resizing if size of result is same as expected
  // raise a warning while resizing if output has one or more elements
  // See https://github.com/pytorch/pytorch/pull/62560#discussion_r687363362
  // for understanding why at::native::resize_output is not called directly.
  // if (at::native::resize_output_check(result, result_size)) {
  // TODO: restore the above, see https://github.com/pytorch/pytorch/issues/64709

  if (result.sizes() != result_size) {
    result.resize_(result_size, first_tensor_mem_format);
  }

  if (result.numel() == 0) {
    return result;
  }

  // fast path for single thread when both inputs and result are contiguous and not empty
  allContiguous = allContiguous && result.is_contiguous(first_tensor_mem_format);
  bool use_serial_kernel = result.numel() < at::internal::GRAIN_SIZE || at::get_num_threads() == 1;
  ScalarType dtype = notSkippedTensor.scalar_type();
  bool serial_dtype = (dtype == ScalarType::Double || dtype == ScalarType::Float || dtype == ScalarType::BFloat16);
  if (use_serial_kernel && allContiguous && no_type_promotion && serial_dtype) {
    cat_serial_stub(kCPU, result, tensors, dim);
    return result;
  }

  int64_t offset = 0;
  if (reuse_iterator &&
      result.is_contiguous(first_tensor_mem_format) &&
      no_type_promotion) {
    const auto& source_slice = notSkippedTensor;
    auto slice_dim_size = source_slice.sizes()[dim];
    auto result_slice = result.narrow(dim, 0, slice_dim_size);
    auto result_slice_data = result_slice.data_ptr();
    auto result_stride_bytes = result.stride(dim) * elementSize(result.scalar_type());

    auto iter = TensorIteratorConfig()
      .set_check_mem_overlap(false)  // Already checked above
      .resize_outputs(false)
      .add_output(result_slice)
      .add_input(source_slice)
      .enforce_safe_casting_to_output(true)
      .build();

    for (auto const &tensor : tensors) {
      if (should_skip(tensor)) {
        continue;
      }
      auto source_data = static_cast<char*>(tensor.data_ptr());
      auto result_data = static_cast<char*>(result_slice_data) + offset * result_stride_bytes;
      iter.unsafe_replace_operand(0, result_data);
      iter.unsafe_replace_operand(1, source_data);
      copy_stub(iter.device_type(), iter, false);
      offset += slice_dim_size;
    }
  } else {
    for (auto const &tensor: tensors) {
      if (should_skip(tensor)) {
        continue;
      }
      auto slice_dim_size = tensor.sizes()[dim];
      auto result_slice = result.narrow(dim, offset, slice_dim_size);

      auto iter = TensorIteratorConfig()
        .set_check_mem_overlap(false)  // Already checked above
        .resize_outputs(false)
        .add_output(result_slice)
        .add_input(tensor)
        .promote_inputs_to_common_dtype(true)
        .cast_common_dtype_to_outputs(true)
        .enforce_safe_casting_to_output(true)
        .build();
      copy_stub(iter.device_type(), iter, false);
      offset += slice_dim_size;
    }
  }

  return result;
}

Tensor _cat_cpu(TensorList tensors, int64_t dim) {
  ScalarType high_type = result_type(tensors);
  Tensor result = at::empty({0}, tensors[0].options().dtype(high_type));
  return native::_cat_out_cpu(tensors, dim, result);
}

Tensor & cat_out(TensorList tensors, int64_t dim, Tensor & result) {
  auto maybe_outnames = namedinference::compute_cat_outnames(tensors);
  {
    NoNamesGuard guard;
    at::_cat_out(result, tensors, dim);
  }
  namedinference::propagate_names_if_nonempty(result, maybe_outnames);
  return result;
}

Tensor& cat_out(TensorList tensors, Dimname dim, Tensor& result) {
  TORCH_CHECK(!tensors.empty(), "expected a non-empty list of Tensors");
  return at::cat_out(result, tensors, dimname_to_position(tensors[0], dim));
}

Tensor cat(TensorList tensors, Dimname dim) {
  TORCH_CHECK(!tensors.empty(), "expected a non-empty list of Tensors");
  return at::cat(tensors, dimname_to_position(tensors[0], dim));
}

// torch.concat, alias for torch.cat
Tensor& concat_out(TensorList tensors, Dimname dim, Tensor& result) {
  return at::cat_out(result, tensors, dimname_to_position(tensors[0], dim));
}

Tensor concat(TensorList tensors, Dimname dim) {
  return at::cat(tensors, dimname_to_position(tensors[0], dim));
}

Tensor & concat_out(TensorList tensors, int64_t dim, Tensor & result) {
  return at::cat_out(result, tensors, dim);
}

Tensor concat(TensorList tensors, int64_t dim) {
  return at::cat(tensors, dim);
}

static bool sizes_match_except(IntArrayRef s1, IntArrayRef s2, int64_t dim_except /* should already be wrapped */) {
  if (s1.size() != s2.size()) {
    return false;
  }
  for (const auto i : c10::irange(static_cast<int64_t>(s1.size()))) {
    if (i != dim_except && s1[i] != s2[i]) {
      return false;
    }
  }
  return true;
}

// Check to see if the shape of tensors is compatible
// for being concatenated along a given dimension.
static void check_cat_sparse_dims(Tensor const &t,
  int64_t pos /* used only for debug messages */,
  IntArrayRef sizes,
  int64_t wrapped,
  int64_t sparse_dim,
  int64_t dense_dim) {
    TORCH_CHECK(t.is_sparse(),
            "Concatenating sparse tensors, but a dense tensor was found at position ", pos, ".");
    TORCH_CHECK(sizes_match_except(sizes, t.sizes(), wrapped),
            "All tensors must have the same shape: ", sizes, " (except in the concatenating dimension),"
            " but found shape: ", t.sizes(), " at position ", pos, ".");
    TORCH_CHECK(t.sparse_dim() == sparse_dim && t.dense_dim() == dense_dim,
            "All tensors must have the same sparse_dim and dense_dim: ", sparse_dim, ", ", dense_dim,
            ", but tensor at position ", pos, " has ", t.sparse_dim(), ", ", t.dense_dim(), ".");
}

static Tensor cat_sparse(TensorList tensors, int64_t dim) {
  std::vector<Tensor> indices;
  std::vector<Tensor> values;
  int64_t wrapped = maybe_wrap_dim(dim, tensors[0].dim());
  int64_t sparse_dim = tensors[0].sparse_dim();
  int64_t dense_dim = tensors[0].dense_dim();
  IntArrayRef sizes = tensors[0].sizes();
  if (wrapped < sparse_dim) {
    for (const auto i : c10::irange(tensors.size())) {
      auto const &t = tensors[i];
      check_cat_sparse_dims(t, i, sizes, wrapped, sparse_dim, dense_dim);
      indices.push_back(t._indices());
      values.push_back(t._values());
    }
    Tensor idxs = at::cat(indices, 1);
    Tensor vals = at::cat(values, 0);

    // We now need to move the indices of each
    // input tensor up along `dim` by an appropriate amount.
    // E.g., if t1 has indices [[2,3,4],[5,6,7]],
    // and sizes [10, 7]
    // then torch.cat((t1,t1,t1),1) should have indices
    // [[2,3,4,2,3,4,2,3,4],[5,6,7,12,13,14,19,20,21]],
    // so we need to increase idxs[1][3:6] by 7
    // and idxs[1][6:9] by 14.
    int64_t col = 0;
    int64_t cumulative_offset = 0;
    for (const auto i : c10::irange(tensors.size())) {
      auto const &t = tensors[i];
      int64_t this_piece_size = t._nnz();
      // cumulative_offset is zero for the first piece, so
      // don't waste time doing this operation unless i > 0.
      if (i > 0) {
        idxs[wrapped].narrow(0, col, this_piece_size) += cumulative_offset;
      }
      cumulative_offset += t.size(wrapped);
      col += this_piece_size;
    }
    auto sizes_copy = sizes.vec();
    sizes_copy[wrapped] = cumulative_offset;
    return native::sparse_coo_tensor(
        idxs,
        vals,
        sizes_copy,
        optTypeMetaToScalarType(tensors[0].options().dtype_opt()),
        tensors[0].options().layout_opt(),
        tensors[0].options().device_opt(),
        tensors[0].options().pinned_memory_opt());
  }
  else {
    // Catting along a dense dimension requires us to create new values.
    // For illustration, consider the sparse 3d tensors t1 and t2,
    // given by t1 = [[[1,2],[3,4]], ... (zeros) ..., [[5,6],[7,8]]]
    // and t2 = [... (zeros) ..., [[9, 10], [11,12]], ... (zeros) ...],
    // Their concatenation along dimension 2 is:
    // [[[1,2,0,0],[3,4,0,0]], ... (zeros) ..., [[0,0,9,10],[0,0,11,12]], ... (zeros) ..., [[5,6,0,0],[7,8,0,0]]]
    //
    // Their values tensors are, respectively,
    // [[[1,2],[3,4]],[[5,6],[7,8]]] and [[[9,10],[11,12]]].
    //
    // and so the values tensor of their concatenation along dim 2 will be:
    // [[[1,2,0,0],[3,4,0,0]],[[5,6,0,0],[7,8,0,0]],[[0,0,9,10],[0,0,11,12]]]
    //
    // which we can get by taking the values tensor of each tensor, catting it with zeros of the appropriate size on the left and right,
    // and then catting all those results together.

    // The dimension in each tensor's values object that corresponds to the overall dimension along which we're catting.
    int64_t values_dim = wrapped - sparse_dim + 1;
    // The final size along the catted dimension.
    const int64_t total_size = std::accumulate(tensors.begin(), tensors.end(), static_cast<int64_t>(0), [values_dim](int64_t l, Tensor const &r) {
      return l + r._values().size(values_dim);
    });
    auto zeros_sizes = tensors[0]._values().sizes().vec();
    int64_t cumulative_size = 0;
    std::vector<Tensor> vals_pieces;
    std::vector<Tensor> idxs_pieces;
    for (const auto i : c10::irange(tensors.size())) {
      auto const &t = tensors[i];
      check_cat_sparse_dims(t, i, sizes, wrapped, sparse_dim, dense_dim);
      // dimension 0 of values corresponds to the number of values,
      // rather than to any logical dimension of the sparse tensor.
      zeros_sizes[0] = t._values().size(0);
      zeros_sizes[values_dim] = cumulative_size;
      cumulative_size += t._values().size(values_dim);
      auto z1 = native::zeros(
          zeros_sizes,
          optTypeMetaToScalarType(t._values().options().dtype_opt()),
          t._values().options().layout_opt(),
          t._values().options().device_opt(),
          t._values().options().pinned_memory_opt());
      zeros_sizes[values_dim] = total_size - cumulative_size;
      auto z2 = native::zeros(
          zeros_sizes,
          optTypeMetaToScalarType(t._values().options().dtype_opt()),
          t._values().options().layout_opt(),
          t._values().options().device_opt(),
          t._values().options().pinned_memory_opt());
      vals_pieces.push_back(native::cat({z1, t._values(), z2}, values_dim));
      idxs_pieces.push_back(t._indices());
    }
    auto sizes_copy = sizes.vec();
    sizes_copy[wrapped] = total_size;
    // This can create an uncoalesced tensor
    return native::sparse_coo_tensor(
        native::cat(idxs_pieces, 1),
        native::cat(vals_pieces),
        sizes_copy,
        optTypeMetaToScalarType(tensors[0].options().dtype_opt()),
        tensors[0].options().layout_opt(),
        tensors[0].options().device_opt(),
        tensors[0].options().pinned_memory_opt());
  }
}

Tensor cat(TensorList tensors, int64_t dim) {
  if (tensors.size() > 0 &&
        tensors[0].is_sparse()) {
    return cat_sparse(tensors, dim);
  }

  auto maybe_outnames = namedinference::compute_cat_outnames(tensors);
  Tensor result;
  {
    NoNamesGuard guard;
    result = at::_cat(tensors, dim);
  }
  namedinference::propagate_names_if_nonempty(result, maybe_outnames);
  return result;
}

Tensor block_diag(TensorList tensors) {
  Tensor result;
  if (tensors.size() == 0) {
    result = at::empty({1, 0});
    return result;
  }

  const Device& device = tensors[0].device();
  for (const auto tensor_idx : c10::irange(tensors.size())) {
    const Tensor& tensor = tensors[tensor_idx];

    TORCH_CHECK(
      tensor.device() == device,
      "torch.block_diag: input tensors must all be on the same device.",
      " Input 0 is on device ", device,
      " and input ", tensor_idx, " is on device ", tensor.device()
    );
  }

  ScalarType output_scalar_type = native::result_type(tensors);
  int64_t result_dim0 = 0;
  int64_t result_dim1 = 0;
  std::vector<Tensor> tensors_2D(tensors.size());

  // Sum the dimensions of the tensors, check tensor sizes,
  // and expand all 0-D and 1-D tensors so that everything
  // is 2-D
  for (const auto tensor_idx : c10::irange(tensors.size())) {
    const Tensor& tensor = tensors[tensor_idx];
    int64_t ndims = tensor.dim();
    TORCH_CHECK(
      ndims <= 2,
      "torch.block_diag: Input tensors must have 2 or fewer dimensions. Input ",
      tensor_idx, " has ", ndims, " dimensions"
    );

    int64_t dim0 = 1;
    int64_t dim1 = 1;

    if (ndims == 2) {
      dim0 = tensor.size(0);
      dim1 = tensor.size(1);
      tensors_2D[tensor_idx] = tensor;
    } else if (ndims == 1) {
      // Switching dim 0 to dim 1 is intentional
      dim1 = tensor.size(0);
      tensors_2D[tensor_idx] = tensor.expand({dim0, dim1});
    } else {
      tensors_2D[tensor_idx] = tensor.expand({dim0, dim1});
    }
    result_dim0 += dim0;
    result_dim1 += dim1;
  }

  result = at::zeros(
    {result_dim0, result_dim1},
    tensors[0].options().dtype(output_scalar_type)
  );

  int64_t cur_dim0 = 0;
  int64_t cur_dim1 = 0;

  // Copy each tensor into the appropriate location in the result matrix
  for (const auto& tensor : tensors_2D) {
    int64_t dim0 = tensor.size(0);
    int64_t dim1 = tensor.size(1);
    result.slice(0, cur_dim0, cur_dim0+dim0).slice(1, cur_dim1, cur_dim1+dim1).copy_(tensor);

    cur_dim0 += dim0;
    cur_dim1 += dim1;
  }

  return result;
}

std::vector<Tensor> chunk(const Tensor& self, int64_t chunks, int64_t dim) {
  TORCH_CHECK(self.dim() > 0,
           "chunk expects at least a 1-dimensional tensor");
  TORCH_CHECK(chunks > 0,
           "chunk expects `chunks` to be greater than 0, got: ", chunks);

  const auto dim_size = self.size(dim);
  int64_t split_size = (dim_size + chunks - 1) / chunks;

  // We need to call split_with_sizes in the case where split_size and dimension size are 0, because
  // a call to split would discard the number of chunks (because we can have an arbitrary number of
  // 0-sized chunks adding up to 0).  So, call split_with_sizes with the correct number of chunks,
  // eventually we will do this for all cases.
  if (split_size == 0 && dim_size == 0) {
    std::vector<int64_t> split_sizes(chunks, split_size);
    split_sizes[chunks - 1] = split_size - (split_size * chunks - dim_size);
    return self.split_with_sizes(split_sizes, dim);
  } else {
    return self.split(split_size, dim);
  }
}

std::vector<Tensor> tensor_split(const Tensor& self, int64_t sections, int64_t dim) {
  TORCH_CHECK(self.dim() > 0, "tensor_split expected at least a 1-dimensional tensor, but got a tensor with ", self.dim()," dims");
  int64_t dim_ = maybe_wrap_dim(dim, self.dim());
  TORCH_CHECK(sections > 0, "number of sections must be larger than 0, got ", sections);
  const auto dim_size = self.size(dim_);
  std::vector<Tensor> splits(sections);
  int64_t min_split_size = dim_size / sections;
  int64_t num_splits_one_extra = dim_size % sections;
  int64_t start_idx = 0;
  for (const auto split_idx : c10::irange(sections)) {
    int64_t split_size = (split_idx < num_splits_one_extra) ? (min_split_size + 1) : min_split_size;
    splits[split_idx] = at::slice(self, dim_, start_idx, start_idx + split_size);
    start_idx += split_size;
  }
  return splits;
}

std::vector<Tensor> tensor_split(const Tensor& self, IntArrayRef indices, int64_t dim) {
  TORCH_CHECK(self.dim() > 0, "tensor_split expected at least a 1-dimensional tensor, but got a tensor with ", self.dim()," dims");
  int64_t dim_ = maybe_wrap_dim(dim, self.dim());
  int64_t num_indices = indices.size();
  std::vector<Tensor> splits(num_indices + 1);
  int64_t start_idx = 0;
  for (const auto split_idx : c10::irange(num_indices)) {
    int64_t end_idx = indices[split_idx];
    splits[split_idx] = at::slice(self, dim_, start_idx, end_idx);
    start_idx = end_idx;
  }
  splits[num_indices] = at::slice(self, dim_, start_idx, self.size(dim_));
  return splits;
}

std::vector<Tensor> tensor_split(const Tensor& self, const Tensor& tensor_indices_or_sections, int64_t dim) {
  TORCH_CHECK(self.dim() > 0, "tensor_split expected at least a 1-dimensional tensor, but got a tensor with ", self.dim()," dims");
  auto split_device = tensor_indices_or_sections.device();
  TORCH_CHECK(split_device == kCPU,
    "tensor_split expected tensor_indices_or_sections to be on cpu, but it's on ", split_device);
  auto split_dtype = tensor_indices_or_sections.scalar_type();
  TORCH_CHECK(split_dtype == at::kLong,
    "tensor_split expected tensor_indices_or_sections to have dtype of long, but got ", split_dtype);
  auto split_dim = tensor_indices_or_sections.dim();
  TORCH_CHECK(split_dim == 1 || split_dim == 0,
    "tensor_split expected tensor_indices_or_sections to be a zero-dimensional or one-dimensional tensor, but got a tensor with ", split_dim, " dims");

  if (split_dim == 0) {
    int64_t sections = tensor_indices_or_sections.item<int64_t>();
    return self.tensor_split(sections, dim);
  } else {
    auto indices_data = tensor_indices_or_sections.data_ptr<int64_t>();
    auto stride = tensor_indices_or_sections.stride(0);
    auto numel = tensor_indices_or_sections.numel();
    std::vector<int64_t> indices(numel);
    for (const auto offset : c10::irange(numel)) {
      // indices tensor could be non-contiguous
      indices[offset] = *(indices_data + offset * stride);
    }
    return self.tensor_split(indices, dim);
  }
}

std::vector<Tensor> unsafe_chunk(const Tensor& self, int64_t chunks, int64_t dim) {
  TORCH_CHECK(self.dim() > 0,
           "chunk expects at least a 1-dimensional tensor");
  TORCH_CHECK(chunks > 0,
           "chunk expects `chunks` to be greater than 0, got: ", chunks);

  const auto dim_size = self.size(dim);
  int64_t split_size = (dim_size + chunks - 1) / chunks;

  // See the comment above in chunk(...)
  if (split_size == 0 && dim_size == 0) {
    std::vector<int64_t> split_sizes(chunks, split_size);
    split_sizes[chunks - 1] = split_size - (split_size * chunks - dim_size);
    return self.unsafe_split_with_sizes(split_sizes, dim);
  } else {
    return self.unsafe_split(split_size, dim);
  }
}

Tensor diagflat(const Tensor& self, int64_t offset) {
  return self.contiguous().view(-1).diag(offset);
}

Tensor diagonal(const Tensor& self, int64_t offset, int64_t dim1_, int64_t dim2_) {
  int64_t nDims = self.dim();
  int64_t dim1 = maybe_wrap_dim(dim1_, nDims);
  int64_t dim2 = maybe_wrap_dim(dim2_, nDims);
  TORCH_CHECK(dim1 != dim2, "diagonal dimensions cannot be identical ", dim1_, ", ", dim2_);
  auto outnames = namedinference::compute_diagonal_outnames(self, dim1, dim2);
  NoNamesGuard no_names_guard;

  // NOLINTNEXTLINE(cppcoreguidelines-init-variables)
  int64_t diag_size;
  int64_t storage_offset = self.storage_offset();
  // compute storage offset and size for the diagonal
  // for positive values of offset (above the main diagonal)
  // "leftmost columns" (along dim2) are dropped
  // for negative values of offset (below the main diagonal)
  // "topmost rows" (along dim1) are dropped.
  // Note that we invert +/- in the second to absorb the negative
  // sign in the offset.
  if (offset >= 0) {
    diag_size = std::max<int64_t>(std::min(self.size(dim1), self.size(dim2)-offset), 0);
  } else {
    diag_size = std::max<int64_t>(std::min(self.size(dim1)+offset, self.size(dim2)), 0);
  }

  // NumPy allows you to specify offsets "off the end"; let's just be careful not to
  // set a ridiculous storage_offset in that case (technically it shouldn't matter
  // because there are no elements in the tensor, but let's be kosher).
  if (diag_size == 0) {
    // skip
  } else if (offset >= 0) {
    storage_offset += offset * self.stride(dim2);
  } else {
    storage_offset -= offset * self.stride(dim1);
  }

  // construct new size and stride: we drop dim1 and dim2 (maximum first for not changing the index of the minimum)
  // the new ("joint") dimension is appended to the end of the shape / stride to match numpy semantics
  DimVector sizes(self.sizes().begin(), self.sizes().end());
  DimVector strides(self.strides().begin(), self.strides().end());
  sizes.erase(sizes.begin() + std::max(dim1, dim2));
  strides.erase(strides.begin() + std::max(dim1, dim2));
  sizes.erase(sizes.begin() + std::min(dim1, dim2));
  strides.erase(strides.begin() + std::min(dim1, dim2));
  sizes.push_back(diag_size);
  strides.push_back(self.stride(dim1)+self.stride(dim2));

  // return view with new parameters
  auto result = self.as_strided(sizes, strides, storage_offset);

  no_names_guard.reset();
  namedinference::propagate_names_if_nonempty(result, outnames);
  return result;
}

Tensor diagonal(const Tensor& self, Dimname outdim, Dimname dim1, Dimname dim2, int64_t offset) {
  auto result = at::diagonal(
      self,
      offset,
      dimname_to_position(self, dim1),
      dimname_to_position(self, dim2));
  // This is slower than it needs to be because there is no way to modify
  // the names of a tensor in-place right now. In the future we should consider
  // offering that functionality.
  std::vector<Dimname> new_names = result.names().vec();
  new_names[new_names.size() - 1] = outdim;
  return result.refine_names(new_names);
}

Tensor diag_embed(const Tensor& self, int64_t offset, int64_t dim1_, int64_t dim2_) {
  int64_t nDims = self.dim() + 1;
  int64_t dim1 = maybe_wrap_dim(dim1_, nDims);
  int64_t dim2 = maybe_wrap_dim(dim2_, nDims);
  TORCH_CHECK(dim1 != dim2, "diagonal dimensions cannot be identical ", dim1_, ", ", dim2_);
  int64_t new_dim_len = std::abs(offset) + self.size(-1);
  auto sizes = self.sizes().vec();
  sizes.pop_back();
  sizes.insert(sizes.begin() + std::min(dim1, dim2), new_dim_len);
  sizes.insert(sizes.begin() + std::max(dim1, dim2), new_dim_len);
  auto result = at::zeros(sizes, self.options());
  auto diag = result.diagonal(offset, dim1, dim2);
  diag.copy_(self);
  return result;
}

Tensor expand(const Tensor& self, IntArrayRef size, bool /*unused*/) {
  TORCH_CHECK(size.size() >= (size_t)self.dim(),
           "expand(", self.toString(), "{", self.sizes(), "}, size=", size,
           "): the number of sizes provided (", size.size(), ") ",
           "must be greater or equal to the number of dimensions in the tensor (",
           self.dim(), ")");

  auto expandedSizesAndStrides = inferExpandGeometry_dimvector(self.sizes(), self.strides(), size);

  auto result = self.as_strided(
      expandedSizesAndStrides.sizes, expandedSizesAndStrides.strides);
  namedinference::propagate_names_for_expand(result, self);
  return result;
}

Tensor expand_as(const Tensor& self, const Tensor& other) {
  return self.expand(other.sizes());
}

Tensor sum_to_size(const Tensor& self, IntArrayRef size) {
  TORCH_CHECK(is_expandable_to(size, self.sizes()),
           "size {", size, "} is not expandable to size {", self.sizes(), "}.");

  return sum_to(self, size);
}

// We currently do not support per-channel quant for unfold, diagonal, expand, permute.
// TODO: Make this an aten function and replace as_strided_qtensorimpl once that is done.
Tensor make_qtensor(const Tensor& self, IntArrayRef size, IntArrayRef stride, QuantizerPtr quantizer) {
  auto result = at::detail::make_tensor<QTensorImpl>(
      c10::TensorImpl::VIEW, Storage(self.storage()), self.key_set(), self.dtype(), quantizer);
  setStrided(result, size, stride, self.storage_offset());
  return result;
}

Tensor as_strided_tensorimpl(const Tensor& self, IntArrayRef size, IntArrayRef stride, optional<int64_t> storage_offset_) {
  auto storage_offset = storage_offset_.value_or(self.storage_offset());
  auto result = at::detail::make_tensor<TensorImpl>(
      c10::TensorImpl::VIEW, Storage(self.storage()), self.key_set(), self.dtype());
  setStrided(result, size, stride, storage_offset);
  return result;
}

Tensor as_strided_qtensorimpl(const Tensor& self, IntArrayRef size, IntArrayRef stride, optional<int64_t> storage_offset_) {
  auto storage_offset = storage_offset_.value_or(self.storage_offset());
  auto quantizer = get_qtensorimpl(self)->quantizer();
  TORCH_CHECK(
      quantizer->qscheme() == QScheme::PER_TENSOR_AFFINE,
      "Setting strides is possible only on uniformly quantized tensor");
  auto result = at::detail::make_tensor<QTensorImpl>(
      c10::TensorImpl::VIEW, Storage(self.storage()), self.key_set(), self.dtype(), quantizer);
  setStrided(result, size, stride, storage_offset);
  return result;
}

const Tensor &as_strided_(const Tensor& self, IntArrayRef size, IntArrayRef stride, optional<int64_t> storage_offset_) {
  auto storage_offset = storage_offset_.value_or(self.storage_offset());
  setStrided(self, size, stride, storage_offset);
  return self;
}

Tensor narrow_copy_sparse(const Tensor& self, int64_t dim, int64_t start, int64_t length) {
  int64_t allDim = self.dim();
  int64_t end = start+length;
  TORCH_CHECK(allDim > 0, "narrow() cannot be applied to a 0-dim tensor.");
  TORCH_CHECK(dim >= 0 && dim < allDim,
    "Dimension ", dim, " out of range. Expecting 0 <= dim < ", allDim, ".");
  TORCH_CHECK(start >= 0 && length >= 0 && end <= self.size(dim),
    "Invalid range to narrow. range(start, start+length) must be a subset of range(0, ", self.size(dim), ").")
  Tensor indices = self._indices();
  int64_t sparse_dim = self.sparse_dim();

  std::vector<int64_t> new_sizes = self.sizes().vec();
  new_sizes[dim] = length;

  Tensor new_values;
  Tensor new_indices;
  if (dim < sparse_dim) {
    Tensor mask = (indices[dim] >= start).__and__((indices[dim] < end));
    new_indices = indices.masked_select(mask).view({sparse_dim, -1});
    new_indices[dim].sub_(start);
    Tensor nzIndices = mask.nonzero().view(-1);
    new_values = self._values().index_select(0, nzIndices);
  } else {
    /* This means we are narrowing on a dense dim, which is in effect just a
        regular narrow on _values() */
    new_indices = indices;
    int64_t dense_dim = dim - sparse_dim + 1;
    new_values = self._values().narrow_copy(dense_dim, start, length);
  }

  auto newTensor = at::sparse_coo_tensor(new_indices, new_values, new_sizes);
  return newTensor._coalesced_(self.is_coalesced());
}

Tensor& narrow_copy_dense_cpu_out(
  const Tensor& self, int64_t dim, int64_t start, int64_t length, Tensor& output
) {
  TORCH_CHECK(self.dim() > 0, "narrow() cannot be applied to a 0-dim tensor.");
  TORCH_CHECK(self.dtype() == output.dtype());

  auto self_contig = self.expect_contiguous();
  const auto self_sizes = self_contig->sizes();

  // wrap dim if negative and do bound check
  if (dim < 0) {
    dim = at::maybe_wrap_dim(dim, self_sizes.size());
  } else {
    TORCH_CHECK(dim < static_cast<int64_t>(self_sizes.size()));
  }

  // wrap start and do bound check
  const auto cur_size = self_sizes[dim];
  if (start != cur_size && start < 0) { // start being the end is valid, but
                                        // not a valid dim specification.
    start = at::maybe_wrap_dim(start, cur_size);
  }
  TORCH_CHECK(
      length >= 0 && start <= cur_size - length,
      "start (",
      start,
      ") + length (",
      length,
      ") exceeds dimension size (",
      cur_size,
      ").");

  // resize output
  auto output_sizes = self_sizes.vec();
  output_sizes[dim] = length;
  at::native::resize_(output, output_sizes);

  // NOLINTNEXTLINE(bugprone-narrowing-conversions,cppcoreguidelines-narrowing-conversions)
  const int64_t unit = c10::size_from_dim_(dim + 1, self_sizes);
  const int64_t num_blocks = c10::size_to_dim_(dim, self_sizes);

  const auto itemsize = self_contig->dtype().itemsize();
  // NOLINTNEXTLINE(clang-analyzer-deadcode.DeadStores)
  size_t src_nbytes = itemsize * self_contig->numel();
  // NOLINTNEXTLINE(clang-analyzer-deadcode.DeadStores)
  size_t dst_nbytes = itemsize * output.numel();

  size_t src_block_size = unit * self_sizes[dim];
  size_t dst_block_size = unit * length;

  if (num_blocks == 0 || dst_block_size == 0) {
    return output;
  }

  char* src_bytes = static_cast<char*>(self_contig->data_ptr());
  char* dst_bytes = static_cast<char*>(output.data_ptr());

  size_t src_block_size_bytes = itemsize * src_block_size;
  size_t dst_block_size_bytes = itemsize * dst_block_size;
  size_t src_offset = unit * start;

  char* src_offset_bytes = src_bytes + itemsize * src_offset;
  char* dst_offset_bytes = dst_bytes;

  for (const auto i : c10::irange(num_blocks)) {
    char* local_src_offset_bytes = src_offset_bytes + i * src_block_size_bytes;
    char* local_dst_offset_bytes = dst_offset_bytes + i * dst_block_size_bytes;
    TORCH_INTERNAL_ASSERT_DEBUG_ONLY(
        static_cast<void*>(local_src_offset_bytes + dst_block_size_bytes) <=
        static_cast<void*>(src_bytes + src_nbytes));
    TORCH_INTERNAL_ASSERT_DEBUG_ONLY(
        static_cast<void*>(local_dst_offset_bytes + dst_block_size_bytes) <=
        static_cast<void*>(dst_bytes + dst_nbytes));

    memcpy(
        local_dst_offset_bytes, local_src_offset_bytes, dst_block_size_bytes);
  }
  return output;
}

Tensor narrow_copy_dense(const Tensor& self, int64_t dim, int64_t start, int64_t length){
  return self.narrow(dim, start, length).clone(at::MemoryFormat::Contiguous);
}

Tensor narrow_copy_dense_cpu(const Tensor& self, int64_t dim, int64_t start, int64_t length){
  auto output = at::empty_like(self);
  return narrow_copy_dense_cpu_out(self, dim, start, length, output);
}

Tensor narrow(const Tensor& self, int64_t dim, int64_t start, int64_t length) {
  TORCH_CHECK(self.dim() > 0, "narrow() cannot be applied to a 0-dim tensor.");
  auto cur_size = self.size(dim);
  if (start != cur_size) {  // start being the end is valid, but not a valid dim specification.
    start = maybe_wrap_dim(start, cur_size);
  }
  TORCH_CHECK(length >= 0 && start <= cur_size - length,
           "start (", start, ") + length (", length, ") exceeds dimension size (", cur_size, ").");
  return at::slice(self, dim, start, start + length, 1);
}

Tensor narrow(const Tensor& self, int64_t dim, const Tensor& start, int64_t length) {
  TORCH_CHECK(start.dim() == 0 && isIntegralType(start.scalar_type(), /*includeBool=*/false),
              "start must be an 0-dim integral Tensor.");
  int64_t st = start.item<int64_t>();
  return at::narrow(self, dim, st, length);
}

Tensor permute(const Tensor& self, IntArrayRef dims) {
  auto nDims = self.dim();
  TORCH_CHECK(dims.size() == (size_t)nDims,
           "number of dims don't match in permute");
  auto oldSizes = self.sizes();
  auto oldStrides = self.strides();
  DimVector newSizes(nDims);
  DimVector newStrides(nDims);
  std::vector<bool> seen(nDims);
  for (const auto i : c10::irange(nDims)) {
    auto dim = maybe_wrap_dim(dims[i], nDims);
    TORCH_CHECK(!seen[dim],
             "repeated dim in permute");
    seen[dim] = true;
    newSizes[i] = oldSizes[dim];
    newStrides[i] = oldStrides[dim];
  }
  return self.as_strided(newSizes, newStrides);
}

Tensor repeat(const Tensor& self, IntArrayRef repeats) {
  TORCH_CHECK(repeats.size() >= (size_t)self.dim(),
           "Number of dimensions of repeat dims can not be smaller than number of dimensions of tensor");

  // Add new leading dimensions to the tensor if the
  // number of target dimensions is larger than the
  // number of source dimensions.
  int64_t num_new_dimensions = repeats.size() - self.dim();
  DimVector padded_size(num_new_dimensions, 1);
  padded_size.insert(padded_size.end(), self.sizes().begin(), self.sizes().end());
  DimVector target_size(repeats.size());
  bool zero_tensor = false;
  for(const auto idx : c10::irange(repeats.size())) {
    if (repeats[idx] == 0) {
      zero_tensor = true;
    }
    target_size[idx] = padded_size[idx] * repeats[idx];
  }

  Tensor xtensor = self.expand(padded_size);

  Tensor result;
  if (self.is_quantized()) {
    result = at::empty_quantized(target_size, self);
  } else {
    result = at::empty(target_size, self.options());
  }

  // return an empty tensor if one of the repeat dimensions is zero
  if (zero_tensor) {
    return result;
  }

  Tensor urtensor = at::alias(result);
  for (const auto i : c10::irange(xtensor.dim())) {
    // can't unfold with step 0, so make sure step is at least 1
    // (it doesn't matter what it is in that case, because the size is 0).
    auto size_i = xtensor.sizes()[i];
    urtensor = urtensor.unfold(i, size_i, std::max<int64_t>(size_i, 1));
  }

  urtensor.copy_(xtensor.expand_as(urtensor));

  return result;
}

Tensor tile(const Tensor& self, IntArrayRef reps){
  // If self.size() > len(reps), reps is promoted to self.size() by pre-pending
  // 1’s to it to keep the same behaviour as `numpy.tile`.
  // Thus for a tensor of shape (2, 3, 4, 5), a dims of (2, 2) is treated
  // as (1, 1, 2, 2).
  const int64_t size_diff = self.dim() - static_cast<int64_t>(reps.size());
  if (size_diff > 0){
    std::vector<int64_t> new_reps(size_diff, 1);
    for (const auto i : c10::irange(reps.size())) {
      new_reps.emplace_back(reps[i]);
    }
    return self.repeat(IntArrayRef(new_reps));
  }
  // `torch.tile` is equivalent to the already implemented `torch.Tensor.repeat`
  return self.repeat(reps);
}

//
// templated for ArrayRef<int64_t> and SmallVector<int64_t> use cases
//
template <typename Vec>
Tensor alias_with_sizes_and_strides(
    const Tensor& self,
    const Vec& sizes,
    const Vec& strides) {
  Tensor self_;
  if (self.is_quantized()) {
    self_ = at::detail::make_tensor<QTensorImpl>(
      c10::TensorImpl::VIEW, Storage(self.storage()), self.key_set(), self.dtype(), get_qtensorimpl(self)->quantizer());
    setStrided(self_, sizes, strides, self.storage_offset());
  } else {
    self_ = at::detail::make_tensor<TensorImpl>(
      c10::TensorImpl::VIEW, Storage(self.storage()), self.key_set(), self.dtype());
    setStrided(self_, sizes, strides, self.storage_offset());
  }
  namedinference::propagate_names(self_, self);
  return self_;
}

Tensor reshape(const Tensor& self, IntArrayRef proposed_shape) {
  if (self.is_sparse()) {
    AT_ERROR("reshape is not implemented for sparse tensors");
  }
  DimVector shape = infer_size_dv(proposed_shape, self.numel());

  if (self.is_mkldnn()) {
    return at::_mkldnn_reshape(self, shape);
  }

  // `computeStride` returns the proper strides to use if this
  // `reshape` can be just a view.
  auto stride = at::detail::computeStride(self.sizes(), self.strides(), shape);

  // NB: Even though we have viewable geometry and the target strides here,
  //     we do not just call `as_strided` on `self` because the backward
  //     for `as_strided` is not as efficient as that of `view` (since the
  //     former is meant to handle general cases).
  //
  //     Similarly we don't call `view` because it duplicates some of the work
  //     we've already done, and instead call our internal/private operator
  //     `_reshape_alias` that essentially does the same thing as `view` and
  //     `as_strided` without any of the extra overhead.
  if (stride.has_value()) {
    // Temporary check to revert to the old behavior/view in cases where the
    // device is not supported (e.g. for XLA the operation is not supported
    // so we use `view` instead).
    //
    // We need to do the checks here instead of in `native_functions.yaml`
    // to preserve backwards compatibility.
    if (!self.is_xla() && !self.is_lazy()) {
      return self._reshape_alias(shape, stride.value());
    } else {
      return self.view(shape);
    }
  }
  return at::_unsafe_view(self.clone(at::MemoryFormat::Contiguous), shape);
}

Tensor _reshape_alias(const Tensor& self, IntArrayRef sizes, IntArrayRef strides) {
  // This is only used by `reshape` in cases where it would otherwise have dispatched
  // to `view`. This removes the overhead of calling `view` which duplicates some of
  // the work that's already been done (`infer_size_dv` and `computeStride`).

  return alias_with_sizes_and_strides(self, sizes, strides);
}

Tensor reshape_as(const Tensor& self, const Tensor& other) {
  return self.reshape(other.sizes());
}

static Tensor select_sparse(const Tensor& self, int64_t dim, int64_t index) {
  int64_t sparse_dim = self.sparse_dim();
  int64_t dense_dim = self.dense_dim();
  TORCH_INTERNAL_ASSERT(dim >= 0 && dim < sparse_dim + dense_dim);

  auto indices = self._indices();
  auto values = self._values();
  auto new_sizes = self.sizes().vec();
  new_sizes.erase(new_sizes.begin() + dim);

  if (dim < sparse_dim) {
    auto nzIndices = (indices[dim] == index).nonzero().view(-1);
    auto new_values = values.index_select(0, nzIndices);
    if (sparse_dim == 1) {
      // return dense part:
      if (new_values.size(0) == 1) {
        return new_values[0];
      } else {
        return new_values.sum(0);
      }
    } else {
      auto dimIndices = (arange(
                             0,
                             sparse_dim,
                             c10::nullopt /* dtype */,
                             c10::nullopt /* layout */,
                             self.device(),
                             c10::nullopt /* pin_memory */) != dim)
                            .nonzero()
                            .view(-1);
      auto new_indices = indices.index_select(1, nzIndices).index_select(0, dimIndices);
      return _sparse_coo_tensor_with_dims_and_tensors(
            sparse_dim - 1, dense_dim, new_sizes, new_indices, new_values, self.options());
    }
  } else {
    auto new_values = values.select(dim - sparse_dim + 1, index);
    return _sparse_coo_tensor_with_dims_and_tensors(
         sparse_dim, dense_dim - 1, new_sizes, indices, new_values, self.options());
  }
}

Tensor select(const Tensor& self, int64_t dim, int64_t index) {
  int64_t ndim = self.dim();
  if (ndim == 0) {
    TORCH_CHECK_INDEX(false, "select() cannot be applied to a 0-dim tensor.");
  }
  dim = maybe_wrap_dim(dim, ndim);
  auto size = self.size(dim);
  if (index < -size || index >= size) {
    if (self.has_names() && self.names()[dim] != Dimname::wildcard()) {
      TORCH_CHECK_INDEX(false, "select(): index ", index, " out of range for tensor of size ",
                     self.sizes(), " at dimension ", self.names()[dim]);
    }
    TORCH_CHECK_INDEX(false, "select(): index ", index, " out of range for tensor of size ",
                   self.sizes(), " at dimension ", dim);
  }
  if (index < 0) {
    index += size;
  }
  if (self.is_sparse()) {
    return select_sparse(self, dim, index);
  }
  DimVector sizes(self.sizes().begin(), self.sizes().end());
  DimVector strides(self.strides().begin(), self.strides().end());
  auto storage_offset = self.storage_offset() + index * strides[dim];
  sizes.erase(sizes.begin() + dim);
  strides.erase(strides.begin() + dim);
  auto result = self.as_strided(sizes, strides, storage_offset);
  namedinference::propagate_names_except(result, self, {dim});
  return result;
}

Tensor select(const Tensor& self, Dimname dim, int64_t index) {
  return at::select(self, dimname_to_position(self, dim), index);
}

Tensor select_backward(const Tensor& grad, IntArrayRef input_sizes, int64_t dim, int64_t index) {
  auto grad_input = at::zeros(input_sizes, grad.options());
  grad_input.select(dim, index).copy_(grad);
  return grad_input;
}

Tensor index_select_sparse(const Tensor& self, int64_t dim, const Tensor& index) {
  /*
    Algorithm:
    index - a 1-D tensor of indicies with shape (n,)
    self - sparse tensor, its shape is sizes = sparse_shape + dense_shape
      indices - 2-D tensor of indices, shape is (sparse_dims, nnz)
      values - (1+len(dense_shape))-D tensor of values, shape is (nnz,) + dense_shape
    index_select(dim, index) returns a sparse tensor with the following data
      new_sizes = sizes[:dim] + (n,) + sizes[dim+1:]
      new_indices - shape is (sparse_dims, new_nnz)
      new_values - shape is (new_nnz,) + dense_shape

      if dim < len(sparse_shape):
          for i, idx in enumerate(index):
              for j, jdx in enumerate(indices[dim]):
                  if idx == jdx:
                      icol = indices[:dim][j] + (i,) + indices[dim+1:][j]
                      new_indices.add_column(icol)
                      new_values.add_row(values[j])
      else:
          new_indices = indices
          new_values[k] = values[k].index_select(dim - len(sparse_shape), index) for k in range(nnz)
    */
  auto ndim = self.dim();
  if (ndim == 0) {
    TORCH_CHECK_INDEX(false, "index_select() cannot be applied to a 0-dim tensor.");
  }
  if (!(index.dim() == 1 && index.dtype() == at::kLong)) {
    TORCH_CHECK_INDEX(false, "index_select() argument index must be 1-D long-tensor.");
  }
  dim = maybe_wrap_dim(dim, ndim);
  auto size = self.size(dim);
  auto sparse_dim = self.sparse_dim();
  auto dense_dim = self.dense_dim();
  auto indices = self._indices();
  auto values = self._values();
  auto nnz = values.size(0);
  auto new_sizes = self.sizes().vec();
  new_sizes[dim] = index.size(0);

  if (dim < sparse_dim) {

    auto cpu_dim_indices = indices[dim].to(c10::kCPU).contiguous();
    int64_t* cpu_dim_indices_ptr = cpu_dim_indices.data_ptr<int64_t>();
    auto cpu_index = index.to(c10::kCPU).contiguous();
    int64_t* cpu_index_ptr = cpu_index.data_ptr<int64_t>();
    std::vector<int64_t> zindices;
    std::vector<int64_t> iindices;
    int64_t new_nnz = 0;
    for (int64_t i = 0; i < new_sizes[dim]; i++) {
      int64_t idx = cpu_index_ptr[i];
      if (idx < -size || idx >= size) {
        TORCH_CHECK_INDEX(false, "index_select(): index contains ", idx, " that is out of range for tensor of size ",
                   self.sizes(), " at dimension ", dim);
      }
      if (idx < 0) {
        idx += size;
      }
      for (int64_t j = 0; j < nnz; j++) {
        int64_t jdx = cpu_dim_indices_ptr[j];
        if (idx == jdx) {
          new_nnz++;
          iindices.push_back(i);
          zindices.push_back(j);
        }
      }
    }
    auto zIndices = at::from_blob(zindices.data(), {new_nnz}, at::kLong).to(indices.device());
    auto new_indices = indices.index_select(1, zIndices);
    new_indices[dim] = at::from_blob(iindices.data(), {new_nnz}, at::kLong).to(indices.device());
    auto new_values = values.index_select(0, zIndices);
    return _sparse_coo_tensor_with_dims_and_tensors(
        sparse_dim, dense_dim, new_sizes, new_indices, new_values, self.options());

  } else {

    auto vsize = values.sizes().vec();
    vsize[dim + 1 - sparse_dim] = index.size(0);
    auto new_values = at::empty(vsize, values.options());
    for (const auto k : c10::irange(nnz)) {
      new_values[k] = values[k].index_select(dim - sparse_dim, index);
    }
    return _sparse_coo_tensor_with_dims_and_tensors(
        sparse_dim, dense_dim, new_sizes, indices, new_values, self.options());

  }
}

Tensor slice(
    const Tensor& self,
    int64_t dim,
    c10::optional<int64_t> start,
    c10::optional<int64_t> end,
    int64_t step) {
  int64_t ndim = self.dim();
  if (ndim == 0) {
    TORCH_CHECK_INDEX(false, "slice() cannot be applied to a 0-dim tensor.");
  }
  dim = maybe_wrap_dim(dim, ndim);
  DimVector sizes(self.sizes().begin(), self.sizes().end());
  DimVector strides(self.strides().begin(), self.strides().end());

  // handle optional parameters
  int64_t start_val = start.has_value() ? start.value() : 0;
  int64_t end_val = end.has_value() ? end.value() : INT64_MAX;

  // TODO: support negative strides
  TORCH_CHECK(step > 0, "slice step must be positive");

  // INT64_MAX stands for default value.
  if (start_val == INT64_MAX) {
    start_val = 0;
  }
  if (start_val < 0) {
    start_val += sizes[dim];
  }
  if (end_val < 0) {
    end_val += sizes[dim];
  }
  if (start_val < 0) {
    start_val = 0;
  } else if (start_val >= sizes[dim]) {
    start_val = sizes[dim];
  }
  if (end_val < start_val) {
    end_val = start_val;
  } else if (end_val >= sizes[dim]) {
    end_val = sizes[dim];
  }
  auto storage_offset = self.storage_offset() + start_val * strides[dim];
  auto len = end_val - start_val;
  sizes[dim] = (len + step - 1) / step; // round-up
  strides[dim] *= step;
  auto result = self.as_strided(sizes, strides, storage_offset);
  namedinference::propagate_names(result, self);
  return result;
}

Tensor slice_backward(const Tensor& grad, IntArrayRef input_sizes, int64_t dim, int64_t start, int64_t end, int64_t step) {
  auto grad_input = at::zeros(input_sizes, grad.options());
  grad_input.slice(dim, start, end, step).copy_(grad);
  return grad_input;
}

std::vector<Tensor> split(const Tensor& self, int64_t split_size, int64_t dim) {
  TORCH_CHECK(self.dim() != 0, "split expects at least a 1-dimensional tensor");
  TORCH_CHECK(split_size >= 0,  "split expects split_size be non-negative, but got split_size=", split_size);
  int64_t dim_size = self.size(dim);
  TORCH_CHECK(split_size > 0 || dim_size == 0,
           "split_size can only be 0 if dimension size is 0, "
           "but got dimension size of ", dim_size);
  // if split_size is 0 and dimension size is 0, there is 1 split.
  int64_t num_splits = 1;
  if (split_size != 0) {
    // ensuring num_splits is at least 1 makes consistent the case where split_size > dim_size
    // (returns a single split).  We might want to error here, but keep it for BC.
    num_splits = std::max<int64_t>((dim_size + split_size - 1) / split_size, 1);
  }
  std::vector<Tensor> splits(num_splits);
  int64_t last_split_size = split_size - (split_size * num_splits - dim_size);

  for (const auto i : c10::irange(num_splits)) {
    auto length = i < num_splits - 1 ? split_size : last_split_size;
    splits[i] = self.narrow(dim, i * split_size, length);
  }
  return splits;
}

std::vector<Tensor> unsafe_split(const Tensor& self, int64_t split_size, int64_t dim) {
  auto result = at::native::split(self, split_size, dim);
  for (auto& t : result) {
    // TODO(Ailing): do we need to set version_counter here?
    if (!t.is_inference()) {
      t.unsafeGetTensorImpl()->set_version_counter(c10::VariableVersion(/*version=*/0));
    }
  }
  return result;
}

std::vector<Tensor> hsplit(const Tensor& self, int64_t split_size) {
  TORCH_CHECK(self.dim() >= 1, "torch.hsplit requires a tensor with at least 1 dimension, but got a tensor with ", self.dim(), " dimensions!")
  int64_t dim = (self.dim() == 1) ? 0 : 1;
  TORCH_CHECK(split_size != 0 && self.sizes()[dim] % split_size == 0,
    "torch.hsplit attempted to split along dimension ", dim,", but the size of the dimension ", self.sizes()[dim], " is not divisible by the split_size ", split_size, "!");
  return at::tensor_split(self, split_size, dim);
}

std::vector<Tensor> vsplit(const Tensor& self, int64_t split_size) {
  TORCH_CHECK(self.dim() >= 2, "torch.vsplit requires a tensor with at least 2 dimension, but got a tensor with ", self.dim(), " dimensions!")
  TORCH_CHECK(split_size != 0 && self.sizes()[0] % split_size == 0,
    "torch.vsplit attempted to split along dimension ", 0,", but the size of the dimension ", self.sizes()[0], " is not divisible by the split_size ", split_size, "!");
  return at::tensor_split(self, split_size, 0);
}

std::vector<Tensor> dsplit(const Tensor& self, int64_t split_size) {
  TORCH_CHECK(self.dim() >= 3, "torch.dsplit requires a tensor with at least 3 dimension, but got a tensor with ", self.dim(), " dimensions!")
  TORCH_CHECK(split_size != 0 && self.sizes()[2] % split_size == 0,
    "torch.dsplit attempted to split along dimension ", 2,", but the size of the dimension ", self.sizes()[2], " is not divisible by the split_size ", split_size, "!");
  return at::tensor_split(self, split_size, 2);
}

std::vector<Tensor> split_with_sizes(const Tensor& self, IntArrayRef split_sizes, int64_t dim) {
  TORCH_CHECK(self.dim() != 0, "split expects at least a 1-dimensional tensor");
  int64_t dim_size = self.size(dim);
  int64_t num_splits = split_sizes.size();
  std::vector<Tensor> splits(num_splits);
  int64_t start_idx = 0;

  for (const auto i : c10::irange(num_splits)) {
    auto length = split_sizes[i];
    TORCH_CHECK(length >= 0,
             "split_with_sizes expects split_sizes have only non-negative ",
             "entries, but got split_sizes=", split_sizes);
    splits[i] = self.narrow(dim, start_idx, length);
    start_idx += length;
  }
  TORCH_CHECK(start_idx == dim_size,
           "split_with_sizes expects split_sizes to sum exactly to ", dim_size,
           " (input tensor's size at dimension ", dim, "), ", "but got split_sizes=", split_sizes);
  return splits;
}

std::vector<Tensor> unsafe_split_with_sizes(const Tensor& self, IntArrayRef split_sizes, int64_t dim) {
  auto result = at::native::split_with_sizes(self, split_sizes, dim);
  for (auto& t : result) {
    // TODO(Ailing): do we need to set version_counter here?
    if (!t.is_inference()) {
      t.unsafeGetTensorImpl()->set_version_counter(c10::VariableVersion(/*version=*/0));
    }
  }
  return result;
}

std::vector<Tensor> hsplit(const Tensor& self, IntArrayRef split_sizes) {
  TORCH_CHECK(self.dim() >= 1, "torch.hsplit requires a tensor with at least 1 dimension, but got a tensor with ", self.dim(), " dimensions!")
  return at::tensor_split(self, split_sizes, (self.dim() == 1) ? 0 : 1);
}

std::vector<Tensor> vsplit(const Tensor& self, IntArrayRef split_sizes) {
  TORCH_CHECK(self.dim() >= 2, "torch.vsplit requires a tensor with at least 2 dimension, but got a tensor with ", self.dim(), " dimensions!")
  return at::tensor_split(self, split_sizes, 0);
}

std::vector<Tensor> dsplit(const Tensor& self, IntArrayRef split_sizes) {
  TORCH_CHECK(self.dim() >= 3, "torch.dsplit requires a tensor with at least 3 dimension, but got a tensor with ", self.dim(), " dimensions!")
  return at::tensor_split(self, split_sizes, 2);
}

// Precondition: tensors is non-empty
static inline std::vector<Tensor> get_stack_inputs(TensorList tensors, int64_t dim) {
  std::vector<Tensor> inputs(tensors.size());
  at::IntArrayRef entry_shape = tensors[0].sizes();
  inputs[0] = tensors[0].unsqueeze(dim);
  for (const auto i : c10::irange(1, tensors.size())) {
    TORCH_CHECK(tensors[i].sizes() == entry_shape,
      "stack expects each tensor to be equal size, but got ", entry_shape,
      " at entry 0 and ", tensors[i].sizes(), " at entry ", i);
    inputs[i] = tensors[i].unsqueeze(dim);
  }
  return inputs;
}

bool inline maybe_native_stack(Tensor& result, TensorList tensors, int64_t dim) {
  dim = maybe_wrap_dim(dim, tensors[0].dim() + 1);
  if (detail::CanUseNativeSerialStack<TensorList, /*skip_overlap_check*/ false>::call(result, tensors, dim)) {
    // compute the size of the result
    auto result_sizes = tensors[0].sizes().vec();
    result_sizes.insert(result_sizes.begin() + dim, tensors.size());

    // skip resizing if size of result is same as expected
    // raise a warning while resizing if output has one or more elements
    // at::native::resize_output(result, result_sizes);
    // TODO: restore the above, see https://github.com/pytorch/pytorch/issues/64709

    if (result.sizes() != result_sizes) {
      result.resize_(result_sizes);
    }

    stack_serial_stub(kCPU, result, tensors, dim);
    return true;
  }
  return false;
}

Tensor _stack(TensorList tensors, int64_t dim) {
  ScalarType high_type = result_type(tensors);
  Tensor result = at::empty({0}, tensors[0].options().dtype(high_type));
  return at::native::_stack_out(get_stack_inputs(tensors, dim), dim, result);
}

Tensor _stack_cpu(TensorList tensors, int64_t dim) {
  ScalarType high_type = result_type(tensors);
  Tensor result = at::empty({0}, tensors[0].options().dtype(high_type));
  return at::native::_stack_out_cpu(tensors, dim, result);
}

void check_stack_inputs(TensorList tensors, int64_t dim) {
  at::IntArrayRef entry_shape = tensors[0].sizes();
  for (const auto i : c10::irange(1, tensors.size())) {
    TORCH_CHECK(tensors[i].sizes() == entry_shape,
      "stack expects each tensor to be equal size, but got ", entry_shape,
      " at entry 0 and ", tensors[i].sizes(), " at entry ", i);
  }
}

// TODO(msubkhankulov): refactor to use _stack
Tensor stack(TensorList tensors, int64_t dim) {
  TORCH_CHECK(tensors.size() > 0,
           "stack expects a non-empty TensorList");
  auto wrapped_dim = maybe_wrap_dim(dim, tensors[0].ndimension()+1);
  if (wrapped_dim < tensors[0].ndimension() && !tensors[0].is_sparse()) {
    check_stack_inputs(tensors, wrapped_dim);
    auto result_sizes = tensors[0].sizes().vec();
    result_sizes.insert(result_sizes.begin() + wrapped_dim, tensors.size());
    auto out = at::cat(tensors, wrapped_dim);
    return out.view(result_sizes); // one can always split a dimension with view
  } else { //dim = tensors[0].ndimension() cannot be efficiently handled by view
    return at::cat(get_stack_inputs(tensors, dim), dim);
  }
}

// CPU specific implementation
Tensor& _stack_out_cpu(TensorList tensors, int64_t dim, Tensor& result) {
  if (maybe_native_stack(result, tensors, dim)) {
    return result;
  } else {
    return at::cat_out(result, get_stack_inputs(tensors, dim), dim);
  }
}

// default backend
Tensor& _stack_out(TensorList tensors, int64_t dim, Tensor& result) {
  return at::cat_out(result, tensors, dim);
}

// TODO(msubkhankulov): refactor to use _stack_out
Tensor& stack_out(TensorList tensors, int64_t dim, Tensor& result) {
  TORCH_CHECK(tensors.size() > 0,
           "stack expects a non-empty TensorList");
  auto wrapped_dim = maybe_wrap_dim(dim, tensors[0].ndimension()+1);
  if (wrapped_dim < tensors[0].ndimension() && !tensors[0].is_sparse()) {
    check_stack_inputs(tensors, wrapped_dim);
    auto result_sizes = tensors[0].sizes().vec();
    result_sizes.insert(result_sizes.begin() + wrapped_dim, tensors.size());
    at::native::resize_output(result, result_sizes);
    auto cat_sizes = tensors[0].sizes().vec();
    cat_sizes[wrapped_dim] *= tensors.size();
    auto strides = at::detail::computeStride(result.sizes(), result.strides(), cat_sizes);
    if (strides.has_value()) {
      //can take fast cat path
      auto result_view = result.view(cat_sizes);
      at::cat_out(result_view, tensors, wrapped_dim);
      return result;
    }
  }
  return at::cat_out(result, get_stack_inputs(tensors, dim), dim);

}

Tensor hstack(TensorList tensors) {
  TORCH_CHECK(tensors.size() > 0,
           "hstack expects a non-empty TensorList");
  auto rep = at::atleast_1d(tensors);
  if (rep[0].dim() == 1) {
    return at::cat(rep, 0);
  }
  return at::cat(rep, 1);
}

Tensor& hstack_out(TensorList tensors, Tensor& result) {
  TORCH_CHECK(tensors.size() > 0,
           "hstack expects a non-empty TensorList");
  auto rep = at::atleast_1d(tensors);
  if (rep[0].dim() == 1) {
    return at::cat_out(result, rep, 0);
  }
  return at::cat_out(result, rep, 1);
}

Tensor vstack(TensorList tensors) {
  TORCH_CHECK(tensors.size() > 0,
           "vstack expects a non-empty TensorList");
  auto rep = at::atleast_2d(tensors);
  return at::cat(rep, 0);
}

Tensor& vstack_out(TensorList tensors, Tensor& result) {
  TORCH_CHECK(tensors.size() > 0,
           "vstack expects a non-empty TensorList");
  auto rep = at::atleast_2d(tensors);
  return at::cat_out(result, rep, 0);
}

Tensor dstack(TensorList tensors) {
  TORCH_CHECK(tensors.size() > 0,
           "dstack expects a non-empty TensorList");
  auto rep = at::atleast_3d(tensors);
  return at::cat(rep, 2);
}
Tensor& dstack_out(TensorList tensors, Tensor& result) {
  TORCH_CHECK(tensors.size() > 0,
           "dstack expects a non-empty TensorList");
  auto rep = at::atleast_3d(tensors);
  return at::cat_out(result, rep, 2);
}

static inline Tensor & sparse_transpose_(Tensor & self, int64_t dim0, int64_t dim1) {
  int64_t nsparse_dim = self.sparse_dim();
  TORCH_CHECK(dim0 < nsparse_dim && dim1 < nsparse_dim,
           "sparse transpose: transposed dimensions must be sparse ",
           "Got sparse_dim: ", nsparse_dim, ", d0: ", dim0, ", d1: ", dim1);

  if (self._indices().numel() == 0 && self._values().numel() == 0) {
    auto sizes = self.sizes().vec();
    std::swap(sizes[dim0], sizes[dim1]);

    at::sparse::get_sparse_impl(self)->raw_resize_(self.sparse_dim(), self.dense_dim(), sizes);
  } else {
    auto indices = self._indices();
    auto row0 = indices.select(0, dim0);
    auto row1 = indices.select(0, dim1);

    // swap row0 and row1
    auto tmp = at::zeros_like(row0, LEGACY_CONTIGUOUS_MEMORY_FORMAT);
    tmp.copy_(row0);
    row0.copy_(row1);
    row1.copy_(tmp);

    self._coalesced_(false);

    auto sizes = self.sizes().vec();
    std::swap(sizes[dim0], sizes[dim1]);

    at::sparse::get_sparse_impl(self)->raw_resize_(self._indices().size(0), self._values().dim() - 1, sizes);
  }
  return self;
}

static inline Tensor sparse_csr_transpose(const Tensor & self) {
  TORCH_INTERNAL_ASSERT(self.is_sparse_csr());

  auto sizes = self.sizes();
  auto crow_indices = self.crow_indices();
  auto col_indices = self.col_indices();
  auto values = self.values();

  // convert CSR indices to COO indices and swap its rows
  const bool out_int32 = crow_indices.scalar_type() == ScalarType::Int;
  Tensor indices_transposed = _convert_indices_from_csr_to_coo(crow_indices, col_indices, out_int32, true);

  // sort transposed indices
  auto indices_scalar = at::sparse::flatten_indices(indices_transposed, {sizes[1], sizes[0]});
  auto indicesPermutation = std::get<1>(indices_scalar.sort(0));
  auto indices_transposed_sorted = indices_transposed.index_select(1, indicesPermutation);

  // construct a CSR tensor that is transpose of self
  auto new_row_indices = indices_transposed_sorted.select(0, 0);
  auto new_col_indices = indices_transposed_sorted.select(0, 1);
  auto new_values = values.index_select(0, indicesPermutation);
  Tensor new_crow_indices = _convert_indices_from_coo_to_csr(new_row_indices, sizes[1], out_int32);

  return at::native::_sparse_csr_tensor_unsafe(new_crow_indices, new_col_indices, new_values,
                                               {sizes[1], sizes[0]},
                                               new_values.scalar_type(),
                                               self.layout(),
                                               new_values.device());
}

// torch.row_stack, alias for torch.vstack
Tensor& row_stack_out(TensorList tensors, Tensor& result) {
  return at::vstack_out(result, tensors);
}

Tensor row_stack(TensorList tensors) {
  return at::vstack(tensors);
}

static std::vector<Tensor> reshape_input_for_column_stack(TensorList tensors) {
  std::vector<Tensor> result(tensors.size());
  auto transform_lambda = [](const Tensor& input) -> Tensor {
    // reshape 0D or 1D tensor t into (t.numel(), 1)
    if (input.dim() <= 1) {
      return input.reshape({input.numel(), 1});
    }
    return input;
  };
  std::transform(tensors.cbegin(),
                 tensors.cend(),
                 result.begin(),
                 transform_lambda);
  return result;
}

Tensor& column_stack_out(TensorList tensors, Tensor& result) {
  TORCH_CHECK(tensors.size() > 0,
              "column_stack expects a non-empty TensorList");

  auto reshaped_tensors = reshape_input_for_column_stack(tensors);
  return at::hstack_out(result, reshaped_tensors);
}

Tensor column_stack(TensorList tensors) {
  TORCH_CHECK(tensors.size() > 0,
              "column_stack expects a non-empty TensorList");

  auto reshaped_tensors = reshape_input_for_column_stack(tensors);
  return at::hstack(reshaped_tensors);
}

static Tensor& propagate_transposed_names(
    Tensor& result,
    const Tensor& other,
    int64_t dim0,
    int64_t dim1) {
  if (other.has_names()) {
    auto names = other.names().vec();
    std::swap(names[dim0], names[dim1]);
    namedinference::propagate_names_if_nonempty(result, names);
  }
  return result;
}

Tensor transpose(const Tensor& self, Dimname dim0, Dimname dim1) {
  return at::transpose(
      self, dimname_to_position(self, dim0), dimname_to_position(self, dim1));
}


Tensor & transpose_(Tensor & self, int64_t dim0, int64_t dim1) {
  auto ndims = self.dim();
  dim0 = maybe_wrap_dim(dim0, ndims);
  dim1 = maybe_wrap_dim(dim1, ndims);
  if (dim0 == dim1) {
    return self;
  }

  // Sparse COO is an exceptional sparse format as it allows transpose
  // to be a view operation which is a convinient property for
  // in-place operations. For other sparse formats, the in-place
  // transpose would not be possible without shuffling the specified
  // values. So we don't support this as it would defeat the purpose
  // of in-place opeations of being memory-efficient.
  if (self.is_sparse()) {
    return sparse_transpose_(self, dim0, dim1);
  }

  if (self.is_mkldnn()) {
    return at::_mkldnn_transpose_(self, dim0, dim1);
  }

  DimVector sizes(self.sizes().begin(), self.sizes().end());
  DimVector strides(self.strides().begin(), self.strides().end());
  std::swap(strides[dim0], strides[dim1]);
  std::swap(sizes[dim0], sizes[dim1]);
  self.as_strided_(sizes, strides);
  return self;
}

Tensor transpose(const Tensor & self, int64_t dim0, int64_t dim1) {
  auto ndims = self.dim();
  dim0 = maybe_wrap_dim(dim0, ndims);
  dim1 = maybe_wrap_dim(dim1, ndims);

  // Transpose of a sparse tensor is a copy operation because the
  // compression scheme of specified values into a contiguous tensor
  // is different for the transposed sparse tensor, in general.
  if (self.is_sparse_csr() || self.is_sparse()) {
    if (dim0 == dim1) {
      return self.clone();
    }
    if (self.is_sparse_csr()) {
      // Sparse CSR transpose is a copy operation as the values of
      // transposed CSR tensor are permuted values of the input CSR
      // tensor.
      return sparse_csr_transpose(self);
    } else {  // sparse COO
      Tensor self_clone = self.clone();
      return sparse_transpose_(self_clone, dim0, dim1);
    }
  }

  // Transpose of a strided tensor is a view operation.
  if (dim0 == dim1) {
    return self;
  }

  if (self.is_mkldnn()) {
    return at::_mkldnn_transpose(self, dim0, dim1);
  }

  DimVector sizes(self.sizes().begin(), self.sizes().end());
  DimVector strides(self.strides().begin(), self.strides().end());
  std::swap(strides[dim0], strides[dim1]);
  std::swap(sizes[dim0], sizes[dim1]);
  auto result = self.as_strided(sizes, strides);
  propagate_transposed_names(result, self, dim0, dim1);
  return result;
}

static void check_t(const Tensor& self, const char *fn) {
  if (self.is_sparse()) {
    int64_t sparse_dim = self.sparse_dim();
    int64_t dense_dim = self.dense_dim();
    TORCH_CHECK(sparse_dim <= 2 && dense_dim == 0,
             fn, " expects a tensor with <= 2 sparse and 0 dense dimensions, but got ",
             sparse_dim, " sparse and ", dense_dim, " dense dimensions");
  } else {
    TORCH_CHECK(self.dim() <= 2,
             fn, " expects a tensor with <= 2 dimensions, but self is ", self.dim(), "D");
  }
}

Tensor t(const Tensor & self) {
  check_t(self, "t()");
  return self.transpose(0, self.dim() < 2 ? 0 : 1);
}

Tensor & t_(Tensor & self) {
  check_t(self, "t_()");
  return self.transpose_(0, self.dim() < 2 ? 0 : 1);
}

std::tuple<DimVector, DimVector>
inferSqueezeGeometry(const Tensor &tensor) {
  DimVector sizes;
  DimVector strides;

  for(const auto d : c10::irange(tensor.dim())) {
    if(tensor.sizes()[d] != 1) {
      sizes.push_back(tensor.sizes()[d]);
      strides.push_back(tensor.strides()[d]);
    }
  }

  return std::make_tuple(std::move(sizes), std::move(strides));
}

std::tuple<DimVector, DimVector>
inferSqueezeGeometry(const Tensor& tensor, int64_t dim) {
  DimVector sizes;
  DimVector strides;

  for(const auto d : c10::irange(tensor.dim())) {
    if(d != dim || tensor.sizes()[dim] != 1) {
      sizes.push_back(tensor.sizes()[d]);
      strides.push_back(tensor.strides()[d]);
    }
  }
  return std::make_tuple(std::move(sizes), std::move(strides));
}

namespace {
// Named type instead of a pair/tuple so that we can be sure to
// construct the vectors in place and get NRVO.
struct InferUnsqueezeGeometryResult {
  DimVector sizes;
  DimVector strides;
  InferUnsqueezeGeometryResult(IntArrayRef tensor_sizes, IntArrayRef tensor_strides)
      : sizes(tensor_sizes.begin(), tensor_sizes.end())
      , strides(tensor_strides.begin(), tensor_strides.end()) {}
};
}
InferUnsqueezeGeometryResult
inferUnsqueezeGeometry(const Tensor& tensor, int64_t dim) {
  InferUnsqueezeGeometryResult result(tensor.sizes(), tensor.strides());
  int64_t new_stride = dim >= tensor.dim() ? 1 : result.sizes[dim] * result.strides[dim];
  result.sizes.insert(result.sizes.begin() + dim, 1);
  result.strides.insert(result.strides.begin() + dim, new_stride);

  return result;
}

// dim is present if squeezing a single dimension and absent if squeezing all dimensions
Tensor squeeze_qtensor(const Tensor& self, c10::optional<int64_t> dim) {
  auto quantizer = get_qtensorimpl(self)->quantizer();
  DimVector sizes;
  DimVector strides;
  std::tie(sizes, strides) = dim.has_value() ? inferSqueezeGeometry(self, dim.value()) : inferSqueezeGeometry(self);
  if (quantizer->qscheme() == QScheme::PER_CHANNEL_AFFINE) {
    const auto* per_channel_quantizer = static_cast<at::PerChannelAffineQuantizer*>(quantizer.get());
    auto axis = per_channel_quantizer->axis();
    int64_t shift = 0;
    integer_range<int64_t> dims = dim.has_value() ? integer_range<int64_t>{dim.value(), dim.value() + 1} : c10::irange(self.dim());
    for (const auto d : dims) {
      if (self.sizes()[d] == 1) {
        TORCH_CHECK(axis != d, "Squeeze is only possible on non-axis dimension for Per-Channel Quantized Tensors.");
        if (d < axis) {
          ++shift;
        }
      }
    }
<<<<<<< HEAD
    axis -= shift;
=======
    axis = axis - shift;
    quantizer = make_per_channel_affine_quantizer(per_channel_quantizer->scales(),
                                                  per_channel_quantizer->zero_points(),
                                                  axis,
                                                  quantizer->scalar_type());
  }
  return make_qtensor(self, sizes, strides, quantizer);
}

Tensor squeeze_qtensor(const Tensor& self, int64_t dim) {
  auto quantizer = get_qtensorimpl(self)->quantizer();
  DimVector sizes;
  DimVector strides;
  std::tie(sizes, strides) = inferSqueezeGeometry(self, dim);
  if (quantizer->qscheme() == QScheme::PER_CHANNEL_AFFINE) {
    const auto* per_channel_quantizer = static_cast<at::PerChannelAffineQuantizer*>(quantizer.get());
    auto axis = per_channel_quantizer->axis();
    TORCH_CHECK(axis != dim, "Squeeze is only possible on non-axis dimension for Per-Channel Quantized Tensors.");
    if (axis >= dim) {
      axis -= 1;
    }
>>>>>>> b241b0a8
    quantizer = make_per_channel_affine_quantizer(per_channel_quantizer->scales(),
                                                  per_channel_quantizer->zero_points(),
                                                  axis,
                                                  quantizer->scalar_type());
  }
  if (self.dim() == 0 || self.sizes()[dim] != 1) {
    sizes = self.sizes().vec();
    strides = self.strides().vec();
  }
  auto result = make_qtensor(self, sizes, strides, quantizer);
  if (dim.has_value()) {
    namedinference::propagate_names_except(result, self, {dim.value()});
  } else {
    auto maybe_outnames = namedinference::compute_squeeze_outnames(self);
    namedinference::propagate_names_if_nonempty(result, maybe_outnames);
  }

  return result;
}

Tensor squeeze(const Tensor& self) {
  auto g = inferSqueezeGeometry(self);
  at::Tensor result = self.as_strided(std::get<0>(g), std::get<1>(g));
  auto maybe_outnames = namedinference::compute_squeeze_outnames(self);
  namedinference::propagate_names_if_nonempty(result, maybe_outnames);
  return result;
}

Tensor squeeze_quantized(const Tensor& self) {
  at::Tensor result = squeeze_qtensor(self, c10::nullopt);
  auto maybe_outnames = namedinference::compute_squeeze_outnames(self);
  namedinference::propagate_names_if_nonempty(result, maybe_outnames);
  return result;
}

Tensor squeeze(const Tensor& self, int64_t dim) {
  int64_t dims = self.dim();
  dim = maybe_wrap_dim(dim, dims);
  if (dims == 0 || self.sizes()[dim] != 1) {
    return self.as_strided(self.sizes(), self.strides());
  }
  auto g = inferSqueezeGeometry(self, dim);
  auto result = self.as_strided(std::get<0>(g), std::get<1>(g));
  namedinference::propagate_names_except(result, self, {dim});
  return result;
}

Tensor squeeze_quantized(const Tensor& self, int64_t dim) {
  int64_t dims = self.dim();
  dim = maybe_wrap_dim(dim, dims);
  return squeeze_qtensor(self, dim);
}

Tensor & squeeze_(Tensor& self) {
  auto g = inferSqueezeGeometry(self);
  self.as_strided_(std::get<0>(g), std::get<1>(g));
  return self;
}

Tensor & squeeze_(Tensor& self, int64_t dim) {
  int64_t dims = self.dim();
  dim = maybe_wrap_dim(dim, self.dim());

  if (dims == 0 || self.sizes()[dim] != 1) {
    self.as_strided_(self.sizes(), self.strides());
    return self;
  }
  auto g = inferSqueezeGeometry(self, dim);
  self.as_strided_(std::get<0>(g), std::get<1>(g));
  return self;
}

// NOTE [ Unsafe View ]
// _unsafe_view() differs from view() in that the returned tensor isn't treated
// as a view for the purposes of automatic differentiation. (It's not listed in
// VIEW_FUNCTIONS in gen_inplace_or_view_type.py).  It's only safe to use if the `self` tensor
// is temporary. For example, the viewed tensor here (a + b) is discarded immediately
// after viewing:
//
//  res = at::_unsafe_view(a + b, size);
//
// This is a hack because in-place operations on tensors treated like views
// can be much more expensive than the same operations on non-view tensors.
Tensor _unsafe_view(const Tensor& self, IntArrayRef size) {
  return self.view(size);
}

static Tensor unsqueeze_sparse(Tensor const &self, int64_t dim /* should already be wrapped */) {
  int64_t sparse_dim = self.sparse_dim();
  int64_t dense_dim = self.dense_dim();
  auto indices = self._indices();
  auto sizes = self.sizes().vec();
  sizes.insert(sizes.begin() + dim, 1);
  if (dim <= sparse_dim) {
    auto new_indices = native::cat(
        {indices.narrow(0, 0, dim),
         native::zeros(
             {1, indices.size(1)},
             kLong,
             indices.options().layout_opt(),
             indices.options().device_opt(),
             indices.options().pinned_memory_opt()),
         indices.narrow(0, dim, indices.size(0) - dim)});
    return _sparse_coo_tensor_with_dims_and_tensors(
        sparse_dim + 1, dense_dim, sizes, new_indices, self._values(), self.options());
  } else {
    return _sparse_coo_tensor_with_dims_and_tensors(
        sparse_dim, dense_dim + 1, sizes, indices, self._values().unsqueeze(dim - sparse_dim + 1), self.options());
  }
}

Tensor unsqueeze_qtensor(const Tensor& self, int64_t dim) {
  dim = maybe_wrap_dim(dim, self.dim() + 1);
  auto g = inferUnsqueezeGeometry(self, dim);
  auto quantizer = get_qtensorimpl(self)->quantizer();
  if (quantizer->qscheme() == QScheme::PER_CHANNEL_AFFINE) {
    const auto* per_channel_quantizer = static_cast<at::PerChannelAffineQuantizer*>(quantizer.get());
    auto axis = per_channel_quantizer->axis();
    if (axis >= dim) {
      axis += 1;
    }
    quantizer = make_per_channel_affine_quantizer(per_channel_quantizer->scales(),
                                                  per_channel_quantizer->zero_points(),
                                                  axis,
                                                  quantizer->scalar_type());
  }
  return make_qtensor(self, g.sizes, g.strides, quantizer);
}

Tensor unsqueeze(const Tensor& self, int64_t dim) {
  dim = maybe_wrap_dim(dim, self.dim() + 1);

  if (self.is_sparse()) {
    return unsqueeze_sparse(self, dim);
  } else if (self.is_quantized()) {
    return unsqueeze_qtensor(self, dim);
  } else {
    auto g = inferUnsqueezeGeometry(self, dim);
    return self.as_strided(g.sizes, g.strides);
  }
}

Tensor & unsqueeze_(Tensor& self, int64_t dim) {
  dim = maybe_wrap_dim(dim, self.dim() + 1);

  auto g = inferUnsqueezeGeometry(self, dim);
  self.as_strided_(g.sizes, g.strides);
  return self;
}

Tensor flatten(const Tensor& self, int64_t start_dim, int64_t end_dim) {
  start_dim = maybe_wrap_dim(start_dim, self.dim());
  end_dim = maybe_wrap_dim(end_dim, self.dim());
  TORCH_CHECK(start_dim <= end_dim, "flatten() has invalid args: start_dim cannot come after end_dim");

  if (self.dim() == 0) {
    return self.reshape({1});
  }
  if (start_dim == end_dim) {
    return self;
  }

  // We don't want to infer_size on the entire shape, because that can give us an extra degree
  // of freedom we don't want; for example, consider shape [0, 1, 3, 0], with start_dim=1, end_dim=2.
  // It's clear we want result shape [0, 3, 0] but passing [0, -1, 0] to infer_size means the -1
  // can take on any value and satisfy the constraints.
  auto slice_numel = c10::multiply_integers(self.sizes().slice(start_dim, end_dim - start_dim + 1));
  std::vector<int64_t> shape;
  shape.reserve(self.dim() - end_dim + start_dim);
  for (const auto i : c10::irange(start_dim)) {
    shape.push_back(self.sizes()[i]);
  }
  shape.push_back(slice_numel);
  for (const auto i : c10::irange(end_dim + 1, self.dim())) {
    shape.push_back(self.sizes()[i]);
  }

  return native::reshape(self, shape);
}

Tensor flatten(const Tensor& self, int64_t start_dim, int64_t end_dim, Dimname out_dim) {
  auto outnames = self.names().vec();
  outnames.erase(outnames.begin() + start_dim, outnames.begin() + end_dim + 1);
  outnames.insert(outnames.begin() + start_dim, out_dim);

  Tensor result;
  {
    NoNamesGuard guard;
    result = native::flatten(self, start_dim, end_dim);
  }
  internal_set_names_inplace(result, outnames);
  return result;
}

Tensor flatten(const Tensor& self, Dimname start_dim, Dimname end_dim, Dimname out_dim) {
  auto start_pos = dimname_to_position(self, start_dim);
  auto end_pos  = dimname_to_position(self, end_dim);
  return native::flatten(self, start_pos, end_pos, out_dim);
}

Tensor flatten(const Tensor& self, DimnameList dims, Dimname out_dim) {
  auto positions = dimnames_to_positions(self, dims);
  TORCH_CHECK(positions.size() > 0,
      "flatten(tensor, dims, out_dim): dims cannot be empty");
  for (const auto i : c10::irange(positions.size() - 1)) {
    if (positions[i] + 1 == positions[i + 1]) continue;
    TORCH_CHECK(positions[i] + 1 == positions[i + 1],
        "flatten(tensor, dims, out_dim): dims ", dims, " must be consecutive ",
        "in Tensor", self.names());
  }
  return native::flatten(self, *dims.begin(), *(dims.end() - 1), out_dim);
}

Tensor ravel(const Tensor& self) {
  return self.reshape(-1);
}

static inline void handle_unflatten_exception(const std::runtime_error &e,
                                              const Tensor &self,
                                              int64_t dim,
                                              IntArrayRef sizes,
                                              c10::optional <DimnameList> names) {
  if (!strstr(e.what(), "is invalid for input of size")) {
    TORCH_CHECK(false, "unflatten got an unexpected error:\n", e.what());
  }

  if (self.has_names()) {
    TORCH_CHECK(false,
                "unflatten: Provided sizes ", sizes, " don't multiply up to the size of dim ",
                dim, " (", self.names()[dim], ": ", self.size(dim), ") in Tensor", self.names());

  } else {
    TORCH_CHECK(false,
                "unflatten: Provided sizes ", sizes, " don't multiply up to the size of dim ",
                dim, " (", self.size(dim), ") in the input tensor");
  }
}

Tensor unflatten(const Tensor& self, int64_t dim, IntArrayRef sizes, c10::optional<DimnameList> names) {
  dim = maybe_wrap_dim(dim, self.dim());

  TORCH_CHECK(sizes.size() > 0, "unflatten: sizes must be non-empty");
  TORCH_INTERNAL_ASSERT(!names || names->size() == sizes.size());
  if (self.has_names()) {
    TORCH_CHECK(names, "unflatten: input is a named tensor but no names were given for unflattened sizes");
  }

  DimVector inferred_size;
  try {
    inferred_size = at::infer_size_dv(sizes, self.size(dim));
  } catch (const std::runtime_error& e) {
    // at::infer_size would throw std::runtime_error for invalid size,
    // catch the runtime_error and display the error message in a more user-friendly way
    // for both tensors and named tensors
    handle_unflatten_exception(e, self, dim, sizes, names);
  }

  DimVector shape(self.sizes().begin(), self.sizes().end());
  shape.erase(shape.begin() + dim);
  shape.insert(shape.begin() + dim, inferred_size.begin(), inferred_size.end());

  Tensor result;
  {
    NoNamesGuard guard;
    result = self.view(shape);
  }

  if (names) {
    auto outnames = self.names().vec();
    outnames.erase(outnames.begin() + dim);
    outnames.insert(outnames.begin() + dim, names->begin(), names->end());
    at::internal_set_names_inplace(result, outnames);
  }

  return result;
}

Tensor unflatten(const Tensor& self, Dimname dim, IntArrayRef sizes, DimnameList names) {
  return native::unflatten(self, dimname_to_position(self, dim), sizes, names);
}

Tensor view_as(const Tensor& self, const Tensor& other) {
  return self.view(other.sizes());
}

int64_t numel(const Tensor& self) {
  return self.unsafeGetTensorImpl()->numel();
}

std::vector<Tensor> unbind(const Tensor &self, int64_t dim) {
  dim = maybe_wrap_dim(dim, self.dim());
  int64_t size = self.size(dim);
  std::vector<Tensor> tensors(size);
  for (const auto i : c10::irange(size)) {
    tensors[i] = self.select(dim, i);
  }
  return tensors;
}

std::vector<Tensor> unbind(const Tensor& self, Dimname dim) {
  return at::unbind(self, dimname_to_position(self, dim));
}

std::vector<Tensor> meshgrid(TensorList tensors) {
  TORCH_WARN_ONCE("torch.meshgrid: in an upcoming release, it will be required to pass the "
                  "indexing argument.");
  return native::meshgrid(tensors, /*indexing=*/"ij");
}

std::vector<Tensor> meshgrid(TensorList tensors,
                             c10::string_view indexing) {
  int64_t size = tensors.size();
  TORCH_CHECK(size > 0, "meshgrid expects a non-empty TensorList");

  for(const auto i: c10::irange(size - 1)){
    TORCH_CHECK(tensors[i].dtype() == tensors[i+1].dtype(), "meshgrid expects all tensors to have the same dtype");
    TORCH_CHECK(tensors[i].device() == tensors[i+1].device(), "meshgrid expects all tensors to have the same device");
  }

  // Input tensors is of type TensorList, which is an alias to a
  // constant array slice, which doesn't allow for mutations. We may
  // need to swap our first two elements if indexing is "ij", so we
  // unconditionally create a vector that we can reorder to keep the
  // implementation simple.
  //
  // We are not concerned with the performance of this relative to
  // constructor a grid for each input.
  std::vector<std::reference_wrapper<const Tensor>> tensor_refs(tensors.begin(),
                                                                tensors.end());

  // Whether or not to swap the first two tensors.
  //
  // We only swap if there are at least two* input tensors (obviously)
  // and if indexing is "xy".
  //
  // A reminder about "xy" semantics: "xy" semantics implies that the
  // output grids are in the cartesian coordinate system. Thus the
  // first dimension is the "x" axis (corresponding to column) and the
  // second dimension is the "y" axis (corresponding to row). Tensors,
  // however, generally consider the first axis to be the row and the
  // second axis to be the columns. Thus we flip the two dimensions in
  // contrast to "ij" indexing.
  //
  // It turns out that it's easiest to implement this by just swapping
  // the first two inputs. However, the order of the outputs still
  // must correspond to the order of the inputs. Thus we also must
  // swap the outputs if we swapped the inputs.
  //
  // * Why do we even support this function for exactly one input?
  bool swap_first_and_second_tensors = false;

  if (indexing == "xy") {
    // We can only swap if there are multiple tensors.
    swap_first_and_second_tensors = size >= 2;
    if (swap_first_and_second_tensors) {
      std::swap(tensor_refs[0], tensor_refs[1]);
    }
  } else {
    // Only "xy" and "ij" are supported, and we already checked for
    // "xy" above. Only "ij" remains as a valid mode.
    TORCH_CHECK(indexing == "ij",
                "torch.meshgrid: indexing must be one of \"xy\" or \"ij\", "
                "but received: ", indexing);
  }

  std::vector<int64_t> shape(size);
  for(const auto i: c10::irange(size)){
    TORCH_CHECK(tensor_refs[i].get().dim() <= 1,
                "torch.meshgrid: Expected 0D or 1D tensor in the tensor list but got: ", tensor_refs[i]);
    shape[i] = tensor_refs[i].get().numel();  // treat 0D tensors as if they were a 1D tensor
  }
  std::vector<Tensor> grids;
  std::vector<int64_t> view_shape(size, 1);
  for(const auto i: c10::irange(size)){
    view_shape[i] = -1;  // select this dimension to infer
    grids.push_back(tensor_refs[i].get().view(view_shape).expand(shape));
    view_shape[i] = 1;  // restore to previous value
  }

  // Remember we need to also swap the outputs if we swapped the inputs.
  if (swap_first_and_second_tensors) {
    std::swap(grids[0], grids[1]);
  }
  return grids;
}

// Numpy-style `a.T`: returns the tensor
// with dims reversed
Tensor numpy_T(const Tensor &self) {
  const auto n = self.dim();
  if (n != 2 && n != 0) {
    TORCH_WARN_ONCE(
        "The use of `x.T` on tensors of dimension other than 2 to reverse their shape is deprecated ",
        "and it will throw an error in a future release. Consider `x.mT` to transpose batches of matrices",
        "or `x.permute(*torch.arange(x.ndim - 1, -1, -1))` to reverse the dimensions of a tensor."
    );
  }
  DimVector transpose_dims;
  for (int64_t i = n - 1; i >= 0; --i) {
    transpose_dims.push_back(i);
  }
  return self.permute(transpose_dims);
}

Tensor matrix_H(const Tensor &self) {
  const auto ndim = self.dim();
  TORCH_CHECK(ndim == 2 || ndim == 0,
      "tensor.H is only supported on matrices (2-D tensors). Got ", ndim, "-D tensor.",
      ndim > 2 ? " For batches of matrices, consider using tensor.mH" : "");
  if (self.is_complex()) {
    return ndim == 0 ? self.conj() : self.transpose(-2, -1).conj();
  } else {
    return ndim == 0 ? self : self.transpose(-2, -1);
  }
}

namespace {
Tensor _adjoint(const Tensor &self, const bool transpose, const char* const name) {
  const auto ndim = self.dim();
  TORCH_CHECK(ndim != 1,
      "tensor.", name, " is only supported on matrices or batches of matrices. Got 1-D tensor.");
  if (transpose || !self.is_complex()) {
    return ndim == 0 ? self : self.transpose(-2, -1);
  } else {
    return ndim == 0 ? self.conj() : self.transpose(-2, -1).conj();
  }
}
} // anonymous namespace

Tensor mT(const Tensor &self) {
  return _adjoint(self, /*transpose=*/true, "mT");
}

Tensor mH(const Tensor &self) {
  return _adjoint(self, /*transpose=*/false, "mH");
}

Tensor adjoint(const Tensor &self) {
  return _adjoint(self, /*transpose=*/false, "adjoint()");
}

Tensor view(const Tensor& self,
            IntArrayRef size) {

  at::DimVector inferred_size = at::infer_size_dv(size, self.numel());
  auto stride = at::detail::computeStride(self.sizes(),
                                        self.strides(),
                                        inferred_size);
  TORCH_CHECK(stride.has_value(), "view size is "
    "not compatible with input tensor's size and stride (at least one dimension"
    " spans across two contiguous subspaces). Use .reshape(...) instead.");
  auto stride_value = *stride;
  return alias_with_sizes_and_strides(self, inferred_size, stride_value);
}

Tensor alias(const Tensor& self) {
    return alias_with_sizes_and_strides(self, self.sizes(), self.strides());
}

Tensor detach(const Tensor& self) {
  // NB: detach() is not the same thing as alias()! The main difference is that
  // detach does not allow metadata change while alias does.
  return Tensor(self.getIntrusivePtr()->shallow_copy_and_detach(
    // NB: The ADInplaceOrView logic will overwrite these with the
    // appropriate values if it runs; otherwise these are the values.
    /*version_counter=*/0,
    /*allow_tensor_metadata_change=*/false));
}

Tensor unfold(const Tensor& self, int64_t dimension, int64_t size, int64_t step) {
  // some special handling to deal with allow dimension == 0 when self.dim() == 0
  dimension = at::maybe_wrap_dim(dimension, self.dim(), /*wrap_scalar=*/true);

  const auto sizes = self.sizes();
  const auto strides = self.strides();
  int64_t max_size = self.dim() == 0 ? 1 : sizes[dimension];
  TORCH_CHECK(size <= max_size, "maximum size for tensor at dimension ", dimension,
                                " is ", max_size, " but size is ", size);
  TORCH_CHECK(step > 0, "step is ", step, " but must be > 0");

  DimVector new_size(self.dim() + 1);
  DimVector new_stride(self.dim() + 1);

  new_size[self.dim()] = size;
  new_stride[self.dim()] = self.dim() == 0 ? 1 : strides[dimension];
  for(const auto d : c10::irange(self.dim())) {
    const auto self_size = sizes[d];
    const auto self_stride = strides[d];
    if(d == dimension) {
      new_size[d] = (self_size - size) / step + 1;
      new_stride[d] = step*self_stride;
    } else {
      new_size[d] = self_size;
      new_stride[d] = self_stride;
    }
  }

  return self.as_strided(new_size, new_stride);
}

template <typename scalar_t>
void apply_diag(Tensor& result, const Tensor& self, int64_t dimension) {
  TORCH_CHECK(self.dim() == 1 || self.dim() == 2, "matrix or a vector expected");

  auto self_data = self.data_ptr<scalar_t>();
  if (self.dim() == 1) {
    auto self_size = self.size(0);
    auto self_stride = self.stride(0);
    int64_t sz = self_size + std::abs(dimension);

    at::native::resize_output(result, {sz, sz});
    result.zero_();
    auto r_data = result.data_ptr<scalar_t>();
    auto r_stride_0 = result.stride(0);
    auto r_stride_1 = result.stride(1);
    r_data += (dimension >= 0 ? dimension*r_stride_1 : -dimension*r_stride_0);

    for (const auto i : c10::irange(self_size)) {
      r_data[i * (r_stride_0 + r_stride_1)] = self_data[i * self_stride];
    }
  } else {
    auto self_stride_0 = self.stride(0);
    auto self_stride_1 = self.stride(1);

    // NOLINTNEXTLINE(cppcoreguidelines-init-variables)
    int64_t sz;
    if (dimension >= 0) {
      sz = std::min(self.size(0), self.size(1) - dimension);
    } else {
      sz = std::min(self.size(0) + dimension, self.size(1));
    }

    at::native::resize_output(result, {sz});
    result.zero_();
    auto r_data = result.data_ptr<scalar_t>();
    auto r_stride_0 = result.stride(0);
    self_data += (dimension >= 0 ? dimension * self_stride_1 : -dimension * self_stride_0);
    for (const auto i : c10::irange(sz)) {
      r_data[i * r_stride_0] = self_data[i * (self_stride_0 + self_stride_1)];
    }
  }
}

Tensor diag(const Tensor& self, int64_t dimension) {
  Tensor result = at::empty({0}, self.options());
  at::diag_out(result, self, dimension);
  return result;
}

Tensor& diag_cpu_out(const Tensor& self, int64_t dimension, Tensor &result) {
  AT_DISPATCH_ALL_TYPES_AND_COMPLEX_AND(at::ScalarType::Bool, self.scalar_type(), "diag", [&] {
    apply_diag<scalar_t>(result, self, dimension);
  });
  return result;
}

Tensor diag_backward(const Tensor& grad, IntArrayRef input_sizes, int64_t diagonal) {
  auto ndimension = input_sizes.size();
  AT_ASSERT(ndimension == 1 || ndimension == 2);

  if (ndimension == 1 || input_sizes[0] == input_sizes[1]) {
    return grad.diag(diagonal);
  }

  // Input was a matrix but was not square
  return at::diagonal_backward(grad, input_sizes, diagonal, 0, 1);
}

Tensor diagonal_backward(const Tensor & grad, IntArrayRef input_sizes, int64_t offset, int64_t dim1, int64_t dim2) {
  auto grad_input = at::zeros(input_sizes, grad.options());
  auto diag = grad_input.diagonal(offset, dim1, dim2);
  diag.copy_(grad);
  return grad_input;
}

Tensor movedim(const Tensor& self, IntArrayRef src, IntArrayRef dst) {
  TORCH_CHECK(src.size() == dst.size(), "movedim: Invalid source or destination dims: source (",
              src, " dims ) should contain the same number of dims as destination (", dst, " dims)");

  size_t self_dim = self.dim();
  DimVector normalized_src(src.size());
  DimVector normalized_dst(dst.size());

  auto wrap_dims = [&self_dim](const IntArrayRef& vec, DimVector& normalized_vec) {
    for (const auto i : c10::irange(vec.size())) {
      normalized_vec[i] = maybe_wrap_dim(vec[i], self_dim);
    }
  };

  wrap_dims(src, normalized_src);
  wrap_dims(dst, normalized_dst);

  auto all_unique = [](const DimVector& dims) {
    DimVector copy = dims;
    std::sort(copy.begin(), copy.end());
    auto duplicate = std::adjacent_find(copy.begin(), copy.end());
    return duplicate == copy.end();
  };
  TORCH_CHECK(all_unique(normalized_src), "movedim: repeated dim in `source` (", src, ")");
  TORCH_CHECK(all_unique(normalized_dst), "movedim: repeated dim in `destination` (", dst, ")");

  // handle the case of scalar tensor as a no-op
  if (self_dim == 0)
    return self.alias();

  // TODO: The algorithm below can probably be optimized.
  // Reference: https://github.com/pytorch/pytorch/pull/41480#discussion_r456100505

  // Algorithm Walkthrough
  // Example Input
  // Variable State:
  //     normalized_src = 0, 1
  //     normalized_dst = 2, 4
  //     self_dim = 5
  DimVector order(self_dim);
  DimVector source_dims(self_dim);
  DimVector destination_dims(self_dim);

  // We initialize two vectors to track update to the dims
  // `order` contains the final order of the dim positions.
  // Variable State:
  //     order = NA, NA, NA, NA, NA
  //     source_dims = 0, 1, 2, 3, 4
  //     destination_dims = 0, 1, 2, 3, 4
  std::iota(source_dims.begin(), source_dims.end(), 0);
  std::iota(destination_dims.begin(), destination_dims.end(), 0);

  // We mark and update position for the dim provided by user
  // i.e. `normalized_src` and `normalized_dims`
  // Variable State:
  //     order = NA, NA, 0, NA, 1
  //     source_dims = -1, -1, 2, 3, 4
  //     destination_dims = 0, 1, -1, 3, -1
  for (const auto i : c10::irange(src.size())) {
      order[normalized_dst[i]] = normalized_src[i];
      source_dims[normalized_src[i]] = -1;
      destination_dims[normalized_dst[i]] = -1;
  }

  // Remove the dims whose position we already know,
  // the ones marked with -1 in previous step
  // Variable State:
  //     source_dims = 2, 3, 4
  //     destination_dims = 0, 1, 3
  auto source_iter = std::remove(source_dims.begin(), source_dims.end(), -1);
  auto destination_iter = std::remove(destination_dims.begin(), destination_dims.end(), -1);

  int64_t rest_dim = self.dim() - src.size();
  TORCH_INTERNAL_ASSERT(std::distance(source_dims.begin(), source_iter)  == rest_dim);
  TORCH_INTERNAL_ASSERT(std::distance(destination_dims.begin(), destination_iter)  == rest_dim);

  // Update the position of the remaining dimensions.
  // `source_dims` now contains the original position
  // `destination_dims` contains the new position it will shifted to
  // after considering the user inputs.
  // Variable State:
  //     order = 2, 3, 0, 4, 1
  for (const auto i : c10::irange(rest_dim)) {
      order[destination_dims[i]] = source_dims[i];
  }

  return self.permute(order);
}

Tensor movedim(const Tensor& self, int64_t src, int64_t dst) {
  return at::movedim(self, IntArrayRef{src}, IntArrayRef{dst});
}

Tensor moveaxis(const Tensor& self, IntArrayRef src, IntArrayRef dst) {
  return at::movedim(self, src, dst);
}

Tensor moveaxis(const Tensor& self, int64_t src, int64_t dst) {
  return at::movedim(self, IntArrayRef{src}, IntArrayRef{dst});
}

Tensor swapaxes(const Tensor& self, int64_t axis0, int64_t axis1) {
  return self.transpose(axis0, axis1);
}

Tensor& swapaxes_(Tensor& self, int64_t axis0, int64_t axis1) {
  return self.transpose_(axis0, axis1);
}

Tensor swapdims(const Tensor& self, int64_t dim0, int64_t dim1) {
  return self.transpose(dim0, dim1);
}

Tensor& swapdims_(Tensor& self, int64_t dim0, int64_t dim1) {
  return self.transpose_(dim0, dim1);
}

Tensor flatten_dense_tensors(TensorList tensors) {
  static auto flatten = [](const Tensor &t) { return t.contiguous().view({-1}); };
  if (tensors.size() == 1)
    return flatten(tensors[0]);
  return at::cat(fmap(tensors, flatten));
}

std::vector<Tensor> unflatten_dense_tensors(const Tensor& flat, TensorList tensors) {
  std::vector<Tensor> outputs;
  outputs.reserve(tensors.size());
  size_t offset = 0;
  for (const auto & tensor : tensors) {
    auto numel = tensor.numel();
    // If unflatten an empty tensor, create a new empty tensor using
    // flat tensor Options.
    // This can avoid the unflattened empty tensor to share the same storage
    // with other unflatten tensors.
    if (numel == 0) {
      outputs.push_back(at::empty({0}, flat.options()));
    } else {
      outputs.push_back(flat.narrow(0, offset, numel).view(tensor.sizes()));
      offset += numel;
    }
  }
  return outputs;
}

at::Tensor slice_scatter(const at::Tensor& self, const at::Tensor& src, int64_t dim, c10::optional<int64_t> start, c10::optional<int64_t> end, int64_t step) {
    auto output = self.clone();
    auto slice = output.slice(dim, start, end, step);
    TORCH_CHECK(slice.sizes() == src.sizes(), "expected src to have a size equal to the slice of self. src size = ", src.sizes(), ", slice size = ", slice.sizes());
    slice.copy_(src);
    return output;
}
at::Tensor select_scatter(const at::Tensor& self, const at::Tensor& src, int64_t dim, int64_t index) {
    auto output = self.clone();
    auto slice = output.select(dim, index);
    TORCH_CHECK(slice.sizes() == src.sizes(), "expected src to have a size equal to the slice of self. src size = ", src.sizes(), ", slice size = ", slice.sizes());
    slice.copy_(src);
    return output;
}
at::Tensor diagonal_scatter(const at::Tensor& self, const at::Tensor& src, int64_t offset, int64_t dim1, int64_t dim2) {
    auto output = self.clone();
    auto slice = output.diagonal(offset, dim1, dim2);
    TORCH_CHECK(slice.sizes() == src.sizes(), "expected src to have a size equal to the slice of self. src size = ", src.sizes(), ", slice size = ", slice.sizes());
    slice.copy_(src);
    return output;
}

} // namespace native
} // namespace at<|MERGE_RESOLUTION|>--- conflicted
+++ resolved
@@ -1910,28 +1910,23 @@
   return result;
 }
 
-// dim is present if squeezing a single dimension and absent if squeezing all dimensions
-Tensor squeeze_qtensor(const Tensor& self, c10::optional<int64_t> dim) {
+Tensor squeeze_qtensor(const Tensor& self) {
   auto quantizer = get_qtensorimpl(self)->quantizer();
   DimVector sizes;
   DimVector strides;
-  std::tie(sizes, strides) = dim.has_value() ? inferSqueezeGeometry(self, dim.value()) : inferSqueezeGeometry(self);
+  std::tie(sizes, strides) = inferSqueezeGeometry(self);
   if (quantizer->qscheme() == QScheme::PER_CHANNEL_AFFINE) {
     const auto* per_channel_quantizer = static_cast<at::PerChannelAffineQuantizer*>(quantizer.get());
     auto axis = per_channel_quantizer->axis();
     int64_t shift = 0;
-    integer_range<int64_t> dims = dim.has_value() ? integer_range<int64_t>{dim.value(), dim.value() + 1} : c10::irange(self.dim());
-    for (const auto d : dims) {
+    for (const auto d : c10::irange(self.dim())) {
       if (self.sizes()[d] == 1) {
         TORCH_CHECK(axis != d, "Squeeze is only possible on non-axis dimension for Per-Channel Quantized Tensors.");
         if (d < axis) {
-          ++shift;
+          shift += 1;
         }
       }
     }
-<<<<<<< HEAD
-    axis -= shift;
-=======
     axis = axis - shift;
     quantizer = make_per_channel_affine_quantizer(per_channel_quantizer->scales(),
                                                   per_channel_quantizer->zero_points(),
@@ -1953,7 +1948,6 @@
     if (axis >= dim) {
       axis -= 1;
     }
->>>>>>> b241b0a8
     quantizer = make_per_channel_affine_quantizer(per_channel_quantizer->scales(),
                                                   per_channel_quantizer->zero_points(),
                                                   axis,
@@ -1964,26 +1958,18 @@
     strides = self.strides().vec();
   }
   auto result = make_qtensor(self, sizes, strides, quantizer);
-  if (dim.has_value()) {
-    namedinference::propagate_names_except(result, self, {dim.value()});
-  } else {
-    auto maybe_outnames = namedinference::compute_squeeze_outnames(self);
-    namedinference::propagate_names_if_nonempty(result, maybe_outnames);
-  }
-
+  namedinference::propagate_names_except(result, self, {dim});
   return result;
 }
 
 Tensor squeeze(const Tensor& self) {
   auto g = inferSqueezeGeometry(self);
-  at::Tensor result = self.as_strided(std::get<0>(g), std::get<1>(g));
-  auto maybe_outnames = namedinference::compute_squeeze_outnames(self);
-  namedinference::propagate_names_if_nonempty(result, maybe_outnames);
-  return result;
-}
-
-Tensor squeeze_quantized(const Tensor& self) {
-  at::Tensor result = squeeze_qtensor(self, c10::nullopt);
+  at::Tensor result;
+  if (self.is_quantized()) {
+    result = squeeze_qtensor(self);
+  } else {
+    result = self.as_strided(std::get<0>(g), std::get<1>(g));
+  }
   auto maybe_outnames = namedinference::compute_squeeze_outnames(self);
   namedinference::propagate_names_if_nonempty(result, maybe_outnames);
   return result;
@@ -1992,6 +1978,10 @@
 Tensor squeeze(const Tensor& self, int64_t dim) {
   int64_t dims = self.dim();
   dim = maybe_wrap_dim(dim, dims);
+
+  if (self.is_quantized()) {
+    return squeeze_qtensor(self, dim);
+  }
   if (dims == 0 || self.sizes()[dim] != 1) {
     return self.as_strided(self.sizes(), self.strides());
   }
@@ -1999,12 +1989,6 @@
   auto result = self.as_strided(std::get<0>(g), std::get<1>(g));
   namedinference::propagate_names_except(result, self, {dim});
   return result;
-}
-
-Tensor squeeze_quantized(const Tensor& self, int64_t dim) {
-  int64_t dims = self.dim();
-  dim = maybe_wrap_dim(dim, dims);
-  return squeeze_qtensor(self, dim);
 }
 
 Tensor & squeeze_(Tensor& self) {
