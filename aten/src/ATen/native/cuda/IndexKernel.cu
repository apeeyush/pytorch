--- conflicted
+++ resolved
@@ -192,11 +192,7 @@
 }
 
 static void index_kernel(TensorIteratorBase& iter, IntArrayRef index_size, IntArrayRef index_stride) {
-<<<<<<< HEAD
-  AT_DISPATCH_ALL_TYPES_AND_COMPLEX_AND3(at::ScalarType::Half, at::ScalarType::Bool, at::ScalarType::BFloat16, iter.dtype(), "index_cuda", [&] {
-=======
   AT_DISPATCH_ALL_TYPES_AND_COMPLEX_AND4(kComplexHalf, kHalf, kBool, kBFloat16, iter.dtype(), "index_cuda", [&] {
->>>>>>> 78469533
     using dtype = OpaqueType<sizeof(scalar_t)>;
     index_kernel_impl<dtype>(iter, index_size, index_stride);
   });
