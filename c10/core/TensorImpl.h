#pragma once

#include <c10/core/Backend.h>
#include <c10/core/CopyBytes.h>
#include <c10/core/DispatchKeySet.h>
#include <c10/core/InferenceMode.h>
#include <c10/core/MemoryFormat.h>
#include <c10/core/Storage.h>
#include <c10/core/SymBool.h>
#include <c10/core/SymIntArrayRef.h>
#include <c10/core/TensorOptions.h>
#include <c10/core/WrapDimMinimal.h>
#include <c10/core/impl/LocalDispatchKeySet.h>
#include <c10/core/impl/PyObjectSlot.h>
#include <c10/core/impl/SizesAndStrides.h>
#include <c10/util/DimVector.h>
#include <c10/util/Exception.h>
#include <c10/util/Flags.h>
#include <c10/util/Logging.h>
#include <c10/util/Optional.h>
#include <c10/util/accumulate.h>
#include <c10/util/intrusive_ptr.h>
#include <c10/util/irange.h>
#include <c10/util/python_stub.h>
#include <c10/util/safe_numerics.h>

#include <algorithm>
#include <atomic>
#include <limits>
#include <memory>
#include <numeric>
#include <utility>

// A global boolean variable to control whether we free memory when a Tensor
// is shrunk to a smaller size. As a result, a Tensor is always going to
// keep the memory allocated for its maximum capacity reshaped to so far.
//
// This parameter is respected "upper-case" methods which call Resize()
// (e.g., CopyFrom, ResizeLike); it is NOT respected by Tensor::resize_
// or ShrinkTo, both of which guarantee to never to free memory.
C10_DECLARE_bool(caffe2_keep_on_shrink);

// Since we can have high variance in blob memory allocated across different
// inputs in the same run, we will shrink the blob only if the memory gain
// is larger than this flag in bytes.  This only applies to functions which
// respect caffe2_keep_on_shrink.
C10_DECLARE_int64(caffe2_max_keep_on_shrink_memory);

C10_CLANG_DIAGNOSTIC_PUSH()
#if C10_CLANG_HAS_WARNING("-Wimplicit-int-float-conversion")
C10_CLANG_DIAGNOSTIC_IGNORE("-Wimplicit-int-float-conversion")
#endif

namespace at {
class Tensor;
class TensorBase;
} // namespace at

namespace c10 {
class Scalar;
struct Storage;
} // namespace c10

namespace c10 {

/**
 * A utility function to convert vector<int> to vector<int64_t>.
 */
inline std::vector<int64_t> ToVectorint64_t(const ArrayRef<int>& src) {
  return std::vector<int64_t>(src.begin(), src.end());
}

/**
 * Return product of all dimensions starting from k
 */
inline int64_t size_from_dim_(int k, IntArrayRef dims) {
  int64_t r = 1;
  for (const auto i : c10::irange(k, dims.size())) {
    r *= dims[i];
  }
  return r;
}

// Product of all dims up to k (not including dims[k])
inline int64_t size_to_dim_(int k, IntArrayRef dims) {
  TORCH_CHECK((unsigned)k <= dims.size());
  int64_t r = 1;
  for (const auto i : c10::irange(k)) {
    r *= dims[i];
  }
  return r;
}

// Product of all dims between k and l (not including dims[k] and dims[l])
inline int64_t size_between_dim_(int k, int l, IntArrayRef dims) {
  TORCH_CHECK((unsigned)l < dims.size() && (unsigned)k < dims.size());
  int64_t r = 1;
  if (k < l) {
    for (int i = k + 1; i < l; ++i) {
      r *= dims[i];
    }
  } else {
    for (int i = l + 1; i < k; ++i) {
      r *= dims[i];
    }
  }
  return r;
}

// Wrap around axis_index if it is negative, s.t., -1 is the last dim
inline int canonical_axis_index_(int axis_index, int ndims) {
  TORCH_CHECK(axis_index >= -ndims);
  TORCH_CHECK(axis_index < ndims);
  if (axis_index < 0) {
    return axis_index + ndims;
  }
  return axis_index;
}

using PlacementDtor = void (*)(void*, size_t);

/*
 * A Context that will call extra placement deleter during
 * deconstruction.
 *
 * Accept a already constructed DataPtr and store it as member
 * during destruction, we'll call extra deleter on the underlying
 * data pointer before the DataPtr is destructed.
 * `data_ptr_` owns the memory.
 */
struct C10_API PlacementDeleteContext {
  DataPtr data_ptr_;
  PlacementDtor placement_dtor_;
  size_t size_;
  PlacementDeleteContext(
      DataPtr&& data_ptr,
      PlacementDtor placement_dtor,
      size_t size)
      : data_ptr_(std::move(data_ptr)),
        placement_dtor_(placement_dtor),
        size_(size) {}
  static DataPtr makeDataPtr(
      DataPtr&& data_ptr,
      PlacementDtor placement_dtor,
      size_t size,
      Device device);
  ~PlacementDeleteContext() {
    placement_dtor_(data_ptr_.get(), size_);
    // original memory will be freed when data_ptr_ is destructed
  }
};

struct TensorImpl;

struct C10_API AutogradMetaInterface {
  virtual void set_requires_grad(
      bool requires_grad,
      at::TensorImpl* self_impl) = 0;
  virtual bool requires_grad() const = 0;
  virtual at::Tensor& mutable_grad() = 0;
  virtual const at::Tensor& grad() const = 0;
  virtual const at::Tensor& fw_grad(uint64_t level, const at::TensorBase& self)
      const = 0;
  virtual void set_fw_grad(
      const at::TensorBase& new_grad,
      const at::TensorBase& self,
      uint64_t level,
      bool is_inplace_op) = 0;
  virtual ~AutogradMetaInterface();
};

namespace impl {

// Unfortunately, the definition of AutogradMeta lives in a separate
// compilation unit than TensorImpl (libtorch.so versus libc10.so)
// which means that we cannot construct an AutogradMeta from TensorImpl,
// not even from the cpp file.  So we have to indirect it through a factory
// function which will be initialized when we load libtorch.so.

struct C10_API AutogradMetaFactory {
  virtual ~AutogradMetaFactory() = default;
  virtual std::unique_ptr<AutogradMetaInterface> make() const = 0;
  // This method is the dumbest method.  But I don't have access
  // to Tensor (not TensorImpl) which is undefined in this header.
  virtual const at::Tensor& undefined_tensor() const = 0;
};

C10_API void SetAutogradMetaFactory(AutogradMetaFactory* factory);
C10_API AutogradMetaFactory* GetAutogradMetaFactory();

struct C10_API AutogradMetaFactoryRegisterer {
  explicit AutogradMetaFactoryRegisterer(AutogradMetaFactory* factory) {
    SetAutogradMetaFactory(factory);
  }
};

} // namespace impl

struct C10_API NamedTensorMetaInterface {
  virtual ~NamedTensorMetaInterface() = default;
  virtual std::unique_ptr<NamedTensorMetaInterface> clone() const {
    TORCH_INTERNAL_ASSERT(
        false, "Not implemented: NamedTensorMetaInterface::clone");
  };
  virtual int64_t slow_dim() const {
    TORCH_INTERNAL_ASSERT(
        false, "Not implemented: NamedTensorMetaInterface::slow_dim");
  };
};

// For ease of copy pasting
#if 0
is_contiguous
is_channels_last_contiguous
is_channels_last_3d_contiguous
is_channels_last
is_channels_last_3d
is_non_overlapping_and_dense
#endif

/**
 * This structure is intended to hold additional metadata of the specific device
 *backend
 **/
struct C10_API BackendMeta : intrusive_ptr_target {
  virtual ~BackendMeta(){};
  virtual intrusive_ptr<BackendMeta> clone(
      const intrusive_ptr<BackendMeta>& ptr) const {
    return ptr;
  }
};

struct C10_API ExtraMeta {
  SymDimVector sizes_ = {0};
  SymDimVector strides_ = {1};
  SymInt numel_ = 1;
  SymInt storage_offset_ = 0;
  SymBool is_contiguous_{true};
  SymBool is_channels_last_contiguous_{false};
  SymBool is_channels_last_3d_contiguous_{false};
  SymBool is_channels_last_{false};
  SymBool is_channels_last_3d_{false};
  SymBool is_non_overlapping_and_dense_{true};
  std::unique_ptr<c10::NamedTensorMetaInterface> named_tensor_meta_ = nullptr;
  intrusive_ptr<c10::BackendMeta> backend_meta_;

  ExtraMeta() = default;

  ExtraMeta(
      SymDimVector sizes,
      SymDimVector strides,
      SymInt numel,
      SymInt storage_offset,
      SymBool is_contiguous,
      SymBool is_channels_last_contiguous,
      SymBool is_channels_last_3d_contiguous,
      SymBool is_channels_last,
      SymBool is_channels_last_3d,
      SymBool is_non_overlapping_and_dense,
      std::unique_ptr<c10::NamedTensorMetaInterface> named_tensor_meta,
      intrusive_ptr<c10::BackendMeta> backend_meta)
      : sizes_(std::move(sizes)),
        strides_(std::move(strides)),
        numel_(std::move(numel)),
        storage_offset_(std::move(storage_offset)),
        is_contiguous_(std::move(is_contiguous)),
        is_channels_last_contiguous_(std::move(is_channels_last_contiguous)),
        is_channels_last_3d_contiguous_(
            std::move(is_channels_last_3d_contiguous)),
        is_channels_last_(std::move(is_channels_last)),
        is_channels_last_3d_(std::move(is_channels_last_3d)),
        is_non_overlapping_and_dense_(std::move(is_non_overlapping_and_dense)),
        named_tensor_meta_(std::move(named_tensor_meta)),
        backend_meta_(backend_meta) {}

  std::unique_ptr<ExtraMeta> clone() const {
    return std::make_unique<ExtraMeta>(
        sizes_,
        strides_,
        numel_,
        storage_offset_,
        is_contiguous_,
        is_channels_last_contiguous_,
        is_channels_last_3d_contiguous_,
        is_channels_last_,
        is_channels_last_3d_,
        is_non_overlapping_and_dense_,
        named_tensor_meta_ ? named_tensor_meta_->clone() : nullptr,
        backend_meta_ ? backend_meta_->clone(backend_meta_) : nullptr);
  }
};

// NOTE [ Version Counter Sharing ]
//
// Every Tensor has a version counter. Version counters are incremented whenever
// the data or size of a tensor changes through in-place Variable operations.
// Version counters are used to detect modifications to saved variables which
// would result in incorrect gradient calculations. Version counters may be
// shared between Variables:
//
// 1. A view shares the version counter of the base Variable,
// 2. `x.detach()` shares the version counter of `x`,
// 3. Unpacked saved variables share the version counter of the source.
//
// Version counters are not shared in these scenarios:
//
// 1. When we replace a `Variable`'s underlying `Tensor` by calling
// `set_data(...)`,
// 2. `x.data` does not share the version counter of `x`. (See discussion at
// https://github.com/pytorch/pytorch/issues/5396)
//
// Question: Why do we put the version counter in TensorImpl instead of
// AutogradMeta?
//
// Answer: After the Variable/Tensor merge, a tensor will not have AutogradMeta
// when its `requires_grad_` is false, but when we use this tensor in the
// forward pass of a function that requires saving this tensor for backward, we
// need to keep track of this tensor's version to make sure it's always valid in
// the autograd graph.
//
// To achieve this goal, we put the version counter in TensorImpl instead of
// AutogradMeta, and have it always be available. This allows us to have the
// optimization of not carrying AutogradMeta when a tensor doesn't require
// gradient.
//
// A hypothetical alternative way to achieve this goal is to initialize
// AutogradMeta and create the version counter for the non-requires-grad tensor
// only when it's saved for backward. However, since saving a tensor for
// backward happens in the forward pass, and our invariant is that forward pass
// needs to be thread-safe, lazy-initializing AutogradMeta when saving a tensor
// can introduce race conditions when we are running the forward pass in
// multi-thread scenarios, thus making the forward pass not thread-safe anymore,
// which breaks the invariant.
struct C10_API VariableVersion {
 private:
  struct VersionCounter : intrusive_ptr_target {
    VersionCounter(uint32_t version) : version_(version) {}
    std::atomic<uint32_t> version_;
  };
  c10::intrusive_ptr<VersionCounter> version_counter_;

 public:
  // Note [Disabled VariableVersion]
  // VariableVersion struct has an intrusive_ptr pointing VersionCounter struct
  // with an atomic variable. Thus `VariableVersion(/*version=*/0)` is not as
  // cheap as we expected. In some cases constructing a VariableVersion with
  // version 0 is not necessary so we add a cheap constructor which
  // doesn't allocate the intrusive_ptr.
  // Example use cases are:
  //  - Inference tensors don't track version counter, so they'll just always
  //    have disabled VariableVersion.
  //  - In SavedVariable class we override version_counter_ inside its
  //  constructor
  //    so that we can use the cheap constructor there.
  enum Disabled { DISABLED };
  // It's okay to return true even for inference tensor which
  // doesn't have version counter enabled.
  // We want to be permissive here since in many cases (e.g. make_variable)
  // we can std::move a TensorImpl if there's no other uses which saves us
  // an additional TensorImpl allocation.
  bool unique() const {
    return version_counter_ ? 1 == version_counter_.use_count() : true;
  }
  // NOTE: As of C++11 and 14, default-constructing a std::atomic variable
  // leaves it in a persistently undefined state. See
  // https://cplusplus.github.io/LWG/issue2334.
  VariableVersion(uint32_t version)
      : version_counter_(c10::make_intrusive<VersionCounter>(version)) {}
  VariableVersion(Disabled = DISABLED) {}

  bool enabled() const {
    return version_counter_;
  }

  // Note [Inplace update inference tensor]
  // 1. Inplace update to inference tensor is forbidden in normal mode.
  //   For example:
  //     inference_tensor.copy_(normal_tensor_requires_grad)
  //   This inplace makes inference_tensor have requires_grad=True and
  //   have a grad_fn.  This is bad because views of `inference_tensor`
  //   created in InferenceMode won't be able to know the grad_fn since
  //   their ViewMeta were not recorded. To match NoGradMode behavior
  //   that "inplace update to a view created in NoGradMode raise an error",
  //   we just ban inplace update to inference tensor since we can't tell
  //   if an inference tensor is a view created in InferenceMode.
  //
  //   Note that views of normal tensor created in InferenceMode has proper
  //   ViewMeta so that they're aware of the grad_fn correctly.
  //
  // 2. Inplace update to inference tensor in inference tensor doesn't bump
  //    version counter.
  //    * It either doesn't call bump() by skipping ADInplaceOrView kernel,
  //      - e.g. inference_tensor.add_(1)
  //    * or bump() is a no-op for inference tensor.
  //      - e.g. inference_tensor.add_(normal_tensor)
  void bump() {
    // TODO: Replace the link to the documentation once it's available.
    TORCH_CHECK(
        version_counter_ || InferenceMode::is_enabled(),
        "Inplace update to inference tensor outside InferenceMode is not allowed."
        "You can make a clone to get a normal tensor before doing inplace update."
        "See https://github.com/pytorch/rfcs/pull/17 for more details.");
    if (version_counter_) {
      ++version_counter_->version_;
    }
  }

  void set_version(int64_t i) {
    TORCH_CHECK(
        version_counter_,
        "Tried to call torch.autograd._unsafe_set_version() on a tensor "
        "that does not have a version counter. Was it created in inference mode?");
    TORCH_CHECK(i >= 0, "Cannot set a version_counter to a value below 0: ", i);
    version_counter_->version_ = i;
  }

  // Inference tensor doesn't have version counter so it shouldn't be
  // accessed.
  uint32_t current_version() const {
    TORCH_CHECK(
        version_counter_, "Inference tensors do not track version counter.");
    return version_counter_->version_;
  }
};

// Forward declaration of TensorImpl needed for forward declaration of
// C10_TensorImpl_Size_Check_Dummy_Class
struct C10_API TensorImpl;

// Forward declaration needed because TensorImpl needs to be friends with
// C10_TensorImpl_Size_Check_Dummy_Class in order to check the size
// of its private fields.
template <
    size_t cplusplus,
    size_t clang_ver_major,
    size_t gcc_ver,
    size_t gcc_ver_minor,
    size_t nvcc,
    size_t cuda_version,
    size_t cuda_version_major,
    size_t ptr_size>
class C10_TensorImpl_Size_Check_Dummy_Class;

/**
 * NOTE: Some TensorImpl methods are small and not overridden in the
 * PyTorch codebase itself, but may theoretically need to be
 * overridden by third-party TensorImpl subclasses. This macro allows
 * users that need maximum performance and don't need these extension
 * points to disable them with a build-time flag. (In particular,
 * XLA's XLATensorImpl currently overrides these methods, so we can't
 * enable this flag by default.)
 */
#ifdef C10_DISABLE_TENSORIMPL_EXTENSIBILITY
#define TENSORIMPL_MAYBE_VIRTUAL
#else
#define TENSORIMPL_MAYBE_VIRTUAL virtual
#endif

/**
 * The low-level representation of a tensor, which contains a pointer
 * to a storage (which contains the actual data) and metadata (e.g., sizes and
 * strides) describing this particular view of the data as a tensor.
 *
 * Some basic characteristics about our in-memory representation of
 * tensors:
 *
 *  - It contains a pointer to a storage struct (Storage/StorageImpl)
 *    which contains the pointer to the actual data and records the
 *    data type and device of the view.  This allows multiple tensors
 *    to alias the same underlying data, which allows to efficiently
 *    implement differing *views* on a tensor.
 *
 *  - The tensor struct itself records view-specific metadata about
 *    the tensor, e.g., sizes, strides and offset into storage.
 *    Each view of a storage can have a different size or offset.
 *
 *  - This class is intrusively refcounted.  It is refcounted so that
 *    we can support prompt deallocation of large tensors; it is
 *    intrusively refcounted so that we can still perform reference
 *    counted operations on raw pointers, which is often more convenient
 *    when passing tensors across language boundaries.
 *
 *  - For backwards-compatibility reasons, a tensor may be in an
 *    uninitialized state.  A tensor may be uninitialized in the following
 *    two ways:
 *
 *      - A tensor may be DTYPE UNINITIALIZED.  A tensor of this
 *        form has an uninitialized dtype.  This situation most
 *        frequently arises when a user writes Tensor x(CPU).  The dtype
 *        is subsequently initialized when mutable_data<T>() is
 *        invoked for the first time.
 *
 *      - A tensor may be STORAGE UNINITIALIZED.  A tensor of this form
 *        has non-zero size, but has a storage with a null data pointer.
 *        This situation most frequently arises when a user calls
 *        Resize() or FreeMemory().  This is because Caffe2 historically
 *        does lazy allocation: allocation of data doesn't occur until
 *        mutable_data<T>() is invoked.  A tensor with zero size is
 *        always storage initialized, because no allocation is necessary
 *        in this case.
 *
 *    All combinations of these two uninitialized states are possible.
 *    Consider the following transcript in idiomatic Caffe2 API:
 *
 *      Tensor x(CPU); // x is storage-initialized, dtype-UNINITIALIZED
 *      x.Resize(4); // x is storage-UNINITIALIZED, dtype-UNINITIALIZED
 *      x.mutable_data<float>(); // x is storage-initialized, dtype-initialized
 *      x.FreeMemory(); // x is storage-UNINITIALIZED, dtype-initialized.
 *
 *    All other fields on tensor are always initialized.  In particular,
 *    size is always valid. (Historically, a tensor declared as Tensor x(CPU)
 *    also had uninitialized size, encoded as numel == -1, but we have now
 *    decided to default to zero size, resulting in numel == 0).
 *
 *    Uninitialized storages MUST be uniquely owned, to keep our model
 *    simple.  Thus, we will reject operations which could cause an
 *    uninitialized storage to become shared (or a shared storage to
 *    become uninitialized, e.g., from FreeMemory).
 *
 *    In practice, tensors which are storage-UNINITIALIZED and
 *    dtype-UNINITIALIZED are *extremely* ephemeral: essentially,
 *    after you do a Resize(), you basically always call mutable_data()
 *    immediately afterwards.  Most functions are not designed to
 *    work if given a storage-UNINITIALIZED, dtype-UNINITIALIZED tensor.
 *
 *    We intend to eliminate all uninitialized states, so that every
 *    tensor is fully initialized in all fields.  Please do not write new code
 *    that depends on these uninitialized states.
 */
struct C10_API TensorImpl : public c10::intrusive_ptr_target {
  TensorImpl() = delete;
  ~TensorImpl() override;
  // Note [Enum ImplType]
  // This enum is temporary. In the followup refactor we should
  // think about how to specialize TensorImpl creation for view
  // tensors. Currently we only special case its key_set_ but
  // there's also potential to share version_counter_ directly
  // without creating first and then override in as_view.
  enum ImplType { VIEW };

  /**
   * Construct a 1-dim 0-size tensor backed by the given storage.
   */
  TensorImpl(
      Storage&& storage,
      DispatchKeySet,
      const caffe2::TypeMeta data_type);

  // See Note [Enum ImplType]
  TensorImpl(
      ImplType,
      Storage&& storage,
      DispatchKeySet,
      const caffe2::TypeMeta data_type);

  /**
   * Construct a 1-dim 0 size tensor that doesn't have a storage.
   */
  TensorImpl(
      DispatchKeySet,
      const caffe2::TypeMeta data_type,
      c10::optional<c10::Device> device_opt);

  // Legacy constructors so I don't have to go update call sites.
  // TODO: When Variable is added, delete these constructors
  TensorImpl(
      Storage&& storage,
      DispatchKey dispatch_key,
      const caffe2::TypeMeta data_type)
      : TensorImpl(
            std::move(storage),
            DispatchKeySet(dispatch_key),
            data_type) {}
  TensorImpl(
      DispatchKey dispatch_key,
      const caffe2::TypeMeta data_type,
      c10::optional<c10::Device> device_opt)
      : TensorImpl(DispatchKeySet(dispatch_key), data_type, device_opt) {}

 private:
  // This constructor is private, because the data_type is redundant with
  // storage.  Still, we pass it in separately because it's easier to write
  // the initializer list if we're not worried about storage being moved out
  // from under us.
  TensorImpl(
      Storage&& storage,
      DispatchKeySet,
      const caffe2::TypeMeta data_type,
      c10::optional<c10::Device>);

 public:
  TensorImpl(const TensorImpl&) = delete;
  TensorImpl& operator=(const TensorImpl&) = delete;
  TensorImpl(TensorImpl&&) = delete;
  TensorImpl& operator=(TensorImpl&&) = delete;

  /**
   * Release (decref) storage, and any other external allocations.  This
   * override is for `intrusive_ptr_target` and is used to implement weak
   * tensors.
   */
  void release_resources() override;

 public:
  /**
   * Return the DispatchKeySet corresponding to this Tensor, specifying
   * all of the DispatchKeys that this Tensor identifies as.  This is the
   * information used to dispatch operations on this tensor.
   */
  DispatchKeySet key_set() const {
    return key_set_;
  }

  // NOTE: The general recipe for customizable methods is that the fastpath
  // function (e.g., sizes()) does an unlikely policy test, and if doesn't
  // trigger, it does the fast path implementation with no checks and going
  // directly to on-TensorImpl fields.  In particular, you never need to
  // check ExtraMeta if the policy doesn't trigger, as non-trivial ExtraMeta
  // implies the policy will always match.
  //
  // The default implementations of methods are "safe": they do extra tests
  // to make sure the internal state is consistent no matter if you are
  // doing symbolic shapes or not.  If you don't want the tests, directly
  // override the custom method (e.g., custom_sizes()) to do your preferred
  // behavior.

 public:
  /**
   * Return a reference to the sizes of this tensor.  This reference remains
   * valid as long as the tensor is live and not resized.
   */
  IntArrayRef sizes() const {
    if (C10_UNLIKELY(matches_policy(SizesStridesPolicy::CustomSizes))) {
      return sizes_custom();
    }
    return sizes_and_strides_.sizes_arrayref();
  }

  SymIntArrayRef sym_sizes() const {
    if (C10_UNLIKELY(matches_policy(SizesStridesPolicy::CustomSizes))) {
      return sym_sizes_custom();
    }
    // Sizes guaranteed to be non-negative, so unchecked cast is OK
    return c10::fromIntArrayRefKnownNonNegative(
        sizes_and_strides_.sizes_arrayref());
  }

  IntArrayRef sizes_default() const {
    // TODO: force backtrace to be printed on this error
    TORCH_CHECK(
        !has_symbolic_sizes_strides_,
        "Cannot call sizes() on tensor with symbolic sizes/strides");
    return sizes_and_strides_.sizes_arrayref();
  }

  SymIntArrayRef sym_sizes_default() const {
    if (has_symbolic_sizes_strides_) {
      return extra_meta_->sizes_;
    } else {
      // Sizes guaranteed to be non-negative, so unchecked cast is OK
      return c10::fromIntArrayRefKnownNonNegative(sizes_default());
    }
  }

  // From https://stackoverflow.com/a/3057522/23845
  // TODO: does C++14 have a stdlib template for this?
  template <typename T>
  struct identity {
    typedef T type;
  };

  template <typename T>
  ArrayRef<T> generic_sizes() {
    return _generic_sizes(identity<T>());
  }

  ArrayRef<int64_t> _generic_sizes(identity<int64_t>) {
    return sizes();
  }
  ArrayRef<c10::SymInt> _generic_sizes(identity<c10::SymInt>) {
    return sym_sizes();
  }

  template <typename T>
  ArrayRef<T> generic_strides() {
    return _generic_strides(identity<T>());
  }

  ArrayRef<int64_t> _generic_strides(identity<int64_t>) {
    return strides();
  }
  ArrayRef<c10::SymInt> _generic_strides(identity<c10::SymInt>) {
    return sym_strides();
  }

  template <typename T>
  T generic_storage_offset() {
    return _generic_storage_offset(identity<T>());
  }

  int64_t _generic_storage_offset(identity<int64_t>) {
    return storage_offset();
  }
  c10::SymInt _generic_storage_offset(identity<c10::SymInt>) {
    return sym_storage_offset();
  }

  /**
   * The number of elements in a tensor.
   *
   * WARNING: Previously, if you were using the Caffe2 API, you could
   * test numel() == -1 to see if a tensor was uninitialized.  This
   * is no longer true; numel always accurately reports the product
   * of sizes of a tensor.
   */
  int64_t numel() const {
    if (C10_UNLIKELY(matches_policy(SizesStridesPolicy::CustomSizes))) {
      return numel_custom();
    }
    return numel_;
  }

  c10::SymInt sym_numel() const {
    if (C10_UNLIKELY(matches_policy(SizesStridesPolicy::CustomSizes))) {
      return sym_numel_custom();
    }
    return c10::SymInt(SymInt::UNCHECKED, numel_);
  }

  int64_t numel_default() const {
    TORCH_CHECK(
        !has_symbolic_sizes_strides_,
        "Cannot call numel() on tensor with symbolic sizes/strides");
    return numel_;
  }

  c10::SymInt sym_numel_default() const {
    if (has_symbolic_sizes_strides_) {
      return extra_meta_->numel_;
    } else {
      return c10::SymInt(SymInt::UNCHECKED, numel_);
    }
  }

  /**
   * Return the number of dimensions of this tensor.  Note that 0-dimension
   * represents a Tensor that is a Scalar, e.g., one that has a single element.
   */
  int64_t dim() const {
    if (C10_UNLIKELY(matches_policy(SizesStridesPolicy::CustomSizes))) {
      return dim_custom();
    }
    return sizes_and_strides_.size();
  }

  int64_t dim_default() const {
    if (has_symbolic_sizes_strides_) {
      return extra_meta_->sizes_.size();
    } else {
      return sizes_and_strides_.size();
    }
  }

  /**
   * Return the offset in number of elements into the storage that this
   * tensor points to.  Most tensors have storage_offset() == 0, but,
   * for example, an index into a tensor will have a non-zero storage_offset().
   *
   * WARNING: This is NOT computed in bytes.
   */
  int64_t storage_offset() const {
    // TODO: maybe this should be toggled by strides
    if (C10_UNLIKELY(matches_policy(SizesStridesPolicy::CustomSizes))) {
      return storage_offset_custom();
    }
    return storage_offset_;
  }

  c10::SymInt sym_storage_offset() const {
    if (C10_UNLIKELY(matches_policy(SizesStridesPolicy::CustomSizes))) {
      return sym_storage_offset_custom();
    }
    return c10::SymInt(SymInt::UNCHECKED, storage_offset_);
  }

  int64_t storage_offset_default() const {
    TORCH_CHECK(
        !has_symbolic_sizes_strides_,
        "Cannot call storage_offset() on tensor with symbolic sizes/strides");
    return storage_offset_;
  }

  c10::SymInt sym_storage_offset_default() const {
    if (has_symbolic_sizes_strides_) {
      return extra_meta_->storage_offset_;
    } else {
      return c10::SymInt(SymInt::UNCHECKED, storage_offset_);
    }
  }

  /**
   * Return a reference to the strides of this tensor.  This reference remains
   * valid as long as the tensor is live and not restrided.
   */
  IntArrayRef strides() const {
    if (C10_UNLIKELY(matches_policy(SizesStridesPolicy::CustomStrides))) {
      return strides_custom();
    }
    return sizes_and_strides_.strides_arrayref();
  }

  c10::SymIntArrayRef sym_strides() const {
    if (C10_UNLIKELY(matches_policy(SizesStridesPolicy::CustomStrides))) {
      return sym_strides_custom();
    }
    return c10::fromIntArrayRefKnownNonNegative(strides_default());
  }

  IntArrayRef strides_default() const {
    TORCH_CHECK(
        !has_symbolic_sizes_strides_,
        "Cannot call strides() on tensor with symbolic sizes/strides");
    return sizes_and_strides_.strides_arrayref();
  }

  c10::SymIntArrayRef sym_strides_default() const {
    if (has_symbolic_sizes_strides_) {
      return extra_meta_->strides_;
    } else {
      return c10::fromIntArrayRefKnownNonNegative(strides_default());
    }
  }

  /**
   * Whether or not a tensor is laid out in contiguous memory.
   *
   * Tensors with non-trivial strides are not contiguous.  See
   * compute_contiguous() for the exact definition of whether or not
   * a tensor is contiguous or not.
   */
  bool is_contiguous(
      at::MemoryFormat memory_format = at::MemoryFormat::Contiguous) const {
    if (C10_UNLIKELY(matches_policy(SizesStridesPolicy::CustomStrides))) {
      return is_contiguous_custom(memory_format);
    }
    return is_contiguous_default(memory_format);
  }

  // These are factored into separate functions in case subclasses
  // want to use them
  bool is_contiguous_default(at::MemoryFormat memory_format) const {
    if (has_symbolic_sizes_strides_) {
      if (memory_format == at::MemoryFormat::ChannelsLast) {
        return extra_meta_->is_channels_last_contiguous_.guard_bool(
            __FILE__, __LINE__);
      } else if (memory_format == at::MemoryFormat::ChannelsLast3d) {
        return extra_meta_->is_channels_last_3d_contiguous_.guard_bool(
            __FILE__, __LINE__);
      }
      return extra_meta_->is_contiguous_.guard_bool(__FILE__, __LINE__);
    }

    if (memory_format == at::MemoryFormat::ChannelsLast) {
      return is_channels_last_contiguous_;
    } else if (memory_format == at::MemoryFormat::ChannelsLast3d) {
      return is_channels_last_3d_contiguous_;
    }
    return is_contiguous_;
  }

  bool is_strides_like_default(at::MemoryFormat memory_format) const {
    if (has_symbolic_sizes_strides_) {
      if (memory_format == at::MemoryFormat::ChannelsLast) {
        return extra_meta_->is_channels_last_.guard_bool(__FILE__, __LINE__);
      } else if (memory_format == at::MemoryFormat::ChannelsLast3d) {
        return extra_meta_->is_channels_last_3d_.guard_bool(__FILE__, __LINE__);
      } else {
        return false;
      }
    }

    if (memory_format == at::MemoryFormat::ChannelsLast) {
      return is_channels_last_;
    } else if (memory_format == at::MemoryFormat::ChannelsLast3d) {
      return is_channels_last_3d_;
    } else {
      return false;
    }
  }

  bool is_non_overlapping_and_dense_default() const {
    if (has_symbolic_sizes_strides_) {
      return extra_meta_->is_non_overlapping_and_dense_.guard_bool(
          __FILE__, __LINE__);
    } else {
      return is_non_overlapping_and_dense_;
    }
  }

  // NB: these dim accessor functions don't have _default(), as you can use
  // sizes_default/strides_default
  /**
   * Return the size of a tensor at some dimension, wrapping the dimension if
   * necessary.
   *
   * NOTE: if you know wrapping is unnecessary, do sizes()[d] instead; it will
   * be faster
   */
  int64_t size(int64_t d) const {
    if (C10_UNLIKELY(matches_policy(SizesStridesPolicy::CustomSizes))) {
      return size_custom(d);
    }
    d = maybe_wrap_dim(d, dim(), /*wrap_scalar=*/false);
    return sizes_and_strides_.size_at_unchecked(d);
  }

  c10::SymInt sym_size(int64_t d) const {
    if (C10_UNLIKELY(matches_policy(SizesStridesPolicy::CustomSizes))) {
      return sym_size_custom(d);
    }
    d = maybe_wrap_dim(d, dim(), /*wrap_scalar=*/false);
    const auto sizes = this->sym_sizes();
    return sizes[d];
  }

  /**
   * Return the stride of a tensor at some dimension, wrapping the dimension
   * if necessary.
   *
   * NOTE: if you know wrapping is unnecessary, do sizes()[d] instead; it will
   * be faster
   */
  int64_t stride(int64_t d) const {
    d = maybe_wrap_dim(d, dim(), false);
    if (C10_UNLIKELY(matches_policy(SizesStridesPolicy::CustomStrides))) {
      // TODO: provide stride_custom, symmetrically with size_custom.
      // There is presently no user for it; only NestedTensor is using
      // size_custom overrideability
      return strides_custom()[d]; // unchecked (maybe_wrap_dim enforces bounds)
    }
    // Intentionally don't call default, which also handles symbolic
    return sizes_and_strides_.stride_at_unchecked(d);
  }

  enum class SizesStridesPolicy : uint8_t {
    // Default behavior, e.g., dense tensor.
    //
    // Can override: nothing
    Default = 0,
    // Customizable strides behavior, e.g., sparse tensor,
    // mkldnn tensor.
    //
    // Can override: strides(), is_contiguous()
    CustomStrides = 1,
    // Customizable sizes behavior, e.g., nested tensor
    //
    // Can override: strides(), is_contiguous(), sizes(), dim(), numel()
    CustomSizes = 2
  };

 protected:
  inline bool matches_policy(SizesStridesPolicy policy) const {
    return sizes_strides_policy_ >= static_cast<uint8_t>(policy);
  }

  inline bool matches_custom(SizesStridesPolicy policy) const {
    return custom_sizes_strides_ >= static_cast<uint8_t>(policy);
  }

  inline bool matches_python_custom(SizesStridesPolicy policy) const {
    auto r = python_custom_sizes_strides_ >= static_cast<uint8_t>(policy);
    if (r) {
      TORCH_INTERNAL_ASSERT(is_python_dispatch())
    }
    return r;
  }

  /**
   * Customization points for the functions above.  sizes_strides_policy_
   * must be set to enable these.
   *
   * NB: dim is overrideable separately from sizes because it is possible
   * for a tensor to have rank, but not well defined sizes.
   */
  // sizes_strides_policy_ >= CustomStrides
  virtual bool is_contiguous_custom(at::MemoryFormat memory_format) const;
  virtual bool is_strides_like_custom(at::MemoryFormat memory_format) const;
  virtual bool is_non_overlapping_and_dense_custom() const;
  // sizes_strides_policy_ >= CustomSizes
  // Currently this method only exists to be overwritten by subclasses such as
  // NestedTensorImpl.
  virtual int64_t size_custom(int64_t d) const {
    // TODO: We could add support to Python dispatch here.
    // TODO: We could call into aten::size.int instead of
    // sizes_custom()[d] and enable use of the dispatcher.
    d = maybe_wrap_dim(d, dim(), /*wrap_scalar=*/false);
    return sizes_custom()[d]; // unchecked (maybe_wrap_dim enforces bounds)
  }

  virtual c10::SymInt sym_size_custom(int64_t d) const {
    // TODO: We could add support to Python dispatch here.
    // TODO: We could call into aten::size.int instead of
    // sym_sizes_custom()[d] and enable use of the dispatcher.
    d = maybe_wrap_dim(d, dim(), /*wrap_scalar=*/false);
    return sym_sizes_custom()[d]; // unchecked (maybe_wrap_dim enforces bounds)
  }

  virtual IntArrayRef sizes_custom() const;
  virtual IntArrayRef strides_custom() const;
  virtual int64_t numel_custom() const;
  virtual int64_t storage_offset_custom() const;
  virtual int64_t dim_custom() const;
  virtual Device device_custom() const;
  virtual Layout layout_custom() const;

  virtual c10::SymIntArrayRef sym_sizes_custom() const;
  virtual c10::SymIntArrayRef sym_strides_custom() const;
  virtual c10::SymInt sym_numel_custom() const;
  virtual c10::SymInt sym_storage_offset_custom() const;

 public:
  /**
   * True if this tensor has storage. See storage() for details.
   */
#ifdef DEBUG
  // Allow subclasses to check that their storage_ is never getting set in debug
  // builds.
  virtual
#else
  TENSORIMPL_MAYBE_VIRTUAL
#endif
      bool
      has_storage() const
  // NOTE: we devirtualize this because it arguably shouldn't be an
  // error just to ask subclasses if they have storage.
  // This used to throw for most subclasses, but OpaqueTensorImpl
  // wanted it to successfully return false, so we went ahead and made
  // it a non-error.
#ifdef C10_DISABLE_TENSORIMPL_EXTENSIBILITY
  {
    return storage_;
  }
#else
      ;
#endif

  /**
   * Return the underlying storage of a Tensor.  Multiple tensors may share
   * a single storage.  A Storage is an impoverished, Tensor-like class
   * which supports far less operations than Tensor.
   *
   * Avoid using this method if possible; try to use only Tensor APIs to perform
   * operations.
   */
  TENSORIMPL_MAYBE_VIRTUAL const Storage& storage() const {
    if (C10_UNLIKELY(storage_access_should_throw_)) {
      throw_storage_access_error();
    }
    return storage_;
  }

  /**
   * Return the underlying storage, unsafely assuming this is a basic strided
   * tensor. In cases where `storage` access would throw, this returns a
   * default-constructed Storage.
   */
  inline const Storage& unsafe_storage() const {
    return storage_;
  }

  bool unique_version() const {
    return version_counter_.unique();
  }

 protected:
  virtual Layout layout_impl() const {
    TORCH_CHECK(
        false, "layout_impl is only implemented for TensorImpl subclasses.");
  }

 public:
  // Whether a tensor is sparse COO or not.
  bool is_sparse() const {
    // NB: This method is not virtual and avoid dispatches for performance
    // reasons.
    return key_set_.has_all(c10::sparse_ks);
  }

  // Whether a tensor is sparse CSR or not.
  bool is_sparse_csr() const {
    return layout() == kSparseCsr;
  }

  bool is_quantized() const {
    // NB: This method is not virtual and avoid dispatches for performance
    // reasons.
    constexpr auto quantized_ks = DispatchKeySet(DispatchKey::Quantized);
    return key_set_.has_all(quantized_ks);
  }

  bool is_meta() const {
    // NB: This method is not virtual and avoid dispatches for performance
    // reasons.
    if (C10_UNLIKELY(device_policy_)) {
      return device_custom().is_meta();
    }
    return device_opt_.has_value() && device_opt_->type() == kMeta;
  }

  bool is_cpu() const {
    // NB: This method is not virtual and avoid dispatches for performance
    // reasons.
    if (C10_UNLIKELY(device_policy_)) {
      return device_custom().is_cpu();
    }
    // Note: we cannot rely on dispatch keys to determine the device type
    // of a tensor, because "wrapper" tensors (like FunctionalTensorWrapper)
    // don't include backend dispatch keys.
    return device_opt_.has_value() && device_opt_->type() == kCPU;
  }

  bool is_cuda() const {
    // NB: This method is not virtual and avoid dispatches for performance
    // reasons.
    if (C10_UNLIKELY(device_policy_)) {
      return device_custom().is_cuda();
    }
    return device_opt_.has_value() && device_opt_->type() == kCUDA;
  }

  bool is_xpu() const {
    // NB: This method is not virtual and avoid dispatches for performance
    // reasons.
    if (C10_UNLIKELY(device_policy_)) {
      return device_custom().is_xpu();
    }
    return device_opt_.has_value() && device_opt_->type() == kXPU;
  }

  bool is_ipu() const {
    if (C10_UNLIKELY(device_policy_)) {
      return device_custom().is_ipu();
    }
    return device_opt_.has_value() && device_opt_->type() == kIPU;
  }

  bool is_xla() const {
    if (C10_UNLIKELY(device_policy_)) {
      return device_custom().is_xla();
    }
    return device_opt_.has_value() && device_opt_->type() == kXLA;
  }

  bool is_hpu() const {
    if (C10_UNLIKELY(device_policy_)) {
      return device_custom().is_hpu();
    }
    return device_opt_.has_value() && device_opt_->type() == kHPU;
  }

  bool is_lazy() const {
    if (C10_UNLIKELY(device_policy_)) {
      return device_custom().is_lazy();
    }
    return device_opt_.has_value() && device_opt_->type() == kLazy;
  }

  bool is_hip() const {
    // NB: This method is not virtual and avoid dispatches for performance
    // reasons.
    if (C10_UNLIKELY(device_policy_)) {
      return device_custom().is_hip();
    }
    return device_opt_.has_value() && device_opt_->type() == kHIP;
  }

  bool is_ve() const {
    // NB: This method is not virtual and avoid dispatches for performance
    // reasons.
    if (C10_UNLIKELY(device_policy_)) {
      return device_custom().is_ve();
    }
    return device_opt_.has_value() && device_opt_->type() == kVE;
  }

  bool is_mkldnn() const {
    return key_set_.has_all(c10::mkldnn_ks);
  }

  bool is_vulkan() const {
    if (C10_UNLIKELY(device_policy_)) {
      return device_custom().is_vulkan();
    }
    return device_opt_.has_value() && device_opt_->type() == kVulkan;
  }

  bool is_metal() const {
    if (C10_UNLIKELY(device_policy_)) {
      return device_custom().is_metal();
    }
    return device_opt_.has_value() && device_opt_->type() == kMetal;
  }

  bool is_mps() const {
    if (C10_UNLIKELY(device_policy_)) {
      return device_custom().is_mps();
    }
    return device_opt_.has_value() && device_opt_->type() == kMPS;
  }

  bool is_ort() const {
    if (C10_UNLIKELY(device_policy_)) {
      return device_custom().is_ort();
    }
    return device_opt_.has_value() && device_opt_->type() == kORT;
  }

  bool is_nested() const {
    return key_set_.has(DispatchKey::NestedTensor);
  }

  // TODO: remove this once we don't automatically enabled Autograd dispatch
  // keys
  //       in TensorImpl constructor.
  // DON'T USE THIS API!! It's only created for testing purpose in
  // file aten/src/ATen/core/boxing/impl/test_helpers.h
  void remove_autograd_key() {
    key_set_ = key_set_ - autograd_dispatch_keyset;
  }

  // Inference tensor doesn't have autograd or ADInplaceOrView key.
  // Invariant:
  //   Inference tensor has version_counter_.enabled() == false
  bool is_inference() {
    bool no_ADInplaceOrView = !key_set_.has_any(c10::inplace_or_view_ks);
    bool no_Autograd = !key_set_.has_any(c10::autograd_dispatch_keyset);
    TORCH_INTERNAL_ASSERT_DEBUG_ONLY(
        no_ADInplaceOrView == no_Autograd,
        "ADInplaceOrView and Autograd keys must be on/off at the same time.");
    return no_ADInplaceOrView && no_Autograd;
  }

  int64_t get_device() const {
    if (C10_UNLIKELY(device_policy_)) {
      return device_custom().index();
    }
    return device_default().index();
  }

  Device device() const {
    if (C10_UNLIKELY(device_policy_)) {
      return device_custom();
    }
    return device_default();
  }

 protected:
  c10::Device device_default() const {
    TORCH_CHECK(device_opt_.has_value(), "tensor does not have a device");
    // See NOTE [c10::optional operator usage in CUDA]
    return *device_opt_;
  }

 public:
  Layout layout() const {
    if (C10_UNLIKELY(layout_policy_)) {
      return layout_custom();
    }

    // NB: This method is not virtual and avoid dispatches for perf.
    // strided is also the most common layout type, so we check for
    // strided case first.
    // This keyset must also be kept in sync with the logic in
    // is_sparse() / is_sparse_csr() / is_mkldnn()
    constexpr auto sparse_and_sparsecsr_and_mkldnn_ks =
        c10::sparse_ks | c10::sparse_csr_ks | c10::mkldnn_ks;
    if (!key_set_.has_any(sparse_and_sparsecsr_and_mkldnn_ks)) {
      return kStrided;
    } else if (is_sparse()) {
      return kSparse;
    } else if (key_set_.has_any(c10::sparse_csr_ks)) {
      // Typically, the tensor dispatch keys define the tensor layout
      // uniquely. This allows using non-virtual layout method for
      // better performance. However, when tensor's layout depends,
      // say, on tensor attributes, one must use this execution path
      // where the corresponding tensor impl class overwrites virtual
      // layout_impl() method.
      //
      // TODO: implement layout() as native function/method so that
      // __torch_dispatch__ users will be able to redefine the
      // layout() method.
      return layout_impl();
    } else {
      TORCH_INTERNAL_ASSERT(
          is_mkldnn(), "There is an error in the layout calculation logic.");
      return kMkldnn;
    }
  }

  /**
   * True if a tensor was auto-wrapped from a C++ or Python number.
   * For example, when you write 't + 2', 2 is auto-wrapped into a Tensor
   * with `is_wrapped_number_` set to true.
   *
   * Wrapped numbers do not participate in the result type computation for
   * mixed-type operations if there are any Tensors that are not wrapped
   * numbers.  This is useful, because we want 't + 2' to work with
   * any type of tensor, not just LongTensor (which is what integers
   * in Python represent).
   *
   * Otherwise, they behave like their non-wrapped equivalents.
   * See [Result type computation] in TensorIterator.h.
   *
   * Why did we opt for wrapped numbers, as opposed to just having
   * an extra function add(Tensor, Scalar)?  This helps greatly reduce
   * the amount of code we have to write for add, when actually
   * a Tensor-Scalar addition is really just a Tensor-Tensor
   * addition when the RHS is 0-dim (except for promotion behavior.)
   */
  bool is_wrapped_number() const {
    return is_wrapped_number_;
  }

  /**
   * Set whether or not a tensor was auto-wrapped from a C++ or Python
   * number.  You probably don't want to call this, unless you are
   * writing binding code.
   */
  void set_wrapped_number(bool value) {
    TORCH_INTERNAL_ASSERT(dim() == 0);
    is_wrapped_number_ = value;
  }

  /**
   * Returns true if Tensor supports as_strided and as_strided_backward.
   * This is used in autograd to perform inplace update on view Tensors.
   * See Note [View + Inplace update for base tensor] and
   * [View + Inplace update for view tensor] for details.
   * Note this method only returns true for XLA backend, where it
   * simulates strided Tensor to support most view ops, but it cannot
   * fully support general `as_strided` case.
   * It can be expanded as needed in the future, e.g sparse Tensor.
   */
  inline bool support_as_strided() const {
    if (is_nested()) {
      return false;
    }
    if (key_set_.has(DispatchKey::Functionalize)) {
      return false;
    }
    return device().supports_as_strided();
  }

  // ~~~~~ Autograd API ~~~~~
  // Some methods below are defined in TensorImpl.cpp because Tensor is an
  // incomplete type.

  /**
   * Set whether or not a tensor requires gradient.
   */
  void set_requires_grad(bool requires_grad);

  /**
   * True if a tensor requires gradient.  Tensors which require gradient
   * have history tracked for any operations performed on them, so that
   * we can automatically differentiate back to them.  A tensor that
   * requires gradient and has no history is a "leaf" tensor, which we
   * accumulate gradients into.
   */
  bool requires_grad() const;

  /**
   * Return a mutable reference to the gradient.  This is conventionally
   * used as `t.grad() = x` to set a gradient to a completely new tensor.
   */
  at::Tensor& mutable_grad();

  /**
   * Return the accumulated gradient of a tensor.  This gradient is written
   * into when performing backwards, when this tensor is a leaf tensor.
   */
  const at::Tensor& grad() const;

  /**
   * Whether or not the imaginary part of the tensor should be negated
   */
  inline bool is_conj() const {
    constexpr auto conjugate_ks = DispatchKeySet(DispatchKey::Conjugate);
    return key_set_.has_all(conjugate_ks);
  }

  /**
   * Set whether or not to take the conjugate of the tensor (flip the imaginary
   * bit).
   */
  void _set_conj(bool value) {
    if (value) {
      key_set_ = key_set_.add(DispatchKey::Conjugate);
      TORCH_INTERNAL_ASSERT(isComplexType(typeMetaToScalarType(dtype())));
    } else {
      key_set_ = key_set_.remove(DispatchKey::Conjugate);
    }
  }

  /**
   * XXX: do not use, private api!
   * Update the backend component related keys to the backend component
   * corresponding to this device.
   */
  void _change_backend_component_keys(c10::Device device);

  /**
   * Whether or not the tensor is a zerotensor
   */
  inline bool _is_zerotensor() const {
    constexpr auto zerotensor_ks = DispatchKeySet(DispatchKey::ZeroTensor);
    return key_set_.has_all(zerotensor_ks);
  }

  /**
   Set whether or not the tensor is a zero tensor
  */
  void _set_zero(bool value) {
    if (value) {
      TORCH_INTERNAL_ASSERT(
          false,
          "Please call `torch._efficientzerotensor` if you want to create a tensor with no storage.");
    } else {
      key_set_ = key_set_.remove(DispatchKey::ZeroTensor);
    }
  }

  /**
   * Whether or not the tensor should be negated
   */
  inline bool is_neg() const {
    constexpr auto negative_ks = DispatchKeySet(DispatchKey::Negative);
    return key_set_.has_all(negative_ks);
  }

  /**
   * Set whether or not to take the conjugate of the tensor (flip the imaginary
   * bit).
   */
  void _set_neg(bool value) {
    if (value) {
      key_set_ = key_set_.add(DispatchKey::Negative);
    } else {
      key_set_ = key_set_.remove(DispatchKey::Negative);
    }
  }

  /**
   * Return the accumulated gradient of a tensor. This gradient is computed
   * using forward mode AD.
   *
   * This is an internal API that should never be used by end users.
   *
   * The API is as follows:
   *   - "level" allows to specify the level of forward AD nesting for which the
   *     gradient should be returned. Note that since levels are not fully
   *     supported yet, this argument should be 0. See documentation for
   *     torch::autograd::enter_dual_level for more details about forward AD
   * nesting.
   *   - "self" should represent the Tensor whose forward grad is accessed. It
   * is required when dealing with view.
   */
  const at::Tensor& _fw_grad(uint64_t level, const at::TensorBase& self) const;

  /**
   * Sets the forward gradient for this Tensor.
   * The given Tensor might not be used directly and its content will be copied.
   *
   * This is an internal API that should never be used by end users.
   *
   * The API is as follows:
   *   - "new_grad" is a Tensor containing the new value of the gradient that
   * should be set
   *   - "self" should represent the Tensor whose forward grad is accessed. It
   * is required when dealing with view.
   *   - "level" allows to specify the level of forward AD nesting for which the
   *     gradient should be set. Note that since levels are not fully supported
   *     yet, this argument should be 0. See documentation for
   * torch::autograd::enter_dual_level for more details about forward AD
   * nesting.
   *   - "is_inplace_op" is a boolean flag that tells if this gradient was
   * generated by an inplace operation or an out of place one. This allows
   * better error checking.
   */
  void _set_fw_grad(
      const at::TensorBase& new_grad,
      const at::TensorBase& self,
      uint64_t level,
      bool is_inplace_op);

  /**
   * Return a typed data pointer to the actual data which this tensor refers to.
   * This checks that the requested type (from the template parameter) matches
   * the internal type of the tensor.
   *
   * It is invalid to call data() on a dtype-uninitialized tensor, even if
   * the size is 0.
   *
   * WARNING: If a tensor is not contiguous, you MUST use strides when
   * performing index calculations to determine the location of elements in
   * the tensor.  We recommend using 'TensorAccessor' to handle this computation
   * for you; this class is available from 'Tensor'.
   */
  template <typename T>
  inline T* data() const {
    TORCH_CHECK(
        data_type_.Match<T>(),
        "Tensor type mismatch, caller expects elements to be ",
        caffe2::TypeMeta::TypeName<T>(),
        ", while tensor contains ",
        data_type_.name(),
        ". ");
    return data_ptr_impl<T>();
  }

  /**
   * More efficient helper for Tensor::data_ptr(). Like data<T>(), but
   * does not do a type check. Unlike the untemplated data(), does
   * check has_storage() and storage_initialized().
   */
  template <typename T>
  inline T* data_ptr_impl() const {
    TORCH_CHECK(
        has_storage(),
        "Cannot access data pointer of Tensor that doesn't have storage");
    TORCH_CHECK(
        storage_initialized(),
        "The tensor has a non-zero number of elements, but its data is not allocated yet. "
        "Caffe2 uses a lazy allocation, so you will need to call "
        "mutable_data() or raw_mutable_data() to actually allocate memory.");
    // Caller does the type check.
    return static_cast<T*>(storage_.data()) + storage_offset_;
  }

  /**
   * Return a void* data pointer to the actual data which this tensor refers to.
   *
   * It is invalid to call data() on a dtype-uninitialized tensor, even if the
   * size is 0.
   *
   * WARNING: The data pointed to by this tensor may not contiguous; do NOT
   * assume that itemsize() * numel() is sufficient to compute the bytes that
   * can be validly read from this tensor.
   */
  inline void* data() const {
    TORCH_CHECK(
        has_storage(),
        "Cannot access data pointer of Tensor that doesn't have storage");
    TORCH_CHECK(
        dtype_initialized(),
        "Cannot access data pointer of Tensor that doesn't have initialized dtype "
        "(e.g., caffe2::Tensor x(CPU), prior to calling mutable_data<T>() on x)");
    // Computing an offset into an empty tensor would be UB, since an empty
    // tensor's storage will be nullptr, and adding a nonzero offset to nullptr
    // is UB.  So we skip the offset computation in this case.
    char* const data = static_cast<char*>(storage_.data());
    if (data == nullptr) {
      return nullptr;
    }
<<<<<<< HEAD
    return static_cast<void*>(
        static_cast<char*>(storage_.unsafeGetStorageImpl()->mutable_data()) +
        data_type_.itemsize() * storage_offset_);
=======
    return static_cast<void*>(data + data_type_.itemsize() * storage_offset_);
>>>>>>> ea40760e
  }

  /**
   * Like data<T>(), but performs no checks.  You are responsible for ensuring
   * that all invariants required by data() are upheld here.
   */
  template <typename T>
  inline T* unsafe_data() const {
    return static_cast<T*>(storage_.data()) + storage_offset_;
  }

  /**
   * Returns the TypeMeta of a tensor, which describes what data type
   * it is (e.g., int, float, ...)
   */
  const caffe2::TypeMeta dtype() const {
    return data_type_;
  }

  /**
   * Return the size of a single element of this tensor in bytes.
   */
  size_t itemsize() const {
    TORCH_CHECK(
        dtype_initialized(),
        "Cannot report itemsize of Tensor that doesn't have initialized dtype "
        "(e.g., caffe2::Tensor x(CPU), prior to calling mutable_data<T>() on x)");
    return data_type_.itemsize();
  }

  void set_backend_meta(intrusive_ptr<c10::BackendMeta> backend_meta) {
    if (!extra_meta_) {
      extra_meta_ = std::make_unique<ExtraMeta>();
    }
    extra_meta_->backend_meta_ = std::move(backend_meta);
  }

  c10::BackendMeta* get_backend_meta() {
    if (!extra_meta_) {
      return nullptr;
    }
    return extra_meta_->backend_meta_.get();
  }

  intrusive_ptr<c10::BackendMeta> get_backend_meta_intrusive_ptr() const {
    if (!extra_meta_) {
      return nullptr;
    }
    return extra_meta_->backend_meta_;
  }

 protected:
  /**
   * Returns the human-readable name of the actual type of this object (e.g.,
   * TensorImpl, BatchedTensorImpl, etc.). Used for error messages.
   */
  virtual const char* tensorimpl_type_name() const {
    return "TensorImpl";
  }

 private:
  [[noreturn]] void throw_storage_access_error() const;

 public:
  /**
   * True if a tensor has no elements (e.g., numel() == 0).
   */
  inline bool is_empty() const {
    return numel() == 0;
  }

  // if we are going to use sym sizes, we should be setting sym strides at the
  // same time, otherwise it's very easy to misuse this API
  void set_sizes_and_strides(
      c10::SymIntArrayRef sizes,
      c10::SymIntArrayRef strides,
      c10::optional<c10::SymInt> storage_offset = c10::nullopt);
  // This is renamed to avoid breaking overload BC
  void generic_set_sizes_contiguous(c10::SymIntArrayRef sizes);
  void generic_set_sizes_contiguous(c10::IntArrayRef sizes) {
    set_sizes_contiguous(sizes);
  }

  /**
   * Change the size at some dimension.  This DOES NOT update strides;
   * thus, most changes to size will not preserve contiguity.  You probably
   * also want to call set_stride() when you call this.
   *
   * TODO: This should be jettisoned in favor of `set_sizes_and_strides`,
   * which is harder to misuse.
   */
  virtual void set_size(int64_t dim, int64_t new_size) {
    TORCH_CHECK(
        allow_tensor_metadata_change(),
        "set_size ",
        err_msg_tensor_metadata_change_not_allowed);
    TORCH_CHECK(
        !matches_policy(SizesStridesPolicy::CustomSizes),
        "set_size() called on tensor with dynamic shapes or customized size behavior")
    sizes_and_strides_.size_at(dim) = new_size;
    refresh_numel();
    refresh_contiguous();
  }

  /**
   * Change the stride at some dimension.
   *
   * TODO: This should be jettisoned in favor of `set_sizes_and_strides`,
   * which is harder to misuse.
   */
  virtual void set_stride(int64_t dim, int64_t new_stride) {
    TORCH_CHECK(
        allow_tensor_metadata_change(),
        "set_stride ",
        err_msg_tensor_metadata_change_not_allowed);
    TORCH_CHECK(
        !has_symbolic_sizes_strides_,
        "set_stride() called on tensor with symbolic shape")
    sizes_and_strides_.stride_at_unchecked(dim) = new_stride;
    refresh_contiguous();
  }

  /**
   * Set the offset into the storage of this tensor.
   *
   * WARNING: This does NOT check if the tensor is in bounds for the new
   * location at the storage; the caller is responsible for checking this
   * (and resizing if necessary.)
   */
  virtual void set_storage_offset(int64_t storage_offset) {
    TORCH_CHECK(
        allow_tensor_metadata_change(),
        "set_storage_offset ",
        err_msg_tensor_metadata_change_not_allowed);
    // TODO: this should probably consult policy
    TORCH_CHECK(
        !has_symbolic_sizes_strides_,
        "set_storage_offset() called on tensor with symbolic shape")
    storage_offset_ = storage_offset;
  }

  /**
   * Like set_sizes_and_strides but assumes contiguous strides.
   *
   * WARNING: This function does not check if the requested
   * sizes/strides are in bounds for the storage that is allocated;
   * this is the responsibility of the caller
   */
  void set_sizes_contiguous(IntArrayRef new_size) {
    TORCH_CHECK(
        allow_tensor_metadata_change(),
        "set_sizes_contiguous ",
        err_msg_tensor_metadata_change_not_allowed);
    TORCH_CHECK(
        !matches_policy(SizesStridesPolicy::CustomStrides),
        "tried to directly modify sizes for customized tensor");
    sizes_and_strides_.set_sizes(new_size);

    refresh_numel();
    empty_tensor_restride(
        MemoryFormat::Contiguous); // calls refresh_contiguous()
  }

  /**
   * Set the sizes and strides of a tensor.
   *
   * WARNING: This function does not check if the requested
   * sizes/strides are in bounds for the storage that is allocated;
   * this is the responsibility of the caller
   */
  void set_sizes_and_strides(
      IntArrayRef new_size,
      IntArrayRef new_stride,
      c10::optional<int64_t> storage_offset = c10::nullopt) {
    TORCH_CHECK(
        allow_tensor_metadata_change(),
        "set_sizes_and_strides ",
        err_msg_tensor_metadata_change_not_allowed);
    TORCH_CHECK(
        !has_symbolic_sizes_strides_,
        "set_sizes_and_strides() called on tensor with symbolic shape")
    TORCH_CHECK(
        new_size.size() == new_stride.size(),
        "dimensionality of sizes (",
        new_size.size(),
        ") must match dimensionality of strides (",
        new_stride.size(),
        ")");
    const auto new_dim = new_size.size();

    sizes_and_strides_.set_sizes(new_size);

    if (new_dim > 0) {
      for (size_t dim = new_dim - 1;; dim--) {
        if (new_stride[dim] >= 0) {
          sizes_and_strides_.stride_at_unchecked(dim) = new_stride[dim];
        } else {
          // XXX: This behavior is surprising and may need to be removed to
          // support negative strides. Some pytorch functions rely on it:
          // for example, torch.cat (run TestTorch.test_cat_empty).
          if (dim == new_dim - 1) {
            sizes_and_strides_.stride_at_unchecked(dim) = 1;
          } else {
            // Keep stride monotonically increasing to match NumPy.
            sizes_and_strides_.stride_at_unchecked(dim) =
                std::max<int64_t>(
                    sizes_and_strides_.size_at_unchecked(dim + 1), 1) *
                sizes_and_strides_.stride_at_unchecked(dim + 1);
          }
        }
        if (dim == 0)
          break;
      }
    }

    refresh_numel();
    refresh_contiguous();

    if (storage_offset.has_value()) {
      storage_offset_ = *storage_offset;
    }
  }

  /**
   * Set whether a tensor allows changes to its metadata (e.g. sizes / strides /
   * storage / storage_offset). See NOTE [ Metadata Change for a Detached Tensor
   * ] for details.
   */
  void set_allow_tensor_metadata_change(bool value) {
    // TODO: at some point, we should kill this field completely.
    allow_tensor_metadata_change_ = true;
  }

  /**
   * True if a tensor allows changes to its metadata (e.g. sizes / strides /
   * storage / storage_offset). See NOTE [ Metadata Change for a Detached Tensor
   * ] for details.
   */
  bool allow_tensor_metadata_change() const {
    return allow_tensor_metadata_change_;
  }

  /**
   * Set the pointer to autograd metadata.
   */
  void set_autograd_meta(
      std::unique_ptr<c10::AutogradMetaInterface> autograd_meta);

  /**
   * Return the pointer to autograd metadata.  May return nullptr if the
   * tensor does not track gradients.
   */
  c10::AutogradMetaInterface* autograd_meta() const;

  /**
   * Set the pointer to named tensor metadata.
   */
  void set_named_tensor_meta(
      std::unique_ptr<c10::NamedTensorMetaInterface> named_tensor_meta) {
    TORCH_WARN_ONCE(
        "Named tensors and all their associated APIs are an experimental feature ",
        "and subject to change. Please do not use them for anything important ",
        "until they are released as stable.");
#ifdef DEBUG
    if (named_tensor_meta) {
      TORCH_INTERNAL_ASSERT(named_tensor_meta->slow_dim() == dim());
    }
#endif
    if (named_tensor_meta) {
      if (!extra_meta_) {
        extra_meta_ = std::make_unique<ExtraMeta>();
      }
      extra_meta_->named_tensor_meta_ = std::move(named_tensor_meta);
      key_set_ = key_set_.add(DispatchKey::Named);
    } else {
      if (extra_meta_) {
        extra_meta_->named_tensor_meta_ = nullptr;
      }
      key_set_ = key_set_.remove(DispatchKey::Named);
    }
  }

  void set_python_dispatch(bool k) {
    if (k) {
      key_set_ = key_set_.add(c10::python_ks);
    } else {
      key_set_ = key_set_ - c10::python_ks;
    }
  }

  bool is_python_dispatch() const {
    return key_set_.has_all(c10::python_ks);
  }

  /**
   * Return the pointer to named tensor metadata.
   */
  const c10::NamedTensorMetaInterface* named_tensor_meta() const {
    if (!extra_meta_) {
      return nullptr;
    }
    return extra_meta_->named_tensor_meta_.get();
  }

  c10::NamedTensorMetaInterface* named_tensor_meta() {
    if (!extra_meta_) {
      return nullptr;
    }
    return extra_meta_->named_tensor_meta_.get();
  }

  bool has_named_tensor_meta() const {
    if (!extra_meta_) {
      return false;
    }
    return extra_meta_->named_tensor_meta_ != nullptr;
  }

  // NOTE [ TensorImpl Shallow-Copying ]
  //
  // TensorImpl shallow-copying is used when we want to have two Variables share
  // the same tensor metadata (e.g. sizes / strides / storage pointer /
  // storage_offset), but each with a different autograd history. Example call
  // sites:
  //
  // 1. `var_detached = var.detach()` uses `shallow_copy_and_detach()` to create
  // `var_detached` that shares the same tensor metadata with `var`, but with a
  // completely new autograd history.
  // 2. `var.set_data(tensor)` uses `shallow_copy_from()` to copy tensor
  // metadata from `tensor` into `var`, while keeping `var`'s original
  // AutogradMeta.
  //
  // Functions that shallow-copy a TensorImpl (such as
  // `shallow_copy_and_detach()` / `shallow_copy_from()` /
  // `copy_tensor_metadata()`) copy the tensor metadata fields (e.g. sizes /
  // strides / storage pointer / storage_offset) by value. However, the
  // following fields are not copied:
  //
  // 1. the AutogradMeta pointer, because it is unique for each Variable.
  // 2. the version counter, because the destination TensorImpl's version
  // counter is either set to the passed-in `version_counter` (in
  // `shallow_copy_and_detach()` and `copy_tensor_metadata()`), or it is kept
  // intact (in `shallow_copy_from()`). See NOTE [ Version Counter Sharing ] for
  // details.
  //
  // In `shallow_copy_and_detach()` and `copy_tensor_metadata()`, the passed-in
  // `allow_tensor_metadata_change` determines whether the TensorImpl
  // shallow-copy allows changes to its metadata (e.g. sizes / strides / storage
  // / storage_offset). See NOTE [ Metadata Change for a Detached Tensor ] for
  // details.
  //
  // In `shallow_copy_from()`, we don't check the destination TensorImpl's
  // `allow_tensor_metadata_change_`, because `shallow_copy_from()` is used for
  // implementing functions such as `var.set_data(tensor)`, which changes
  // `var`'s tensor metadata and expects its `allow_tensor_metadata_change_` to
  // be ignored.

  /**
   * One TensorImpl can be copied to another TensorImpl if they have the same
   * DispatchKeySet. The only two special cases (for legacy reason) are:
   * CPU is compatible with CUDA and SparseCPU is
   * compatible with SparseCUDA.
   */
  inline bool has_compatible_shallow_copy_type(DispatchKeySet from) {
    auto is_dense = [](DispatchKeySet ts) {
      constexpr auto dense_backends = DispatchKeySet(
          {BackendComponent::CPUBit,
           BackendComponent::CUDABit,
           BackendComponent::MPSBit,
           BackendComponent::HIPBit,
           BackendComponent::XPUBit,
           BackendComponent::HPUBit});
      constexpr auto dense_k = DispatchKeySet(DispatchKey::Dense);
      return ts.has_any(dense_k) && ts.has_any(dense_backends);
    };
    auto is_sparse = [](DispatchKeySet ts) {
      constexpr auto sparse_backends = DispatchKeySet(
          {BackendComponent::CPUBit,
           BackendComponent::CUDABit,
           BackendComponent::HIPBit,
           BackendComponent::XPUBit});
      constexpr auto sparse_k = DispatchKeySet(DispatchKey::Sparse);
      return ts.has_any(sparse_k) && ts.has_any(sparse_backends);
    };
    return (key_set_ == from) || (is_dense(key_set_) && is_dense(from)) ||
        (is_sparse(key_set_) && is_sparse(from));
  }

 private:
  template <typename VariableVersion>
  c10::intrusive_ptr<TensorImpl> shallow_copy_and_detach_core(
      VariableVersion&& version_counter,
      bool allow_tensor_metadata_change) const;

 public:
  /**
   * Return a TensorImpl that is a shallow-copy of this TensorImpl.
   *
   * For usage of `version_counter` and `allow_tensor_metadata_change`,
   * see NOTE [ TensorImpl Shallow-Copying ].
   */
  virtual c10::intrusive_ptr<TensorImpl> shallow_copy_and_detach(
      const c10::VariableVersion& version_counter,
      bool allow_tensor_metadata_change) const;

  /**
   * Return a TensorImpl that is a shallow-copy of this TensorImpl.
   *
   * For usage of `version_counter` and `allow_tensor_metadata_change`,
   * see NOTE [ TensorImpl Shallow-Copying ].
   */
  virtual c10::intrusive_ptr<TensorImpl> shallow_copy_and_detach(
      c10::VariableVersion&& version_counter,
      bool allow_tensor_metadata_change) const;

  /**
   * Shallow-copies data from another TensorImpl into this TensorImpl.
   *
   * For why this function doesn't check this TensorImpl's
   * `allow_tensor_metadata_change_`, see NOTE [ TensorImpl Shallow-Copying ].
   */
  virtual void shallow_copy_from(const c10::intrusive_ptr<TensorImpl>& impl) {
    copy_tensor_metadata(
        /*src_impl=*/impl.get(),
        /*dest_impl=*/this,
        /*version_counter=*/version_counter(),
        /*allow_tensor_metadata_change=*/allow_tensor_metadata_change());
    refresh_numel();
    refresh_contiguous();
  }

  // Inference tensor doesn't have version counter,
  // set_version_counter is no-op for them.
  void set_version_counter(const c10::VariableVersion& version_counter) {
    TORCH_CHECK(
        !(is_inference() && version_counter.enabled()),
        "Cannot set version_counter for inference tensor");
    version_counter_ = version_counter;
  }

  void set_version_counter(c10::VariableVersion&& version_counter) {
    TORCH_CHECK(
        !(is_inference() && version_counter.enabled()),
        "Cannot set version_counter for inference tensor");
    version_counter_ = std::move(version_counter);
  }

  const c10::VariableVersion& version_counter() const noexcept {
    return version_counter_;
  }

  void bump_version() {
    version_counter_.bump();
  }

  impl::PyObjectSlot* pyobj_slot() {
    return &pyobj_slot_;
  }

  const impl::PyObjectSlot* pyobj_slot() const {
    return &pyobj_slot_;
  }

 private:
  // See NOTE [c10::optional operator usage in CUDA]
  // We probably don't want to expose this publicly until
  // the note is addressed.
  c10::optional<c10::Device> device_opt() const {
    return device_opt_;
  }

 public:
  /**
   * The device type of a Tensor, e.g., DeviceType::CPU or DeviceType::CUDA.
   */
  DeviceType device_type() const {
    // TODO: A useful internal assert would be to show that device_opt_ is null
    // only if you are an undefined tensor
    TORCH_CHECK(
        device_opt_.has_value(),
        "device_type cannot be run on undefined Tensor");
    // See NOTE [c10::optional operator usage in CUDA]
    return (*device_opt_).type();
  }

  /**
   * @brief Extends the outer-most dimension of this tensor by num elements,
   * preserving the existing data.
   *
   * The underlying data may be reallocated in order to accommodate the new
   * elements, in which case this tensors' capacity is grown at a factor of
   * growthPct. This ensures that Extend runs on an amortized O(1) time
   * complexity.
   *
   * This op is auto-asynchronous if the underlying device (CUDA) supports it.
   */
  void Extend(int64_t num, float growthPct);

  /**
   * @brief Reserve space for the underlying tensor.
   *
   * This must be called after Resize(), since we only specify the first
   * dimension This does not copy over the old data to the newly allocated space
   */
  void ReserveSpace(int64_t outer_dim);

  /**
   * @brief Resizes a tensor.
   *
   * Resize takes in a vector of ints specifying the dimensions of the tensor.
   * You can pass in an empty vector to specify that it is a scalar (i.e.
   * containing one single item).
   *
   * The underlying storage may be deleted after calling Resize: if the new
   * shape leads to a different number of items in the tensor, the old memory
   * is deleted and new memory will be allocated next time you call
   * mutable_data(). However, if the shape is different but the total number of
   * items is the same, the underlying storage is kept.
   *
   * This method respects caffe2_keep_on_shrink.  Consult the internal logic
   * of this method to see exactly under what circumstances this flag matters.
   */
  template <typename... Ts>
  void Resize(Ts... dim_source) {
    bool size_changed = SetDims(dim_source...);
    if (size_changed) {
      HandleResize();
    }
  }

  template <typename T>
  void Resize(const std::vector<T>& dim_source) {
    Resize(ArrayRef<T>(dim_source));
  }

  /**
   * Resizes the tensor without touching underlying storage.
   * This requires the total size of the tensor to remains constant.
   */
  void Reshape(const std::vector<int64_t>& dims);

  /**
   * Release whatever memory the tensor was holding but keep size and type
   * information. Subsequent call to mutable_data will trigger new memory
   * allocation.
   */
  void FreeMemory();

  /**
   * @brief Shares the data with another tensor.
   *
   * To share data between two tensors, the sizes of the two tensors must be
   * equal already. The reason we do not implicitly do a Resize to make the two
   * tensors have the same shape is that we want to allow tensors of different
   * shapes but the same number of items to still be able to share data. This
   * allows one to e.g. have a n-dimensional Tensor and a flattened version
   * sharing the same underlying storage.
   *
   * The source tensor should already have its data allocated.
   */
  // To be deprecated
  void ShareData(const TensorImpl& src);

  void ShareExternalPointer(
      DataPtr&& data_ptr,
      const caffe2::TypeMeta data_type,
      size_t size_bytes);

  /**
   * Returns a mutable raw pointer of the underlying storage. Since we will need
   * to know the type of the data for allocation, a TypeMeta object is passed in
   * to specify the necessary information. This is conceptually equivalent of
   * calling mutable_data<T>() where the TypeMeta parameter meta is derived from
   * the type T. This function differs from mutable_data<T>() in the sense that
   * the type T can be specified during runtime via the TypeMeta object.
   *
   * If the existing data does not match the desired type, it will be deleted
   * and a new storage will be created.
   */
  inline void* raw_mutable_data(const caffe2::TypeMeta& meta) {
    // For 0-size tensors it's fine to return any pointer (including nullptr)
    if (data_type_ == meta && storage_initialized()) {
      return static_cast<void*>(
          static_cast<char*>(storage_.mutable_data()) +
          storage_offset_ * meta.itemsize());
    } else {
      bool had_special_dtor = data_type_.placementDelete() != nullptr;
      storage_offset_ = 0;
      data_type_ = meta;
      // NB: device is not changed

      // We can reuse the existing buffer if the current data does not have
      // a special destructor and the new data doesn't have a special
      // constructor.
      if (numel_ == 0 ||
          (meta.placementNew() == nullptr && !had_special_dtor &&
           (storage_.nbytes() >= (numel_ * data_type_.itemsize())))) {
        TORCH_INTERNAL_ASSERT(
            storage_offset_ == 0); // because we just reallocated
        return storage_.mutable_data();
      }
      const Allocator* allocator = storage_.allocator();
      // Storage might have nullptr allocator in rare cases, for example, if
      // an external memory segment has been wrapped with Tensor and we don't
      // know how to reallocate it. However, in order to preserve legacy C2
      // behavior, we allow reallocating the memory using default allocator.
      if (allocator == nullptr) {
        allocator = GetAllocator(storage_.device_type());
      }
      if (meta.placementNew()) {
        // For types that need placement new, we will call it, as well as
        // making sure that when the data is freed, it calls the right
        // destruction procedure.
        auto size = numel_;
        auto dtor = data_type_.placementDelete();
        auto data_ptr = allocator->allocate(numel_ * data_type_.itemsize());
        storage_.set_data_ptr_noswap(PlacementDeleteContext::makeDataPtr(
            std::move(data_ptr), dtor, size, storage_.device()));
        data_type_.placementNew()(storage_.mutable_data(), numel_);
      } else {
        // For fundamental type, new and delete is easier.
        storage_.set_data_ptr_noswap(
            allocator->allocate(numel_ * data_type_.itemsize()));
      }
      storage_.set_nbytes(numel_ * data_type_.itemsize());
      TORCH_INTERNAL_ASSERT(
          storage_offset_ == 0); // because we just reallocated
      device_opt_ = storage_.device();
      return storage_.mutable_data();
    }
  }

  /**
   * Returns a typed pointer of the underlying storage.
   *
   * For fundamental types, we reuse possible existing storage if there
   * is sufficient capacity.
   */
  template <typename T>
  inline T* mutable_data() {
    if (storage_initialized() && data_type_.Match<T>()) {
      return static_cast<T*>(storage_.mutable_data()) + storage_offset_;
    }
    // Check it here statically - otherwise TypeMeta would throw the runtime
    // error in attempt to invoke TypeMeta::ctor()
    static_assert(
        std::is_default_constructible<T>::value,
        "Tensor can't hold non-default-constructable types");
    return static_cast<T*>(raw_mutable_data(caffe2::TypeMeta::Make<T>()));
  }

  /**
   * True if a tensor is storage initialized.  A tensor may become
   * storage UNINITIALIZED after a Resize() or FreeMemory()
   */
  bool storage_initialized() const {
    TORCH_CHECK(
        has_storage(),
        "cannot call storage_initialized on tensor that does not have storage");
    return storage_.data() || numel_ == 0;
  }

  /**
   * True if a tensor is dtype initialized.  A tensor allocated with
   * Caffe2-style constructors is dtype uninitialized until the
   * first time mutable_data<T>() is called.
   */
  bool dtype_initialized() const noexcept {
    return data_type_ != caffe2::TypeMeta();
  }

  void set_storage_keep_dtype(at::Storage storage) {
    TORCH_CHECK(
        allow_tensor_metadata_change(),
        "set_storage ",
        err_msg_tensor_metadata_change_not_allowed);
    storage_ = std::move(storage);
    device_opt_ = storage_.device();
  }

  void set_storage_and_dtype(
      at::Storage storage,
      const caffe2::TypeMeta data_type) {
    set_storage_keep_dtype(std::move(storage));
    data_type_ = data_type;
  }

  void empty_tensor_restride_symint(MemoryFormat memory_format);

  /**
   * Set the strides of the tensor to match memory_format
   *
   * WARNING: This function doesn't rearrange data and assumes tensor is a
   * memory contiguous
   */
  void empty_tensor_restride(MemoryFormat memory_format) {
    if (has_symbolic_sizes_strides_) {
      empty_tensor_restride_symint(memory_format);
      return;
    }
#ifdef DEBUG
    TORCH_INTERNAL_ASSERT(
        compute_numel() == numel_,
        "If you are seeing this error, that means empty_tensor_restride was "
        "called before setting correct numel");
#endif
    switch (memory_format) {
      case MemoryFormat::Contiguous: {
        // dim_ is a virtual call, don't repeat it
        const auto dim_ = dim();
        sizes_and_strides_.resize(dim_);
        if (dim_ > 0) {
          const auto last_idx = dim_ - 1;
          sizes_and_strides_.stride_at_unchecked(last_idx) = 1;
          for (auto i = last_idx - 1; i >= 0; --i) {
            sizes_and_strides_.stride_at_unchecked(i) =
                sizes_and_strides_.stride_at_unchecked(i + 1) *
                std::max<int64_t>(
                    sizes_and_strides_.size_at_unchecked(i + 1), 1);
          }
        }
        break;
      }
      case MemoryFormat::ChannelsLast: {
        TORCH_CHECK(
            dim() == 4, "required rank 4 tensor to use channels_last format");
        set_sizes_and_strides(sizes(), get_channels_last_strides_2d(sizes()));
        break;
      }
      case MemoryFormat::ChannelsLast3d: {
        TORCH_CHECK(
            dim() == 5,
            "required rank 5 tensor to use channels_last_3d format");
        set_sizes_and_strides(sizes(), get_channels_last_strides_3d(sizes()));
        break;
      }
      case MemoryFormat::Preserve:
        TORCH_CHECK(false, "unsupported memory format ", memory_format);
        // Cleaning warning messages, no need to break as TORCH_CHECK(false)
        // terminates flow.
        // break;
      case MemoryFormat::NumOptions:
        TORCH_INTERNAL_ASSERT(false, "invalid memory format ", memory_format);
    }
    // recompute contiguous flag, as currently NHWC/NCHW flags are not mutually
    // exclusive see #24090
    refresh_contiguous();
  }

  bool is_strides_like(at::MemoryFormat memory_format) const {
    if (C10_UNLIKELY(matches_policy(SizesStridesPolicy::CustomStrides))) {
      return is_strides_like_custom(memory_format);
    }
    return is_strides_like_default(memory_format);
  }

  bool is_strides_like_channels_last() const {
    return is_strides_like(at::MemoryFormat::ChannelsLast);
  }

  bool is_strides_like_channels_last_3d() const {
    return is_strides_like(at::MemoryFormat::ChannelsLast3d);
  }

  bool is_non_overlapping_and_dense() const {
    if (C10_UNLIKELY(matches_policy(SizesStridesPolicy::CustomStrides))) {
      return is_non_overlapping_and_dense_custom();
    }
    return is_non_overlapping_and_dense_default();
  }

  bool has_symbolic_sizes_strides() const {
    return has_symbolic_sizes_strides_;
  }

 private:
  void HandleResize();

  // The Caffe2 Resize() method supports being called both as Resize({2,2}) as
  // well as variadic with Resize(2, 2).  These overloads provide all of the
  // supported calling configurations, while being overloads (and not templates)
  // so that implicit conversions still work.
  //
  // SetDims on ArrayRef is internally implemented as a template, so we can
  // handle both ArrayRefs of different types (there are some uses of
  // Resize in Caffe2 which pass in int, not int64_t.)

  template <
      typename T,
      typename = typename std::enable_if<std::is_integral<T>::value>::type>
  bool SetDimsTemplate(ArrayRef<T> src) {
    TORCH_CHECK(
        !has_symbolic_sizes_strides_,
        "SetDims() called on tensor with symbolic shape")

    auto old_numel = numel_;
    sizes_and_strides_.resize(src.size());
    int64_t new_numel = 1;
    for (const auto i : c10::irange(src.size())) {
      new_numel *= src[i];
      sizes_and_strides_.size_at_unchecked(i) = src[i];
    }
    numel_ = new_numel;
    empty_tensor_restride(MemoryFormat::Contiguous);
    return numel_ != old_numel;
  }

  bool SetDims(ArrayRef<int64_t> s) {
    return SetDimsTemplate(s);
  }

  bool SetDims(ArrayRef<int> s) {
    return SetDimsTemplate(s);
  }

  bool SetDims(ArrayRef<size_t> s) {
    return SetDimsTemplate(s);
  }

  bool SetDims() {
    return SetDims(IntArrayRef{});
  }

  bool SetDims(const int64_t d0) {
    return SetDims(IntArrayRef{d0});
  }

  bool SetDims(const int64_t d0, const int64_t d1) {
    return SetDims(IntArrayRef{d0, d1});
  }

  bool SetDims(const int64_t d0, const int64_t d1, const int64_t d2) {
    return SetDims(IntArrayRef{d0, d1, d2});
  }

  bool SetDims(
      const int64_t d0,
      const int64_t d1,
      const int64_t d2,
      const int64_t d3) {
    return SetDims(IntArrayRef{d0, d1, d2, d3});
  }

  /**
   * Compute the number of elements based on the sizes of a tensor.
   */
  // NB: This is ONLY called when sizes_and_strides_ is used directly; if
  // we are virtualizing, then numel calls are virtualized as well, and this
  // should never get called
  int64_t compute_numel() const {
    TORCH_INTERNAL_ASSERT_DEBUG_ONLY(!has_symbolic_sizes_strides_);
#if C10_HAS_BUILTIN_OVERFLOW() && !defined(C10_MOBILE)
    // Use overflow checks if supported by the compiler
    return safe_compute_numel();
#else
    return c10::multiply_integers(sizes_and_strides_.sizes_arrayref());
#endif
  }

  /**
   * Compute the number of elements based on the sizes of a
   * tensor. Catches integer overflow that may occur when a tensor
   * using a sparse layout has multiple dimensions with large sizes.
   */
  int64_t safe_compute_numel() const {
    TORCH_INTERNAL_ASSERT_DEBUG_ONLY(!has_symbolic_sizes_strides_);
    uint64_t n = 1;
    bool overflows =
        c10::safe_multiplies_u64(sizes_and_strides_.sizes_arrayref(), &n);
    constexpr auto numel_max = std::min(
        static_cast<uint64_t>(std::numeric_limits<int64_t>::max()),
        static_cast<uint64_t>(std::numeric_limits<size_t>::max()));

    overflows |= (n > numel_max);
    TORCH_CHECK(!overflows, "numel: integer multiplication overflow");
    return static_cast<int64_t>(n);
  }

  SymInt compute_sym_numel() const {
    TORCH_INTERNAL_ASSERT_DEBUG_ONLY(has_symbolic_sizes_strides_);
    SymInt numel = 1;
    for (const auto& s : extra_meta_->sizes_) {
      numel *= s;
    }
    return numel;
  }

  /**
   * Compute whether or not a tensor is contiguous based on the sizes and
   * strides of a tensor.
   */
  bool compute_contiguous(identity<bool>) const;

  bool compute_channels_last_contiguous_2d(identity<bool>) const;

  bool compute_channels_last_contiguous_3d(identity<bool>) const;

  bool compute_strides_like_channels_last_2d(identity<bool>) const;

  bool compute_strides_like_channels_last_3d(identity<bool>) const;

  bool compute_non_overlapping_and_dense(identity<bool>) const;

  SymBool compute_contiguous(identity<SymBool>) const;

  SymBool compute_channels_last_contiguous_2d(identity<SymBool>) const;

  SymBool compute_channels_last_contiguous_3d(identity<SymBool>) const;

  SymBool compute_strides_like_channels_last_2d(identity<SymBool>) const;

  SymBool compute_strides_like_channels_last_3d(identity<SymBool>) const;

  SymBool compute_non_overlapping_and_dense(identity<SymBool>) const;

 protected:
  /**
   * Recompute the cached numel of a tensor.  Call this if you modify
   * sizes.
   *
   * For tensors with sparse layouts, use safe_refresh_numel() instead
   * because it will catch integer overflow that may occur for tensors
   * with sparse layouts and large dimensions.
   *
   * NB: We may uselessly recompute cached numel even in situations where
   * it is completely never used (e.g., if CustomSizes for Python).  However,
   * we still must keep it up to date in case the Python overload
   * returns None (in which case we will consult the field here).  This also
   * implies that sizes/strides will never be complete garbage; in the
   * very worst case scenario, it will reflect a 1-dim zero size tensor.
   */
  void refresh_numel() {
    if (has_symbolic_sizes_strides_) {
      extra_meta_->numel_ = compute_sym_numel();
    } else {
      numel_ = compute_numel();
    }
  }

  /**
   * Recompute the cached numel of a tensor.  Call this if you modify
   * sizes. Use only for tensors with sparse layouts because only
   * sparse tensor are likely to have sizes that may lead to integer
   * overflow when computing numel.
   */
  void safe_refresh_numel() {
    if (has_symbolic_sizes_strides_) {
      // NB: sym numel is done with symbolic integers, which handle overflow
      // checking
      extra_meta_->numel_ = compute_sym_numel();
    } else {
      numel_ = safe_compute_numel();
    }
  }

 private:
  // NB: the TypeId argument prevents confusion where you pass a true/false
  // literal and pick the wrong overload

  void _set_is_contiguous(identity<bool>, bool b) {
    is_contiguous_ = b;
  }

  void _set_is_contiguous(identity<SymBool>, SymBool b) {
    extra_meta_->is_contiguous_ = std::move(b);
  }

  void _set_is_channels_last_contiguous(identity<bool>, bool b) {
    is_channels_last_contiguous_ = b;
  }

  void _set_is_channels_last_contiguous(identity<SymBool>, SymBool b) {
    extra_meta_->is_channels_last_contiguous_ = std::move(b);
  }

  void _set_is_channels_last_3d_contiguous(identity<bool>, bool b) {
    is_channels_last_3d_contiguous_ = b;
  }

  void _set_is_channels_last_3d_contiguous(identity<SymBool>, SymBool b) {
    extra_meta_->is_channels_last_3d_contiguous_ = std::move(b);
  }

  void _set_is_channels_last(identity<bool>, bool b) {
    is_channels_last_ = b;
  }

  void _set_is_channels_last(identity<SymBool>, SymBool b) {
    extra_meta_->is_channels_last_ = std::move(b);
  }

  void _set_is_channels_last_3d(identity<bool>, bool b) {
    is_channels_last_3d_ = b;
  }

  void _set_is_channels_last_3d(identity<SymBool>, SymBool b) {
    extra_meta_->is_channels_last_3d_ = std::move(b);
  }

  void _set_is_non_overlapping_and_dense(identity<bool>, bool b) {
    is_non_overlapping_and_dense_ = b;
  }

  void _set_is_non_overlapping_and_dense(identity<SymBool>, SymBool b) {
    extra_meta_->is_non_overlapping_and_dense_ = std::move(b);
  }

  // These are little wrappers over the real compute_ functions that
  // can make use of other contiguity fields to short circuit.
  // They need to be implemented separately for SymBool, as SymBool does
  // not short circuit.
  // TODO: should the SymBool cases avoid the short circuit?  Need to reason
  // if its correct, and reason if the simpler expressions are better for
  // analysis (maybe not!)

  bool compute_is_non_overlapping_and_dense_dim4(identity<bool> type_id) {
    return is_contiguous_ || is_channels_last_contiguous_ ||
        compute_non_overlapping_and_dense(type_id);
  }

  SymBool compute_is_non_overlapping_and_dense_dim4(identity<SymBool> type_id);

  bool compute_channels_last_contiguous_3d_dim5(identity<bool> type_id) {
    return !is_channels_last_contiguous_ &&
        compute_channels_last_contiguous_3d(type_id);
  }

  SymBool compute_channels_last_contiguous_3d_dim5(identity<SymBool> type_id);

  bool compute_channels_last_2d_dim5(identity<bool> type_id) {
    return !is_channels_last_3d_contiguous_ &&
        compute_strides_like_channels_last_2d(type_id);
  }

  SymBool compute_channels_last_2d_dim5(identity<SymBool> type_id);

  bool compute_channels_last_3d_dim5(identity<bool> type_id) {
    return !is_channels_last_ && compute_strides_like_channels_last_3d(type_id);
  }

  SymBool compute_channels_last_3d_dim5(identity<SymBool> type_id);

  bool compute_is_non_overlapping_and_dense_dim5(identity<bool> type_id) {
    return is_contiguous_ || is_channels_last_contiguous_ ||
        is_channels_last_3d_contiguous_ ||
        compute_non_overlapping_and_dense(type_id);
  }

  SymBool compute_is_non_overlapping_and_dense_dim5(identity<SymBool> type_id);

  bool compute_is_non_overlapping_and_dense_anydim(identity<bool> type_id) {
    return is_contiguous_ || compute_non_overlapping_and_dense(type_id);
  }

  SymBool compute_is_non_overlapping_and_dense_anydim(
      identity<SymBool> type_id);

  template <typename T>
  void _refresh_contiguous() {
    auto type_id = identity<T>();
    // Note:
    // Dim 0, 1, 2 will never be a channels last 2d/3d format
    // Dim 3+ is possibly be a channels last 2d format (Dim 4 only at this
    // point) Dim 4+ is possibly be a channels last 3d format (Dim 5 only at
    // this point)
    switch (dim()) {
      case 4: {
        _set_is_contiguous(type_id, compute_contiguous(type_id));
        _set_is_channels_last_contiguous(
            type_id, compute_channels_last_contiguous_2d(type_id));
        _set_is_channels_last_3d_contiguous(type_id, false);
        _set_is_channels_last(
            type_id, compute_strides_like_channels_last_2d(type_id));
        _set_is_channels_last_3d(type_id, false);
        _set_is_non_overlapping_and_dense(
            type_id, compute_is_non_overlapping_and_dense_dim4(type_id));
        break;
      }
      case 5: {
        _set_is_contiguous(type_id, compute_contiguous(type_id));
        _set_is_channels_last_contiguous(
            type_id, compute_channels_last_contiguous_2d(type_id));
        _set_is_channels_last_3d_contiguous(
            type_id, compute_channels_last_contiguous_3d_dim5(type_id));
        _set_is_channels_last(type_id, compute_channels_last_2d_dim5(type_id));
        _set_is_channels_last_3d(
            type_id, compute_channels_last_3d_dim5(type_id));
        _set_is_non_overlapping_and_dense(
            type_id, compute_is_non_overlapping_and_dense_dim5(type_id));
        break;
      }
      default:
        // is_channels_last_ and is_channels_last_3d_ are suggested
        // memory_format. Being channels_last_contiguous doesn't necessarily
        // mean the tensor is strided like channels_last: for strides on channel
        // dimension could suggest desired memory_layout, but it doesn't affect
        // memory storage
        _set_is_contiguous(type_id, compute_contiguous(type_id));
        _set_is_channels_last_contiguous(type_id, false);
        _set_is_channels_last_3d_contiguous(type_id, false);
        _set_is_channels_last(type_id, false);
        _set_is_channels_last_3d(type_id, false);
        _set_is_non_overlapping_and_dense(
            type_id, compute_is_non_overlapping_and_dense_anydim(type_id));
        break;
    }
  }

 protected:
  /**
   * Recompute the cached contiguity of a tensor.  Call this if you modify sizes
   * or strides.
   */
  void refresh_contiguous() {
    if (has_symbolic_sizes_strides_) {
      _refresh_contiguous<SymBool>();
    } else {
      _refresh_contiguous<bool>();
    }
  }

  /**
   * Copy the tensor metadata fields (e.g. sizes / strides / storage pointer /
   * storage_offset) from one TensorImpl to another TensorImpl.
   *
   * For usage of `version_counter` and `allow_tensor_metadata_change`, see NOTE
   * [ TensorImpl Shallow-Copying ].
   */
  static void copy_tensor_metadata(
      const TensorImpl* src_impl,
      TensorImpl* dest_impl,
      const c10::VariableVersion& version_counter,
      bool allow_tensor_metadata_change);

  /**
   * Copy the tensor metadata fields (e.g. sizes / strides / storage pointer /
   * storage_offset) from one TensorImpl to another TensorImpl.
   *
   * For usage of `version_counter` and `allow_tensor_metadata_change`, see NOTE
   * [ TensorImpl Shallow-Copying ].
   */
  static void copy_tensor_metadata(
      const TensorImpl* src_impl,
      TensorImpl* dest_impl,
      c10::VariableVersion&& version_counter,
      bool allow_tensor_metadata_change);

 private:
  static void copy_tensor_metadata_except_version_counter(
      const TensorImpl* src_impl,
      TensorImpl* dest_impl,
      bool allow_tensor_metadata_change);

 protected:
  // Error message to show when the user tries to change tensor metadata on
  // Tensor created from .data or .detach().
  //
  // See NOTE [ Metadata Change for a Detached Tensor ] for details.
  static const char* const err_msg_tensor_metadata_change_not_allowed;

  static void copy_generic_tensor_metadata(
      const TensorImpl* src_impl,
      TensorImpl* dest_impl);

 public:
  void set_storage_access_should_throw() {
    storage_access_should_throw_ = true;
  }

 public:
  void set_custom_sizes_strides(SizesStridesPolicy policy) {
    custom_sizes_strides_ = static_cast<uint8_t>(policy);
    refresh_sizes_strides_policy();
  }

  void set_python_custom_sizes_strides(SizesStridesPolicy policy) {
    python_custom_sizes_strides_ = static_cast<uint8_t>(policy);
    refresh_sizes_strides_policy();
  }

  void set_custom_device(bool custom_device) {
    custom_device_ = custom_device;
    refresh_device_policy();
  }

  void set_custom_layout(bool custom_layout) {
    custom_layout_ = custom_layout;
    refresh_layout_policy();
  }

  void set_python_custom_device(bool custom_device) {
    python_custom_device_ = custom_device;
    refresh_device_policy();
  }

  void set_python_custom_layout(bool custom_layout) {
    python_custom_layout_ = custom_layout;
    refresh_layout_policy();
  }

 protected:
  void refresh_sizes_strides_policy() {
    if (has_symbolic_sizes_strides_) {
      sizes_strides_policy_ =
          static_cast<uint8_t>(SizesStridesPolicy::CustomSizes);
    } else {
      sizes_strides_policy_ =
          std::max(custom_sizes_strides_, python_custom_sizes_strides_);
    }
  }

  void refresh_device_policy() {
    device_policy_ = custom_device_ || python_custom_device_;
  }

  void refresh_layout_policy() {
    layout_policy_ = custom_layout_ || python_custom_layout_;
  }

 protected:
  Storage storage_;

 private:
  // This pointer points to an AutogradMeta struct that stores autograd-specific
  // fields (such as grad_ / grad_fn_ / grad_accumulator_). This pointer always
  // has unique ownership (meaning only one TensorImpl can own it at a time).
  //
  // autograd_meta_ can be nullptr, as an optimization.  When this occurs, it is
  // equivalent to having an autograd_meta_ pointing to a default constructed
  // AutogradMeta; intuitively, tensors which don't require grad will have this
  // field set to null.
  //
  // This means accessors on autograd_meta_ have to be careful to test if they
  // got a nullptr, and handle default behavior appropriately in that case.
  //
  // Note that we don't enforce the invariant that if the AutogradMeta is
  // default constructed, it is nullptr (to do this, we'd have to continuously
  // check if an AutogradMeta became, by mutation, equal to the default
  // constructed form.  (This might be useful, but it seems rare enough that
  // a requires_grad=True variable will turn back into the requires_grad=False
  // version.)  So there are three representable states:
  //
  //    1. autograd_meta_ == nullptr
  //    2. autograd_meta_ is default constructed (semantically, same as (1))
  //    3. autograd_meta_ has nontrivial information content
  //
  std::unique_ptr<c10::AutogradMetaInterface> autograd_meta_ = nullptr;

 protected:
  std::unique_ptr<c10::ExtraMeta> extra_meta_ = nullptr;

  c10::VariableVersion version_counter_;

  impl::PyObjectSlot pyobj_slot_;

  c10::impl::SizesAndStrides sizes_and_strides_;

  int64_t storage_offset_ = 0;
  // If sizes and strides are empty, the numel is 1!!  However, most of the
  // time, we will immediately set sizes to {0} and reset numel to 0.
  // (Can't do that in the default initializers, because there's no way to
  // spell "allocate a one-element array" for strides_).
  int64_t numel_ = 1;

  // INVARIANT: When storage is non-null, this type meta must
  // agree with the type meta in storage
  caffe2::TypeMeta data_type_;

  // NOTE [c10::optional operator usage in CUDA]
  // Our optional definition doesn't compile in .cu file if `value()` or
  // `operator->` are used.  Instead, we always use `operator*`.
  // See https://github.com/pytorch/pytorch/issues/18496 for more info.
  // If this is too burdensome to maintain, we can just
  // manually implement this with an additional bool.

  // INVARIANT: When storage is non-null, this Device must
  // agree with the type meta in storage.
  //
  // INVARIANT: device_opt_ is only nullopt for undefined tensors
  // (which do not have a device.)
  c10::optional<c10::Device> device_opt_;

  // default member initializers for bit-fields only available with -std=c++2a
  // or -std=gnu++2a
  inline void init_bitfields() {
    is_contiguous_ = true;
    is_channels_last_ = false;
    is_channels_last_contiguous_ = false;
    is_channels_last_3d_ = false;
    is_channels_last_3d_contiguous_ = false;
    is_non_overlapping_and_dense_ = true;
    is_wrapped_number_ = false;
    allow_tensor_metadata_change_ = true;
    reserved_ = false;
    sizes_strides_policy_ = static_cast<uint8_t>(SizesStridesPolicy::Default);
    custom_sizes_strides_ = static_cast<uint8_t>(SizesStridesPolicy::Default);
    python_custom_sizes_strides_ =
        static_cast<uint8_t>(SizesStridesPolicy::Default);
    python_custom_device_ = false;
    python_custom_layout_ = false;
    custom_device_ = false;
    custom_layout_ = false;
    device_policy_ = false;
    layout_policy_ = false;
    storage_access_should_throw_ = false;
    has_symbolic_sizes_strides_ = false;
  }

  // Tensor is contiguous
  bool is_contiguous_ : 1;

  // Tensor is a subclass that does not permit storage access.
  bool storage_access_should_throw_ : 1;

  // Tensor is stored in the channels last 2d memory format, when dimensions
  // order is (N)CHW and C-strides < W-strides < H-strides (< N-strides)
  // (If size of any dimension is equal to 1, this dimension strides value
  // is not taken into account).
  bool is_channels_last_ : 1;

  // Channels last contiguous tensor is channel last tensor which occupies
  // contiguous memory block.
  bool is_channels_last_contiguous_ : 1;

  // Tensor is stored in the channels last 3d memory format, when dimensions
  // order is (N)CDHW and C-strides < W-strides < H-strides < D - strides (<
  // N-strides) (If size of any dimension is equal to 1, this dimension strides
  // value is not taken into account).
  bool is_channels_last_3d_ : 1;

  // Channels last 3d contiguous tensor is channel last 3d tensor which occupies
  // contiguous memory block.
  bool is_channels_last_3d_contiguous_ : 1;

  // Dense tensor is the tensor that store values in a contiguous block of
  // memory. Non-overlapping tensor is the tensor in which elements occupy
  // individual non-repetitive memory.
  bool is_non_overlapping_and_dense_ : 1;

  bool is_wrapped_number_ : 1;

  // NOTE [ Metadata Change for a Detached Tensor ]
  //
  // Normally, a user is allowed to change the tensor metadata
  // (e.g. sizes / strides / storage / storage_offset) of a tensor.
  // However, if the tensor is created by `t1_detached = t1.data` in Python
  // or `t1_detached = t1.detach()` in Python/C++, those changes to the
  // tensor metadata of `t1_detached` will not be propagated back to the
  // original tensor `t1`. In order to make such changes explicitly illegal,
  // we created the `allow_tensor_metadata_change_` flag, to prevent users
  // from changing metadata of the detached tensor and expecting the original
  // tensor to also be updated.
  //
  // NOTE: For a full list of tensor metadata fields, please see
  // `copy_tensor_metadata()` in TensorImpl and its subclasses to find
  // which fields are copied by value.
  bool allow_tensor_metadata_change_ : 1;

  // we decide to keep reserved_ and it will
  // live in Tensor after the split
  // The logic is that if Extend() or ReserveSpace() were ever called,
  // then subsequent Resize()s will not free up Storage.
  bool reserved_ : 1;

  // Call _custom() virtual methods for
  // strides()/is_contiguous()/sizes()/dim()/numel()
  // This is a combination of sizes_strides_custom_dispatch_
  // and has_symbolic_sizes_strides_
  uint8_t sizes_strides_policy_ : 2;

  // Whether or not sizes_and_strides_ contains a symbolic value.
  bool has_symbolic_sizes_strides_ : 1;

  // Call _custom() virtual method for
  // strides()/is_contiguous()/sizes()/dim()/numel()
  uint8_t custom_sizes_strides_ : 2;

  // Combo of custom_ and python_custom_
  bool device_policy_ : 1;
  bool layout_policy_ : 1;

  // Call _custom() virtual method for device()
  bool custom_device_ : 1;

  // Call _custom() virtual method for layout()
  bool custom_layout_ : 1;

  // Call into Python for
  // strides()/is_contiguous()/sizes()/dim()/numel()
  uint8_t python_custom_sizes_strides_ : 2;

  // Call into Python for device()
  bool python_custom_device_ : 1;

  // Call into Python for layout()
  bool python_custom_layout_ : 1;

  // The set of DispatchKeys which describe this tensor.  NB: this
  // does NOT include Autograd (historically, it did, but
  // not anymore!)
  //
  // INVARIANT: extra_meta_->named_tensor_meta_ != nullptr  <==>
  // key_set_.has(DispatchKey::Named)
  DispatchKeySet key_set_;

 private:
  // C10_TensorImpl_Size_Check_Dummy_Class needs to be friends with
  // TensorImpl so it can inspect the size of private fields
  template <
      size_t cplusplus,
      size_t clang_ver_major,
      size_t gcc_ver,
      size_t gcc_ver_minor,
      size_t nvcc,
      size_t cuda_version,
      size_t cuda_version_major,
      size_t ptr_size>
  friend class C10_TensorImpl_Size_Check_Dummy_Class;
};

// Note [TensorImpl size constraints]
// ~~~~~~~~~~~~~~~~~~~~~~~~~~~~~~~~~~
// Changed the size of TensorImpl?  If the size went down, good for
// you!  Adjust the documentation below and the expected size.
// Did it go up?  Read on...
//
// Struct size matters.  In some production systems at Facebook, we have
// 400M live tensors during a training run.  Do the math: every 64-bit
// word you add to Tensor is an extra 3.2 gigabytes in RAM.
//
// If you are a Facebook employee, you can check if the run in question
// has tipped you over the point using the command here:
// https://fburl.com/q5enpv98
//
// For reference, we OOMed at 160 bytes (20 words) per TensorImpl.
// This is not counting overhead from strides out-of-line allocation and
// StorageImpl space and this is from before we inlined sizes and strides
// directly into TensorImpl as SmallVectors.
//
// Our memory usage on 32-bit systems is suboptimal, but we're not checking
// for it at the moment (to help avoid rage inducing cycles when the
// 32-bit number is wrong).
//
// Current breakdown:
//
//    vtable pointer
//    strong refcount           TODO: pack these into one word
//    weak refcount
//    storage pointer
//    autograd metadata pointer
//    named tensor metadata pointer
//    version counter pointer
//    PyObjectSlot
//    SizesAndStrides size/pointer
//    SizesAndStrides sizes (pre-allocated 0)
//    SizesAndStrides sizes (pre-allocated 1)
//    SizesAndStrides sizes (pre-allocated 2)
//    SizesAndStrides sizes (pre-allocated 3)
//    SizesAndStrides sizes (pre-allocated 4)
//    SizesAndStrides strides (pre-allocated 0)
//    SizesAndStrides strides (pre-allocated 1)
//    SizesAndStrides strides (pre-allocated 2)
//    SizesAndStrides strides (pre-allocated 3)
//    SizesAndStrides strides (pre-allocated 4)
//    storage offset
//    numel
//    data type, device, is_contiguous, storage_access_should_throw_, bitfields
//    DispatchKeySet
//

// Various preprocessor macros we use to check that the
// TensorImpl size hasn't changed unexpectedly. We undef
// these later.
#ifndef __NVCC__
#define C10_NVCC 0
#else
#define C10_NVCC __NVCC__
#endif

#ifndef __CUDA_VER_MAJOR__
#define C10_CUDA_VERSION_MAJOR 0
#else
#define C10_CUDA_VERSION_MAJOR __CUDA_VER_MAJOR__
#endif

#ifndef CUDA_VERSION
#define C10_CUDA_VERSION 0
#else
#define C10_CUDA_VERSION CUDA_VERSION
#endif

#ifndef __clang_major__
#define C10_CLANG_MAJOR_VERSION 0
#else
#define C10_CLANG_MAJOR_VERSION __clang_major__
#endif

#ifndef __GNUC__
#define C10_GCC_VERSION 0
#else
#define C10_GCC_VERSION __GNUC__
#endif

#ifndef __GNUC_MINOR__
#define C10_GCC_VERSION_MINOR 0
#else
#define C10_GCC_VERSION_MINOR __GNUC_MINOR__
#endif

// We use a templatized class to both contain the logic of checking the sizes
// as well as to provide compile-time information that might be useful in
// figuring out why sizes may have changed.
// All the compile time information is given by the template fields that are
// always printed by the compiler when the static_assert fails.
template <
    size_t cplusplus = __cplusplus,
    size_t clang_ver_major = C10_CLANG_MAJOR_VERSION,
    size_t gcc_ver = C10_GCC_VERSION,
    size_t gcc_ver_minor = C10_GCC_VERSION_MINOR,
    size_t nvcc = C10_NVCC,
    size_t cuda_version = C10_CUDA_VERSION,
    size_t cuda_version_major = C10_CUDA_VERSION_MAJOR,
    size_t ptr_size = sizeof(void*)>
class C10_TensorImpl_Size_Check_Dummy_Class : private TensorImpl {
  // Names of (non-bitfield) fields in TensorImpl; used to provide
  // compile-time info about fields whose size changes unexpectedly.
  enum class FieldNameEnum {
    storage_,
    autograd_meta_,
    extra_meta_,
    version_counter_,
    pyobj_slot_,
    sizes_and_strides_,
    storage_offset_,
    numel_,
    data_type_,
    device_opt_,
    key_set_,
    TOTAL_SIZE
  };

  // Provides compile-time equality check that reveals what numbers
  // were used and on which quantity
  template <size_t Actual, size_t Expected, FieldNameEnum FiledName>
  constexpr static bool are_equal() {
    static_assert(
        Actual == Expected,
        "Actual and Expected sizes of a field did not match!");
    return true;
  }

  // Provides compile-time <= check that reveals what numbers
  // were used and on which quantity
  template <size_t Actual, size_t Expected, FieldNameEnum FiledName>
  constexpr static bool is_le() {
    static_assert(
        Actual <= Expected,
        "Actual and Expected sizes of a field did not match!");
    return true;
  }

 public:
  // Compile-time check that TensorImpl field sizes are as expected
  //
  // Observed total sizes and associated versions
  // If you find a flag that predicts when unique_ptr has 16 bytes
  // on 64-bit systems or when sizes_and_strides_ is 84 vs 88 bytes
  // on 32-bit systems you get a cookie!
  // Length | LLVM | GCC  |    C++ |  CUDA
  //    192 |    ? | 11.2 | 201703 | 11040
  //    208 |    ? | 11.2 | 201703 | 11040
  //    208 |    ? | 11.2 | 201402 | 11040
  //    192 |    ? | 11.2 | 201402 | 11040
  //    160 |   12 |  4.2 | 201703 |     0
  //
  // To keep things clean, we split on systems here.

#if UINTPTR_MAX == 0xFFFFFFFF
  // This is a 32-bit system
  static constexpr bool check_sizes() {
    constexpr size_t tsize = 20 * sizeof(int64_t);

    // clang-format off
    are_equal<sizeof(storage_),            4,  FieldNameEnum::storage_>();
    are_equal<sizeof(autograd_meta_),      4,  FieldNameEnum::autograd_meta_>();
    are_equal<sizeof(extra_meta_),         4,  FieldNameEnum::extra_meta_>();
    are_equal<sizeof(version_counter_),    4,  FieldNameEnum::version_counter_>();
    are_equal<sizeof(pyobj_slot_),    8,  FieldNameEnum::pyobj_slot_>();
    is_le<sizeof(sizes_and_strides_),     88, FieldNameEnum::sizes_and_strides_>();
    are_equal<sizeof(storage_offset_),     8,  FieldNameEnum::storage_offset_>();
    are_equal<sizeof(numel_),              8,  FieldNameEnum::numel_>();
    are_equal<sizeof(data_type_),          2,  FieldNameEnum::data_type_>();
    are_equal<sizeof(device_opt_),         3,  FieldNameEnum::device_opt_>();
    are_equal<sizeof(key_set_),            8,  FieldNameEnum::key_set_>();
    is_le<sizeof(TensorImpl),          tsize,  FieldNameEnum::TOTAL_SIZE>();
    // clang-format on

    return true;
  }
#else
  // This is a 64-bit system
  static constexpr bool check_sizes() {
    constexpr size_t tsize = 26 * sizeof(int64_t);

    // clang-format off
    are_equal<sizeof(storage_),            8,  FieldNameEnum::storage_>();
    // On some systems involving NVCC the size of unique_ptr is 16 bytes. We haven't
    // figured out how to detect those via macro preprocessors yet, so we use <=
    // comparisons for the relevant fields.
    is_le<sizeof(autograd_meta_),         16,  FieldNameEnum::autograd_meta_>();
    is_le<sizeof(extra_meta_),            16,  FieldNameEnum::extra_meta_>();
    are_equal<sizeof(version_counter_),    8,  FieldNameEnum::version_counter_>();
    are_equal<sizeof(pyobj_slot_),   16,  FieldNameEnum::pyobj_slot_>();
    are_equal<sizeof(sizes_and_strides_), 88,  FieldNameEnum::sizes_and_strides_>();
    are_equal<sizeof(storage_offset_),     8,  FieldNameEnum::storage_offset_>();
    are_equal<sizeof(numel_),              8,  FieldNameEnum::numel_>();
    are_equal<sizeof(data_type_),          2,  FieldNameEnum::data_type_>();
    are_equal<sizeof(device_opt_),         3,  FieldNameEnum::device_opt_>();
    are_equal<sizeof(key_set_),            8,  FieldNameEnum::key_set_>();
    is_le<sizeof(TensorImpl),          tsize,  FieldNameEnum::TOTAL_SIZE>();
    // clang-format on

    return true;
  }
#endif
};

// We use a class to encapsulate size-checking logic with
// templates to capture sizes and flags. We call this within
// a static assert to prove there is no run-time behaviour.
// Since the methods we call return either true or fail their
// own static_asserts, we should never see the error messages
// below. We have to provide it though for c++ <17.
static_assert(
    C10_TensorImpl_Size_Check_Dummy_Class<>::check_sizes(),
    "You should not see this message.");

// Clean up after ourselves
#undef C10_NVCC
#undef C10_CUDA_VERSION_MAJOR
#undef C10_CUDA_VERSION
#undef C10_CLANG_MAJOR_VERSION
#undef C10_GCC_VERSION
#undef C10_GCC_VERSION_MINOR

} // namespace c10

C10_CLANG_DIAGNOSTIC_POP()<|MERGE_RESOLUTION|>--- conflicted
+++ resolved
@@ -1534,7 +1534,7 @@
         "Caffe2 uses a lazy allocation, so you will need to call "
         "mutable_data() or raw_mutable_data() to actually allocate memory.");
     // Caller does the type check.
-    return static_cast<T*>(storage_.data()) + storage_offset_;
+    return static_cast<T*>(storage_.mutable_data()) + storage_offset_;
   }
 
   /**
@@ -1558,17 +1558,11 @@
     // Computing an offset into an empty tensor would be UB, since an empty
     // tensor's storage will be nullptr, and adding a nonzero offset to nullptr
     // is UB.  So we skip the offset computation in this case.
-    char* const data = static_cast<char*>(storage_.data());
+    char* const data = static_cast<char*>(storage_.mutable_data());
     if (data == nullptr) {
       return nullptr;
     }
-<<<<<<< HEAD
-    return static_cast<void*>(
-        static_cast<char*>(storage_.unsafeGetStorageImpl()->mutable_data()) +
-        data_type_.itemsize() * storage_offset_);
-=======
     return static_cast<void*>(data + data_type_.itemsize() * storage_offset_);
->>>>>>> ea40760e
   }
 
   /**
@@ -1577,7 +1571,7 @@
    */
   template <typename T>
   inline T* unsafe_data() const {
-    return static_cast<T*>(storage_.data()) + storage_offset_;
+    return static_cast<T*>(storage_.mutable_data()) + storage_offset_;
   }
 
   /**
