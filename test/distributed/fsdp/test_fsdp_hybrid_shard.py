# Owner(s): ["oncall: distributed"]

import contextlib
import sys
from collections import Counter
<<<<<<< HEAD
=======
from enum import auto, Enum
>>>>>>> 8cd1808d
from functools import partial

import torch
import torch.distributed as dist
import torch.nn as nn

from torch.distributed.distributed_c10d import _rank_not_in_group
from torch.distributed.fsdp import FullyShardedDataParallel as FSDP, ShardingStrategy
<<<<<<< HEAD
=======
from torch.distributed.fsdp._init_utils import HYBRID_SHARDING_STRATEGIES
>>>>>>> 8cd1808d
from torch.distributed.fsdp.wrap import ModuleWrapPolicy
from torch.nn import TransformerDecoderLayer, TransformerEncoderLayer
from torch.testing._internal.common_distributed import skip_if_lt_x_gpu
from torch.testing._internal.common_fsdp import (
    CUDAInitMode,
    FSDPInitMode,
    FSDPTest,
    TransformerWithSharedParams,
)
from torch.testing._internal.common_utils import (
    instantiate_parametrized_tests,
    run_tests,
    TEST_WITH_DEV_DBG_ASAN,
)

if not dist.is_available():
    print("Distributed not available, skipping tests", file=sys.stderr)
    sys.exit(0)

if TEST_WITH_DEV_DBG_ASAN:
    print(
        "Skip dev-asan as torch + multiprocessing spawn have known issues",
        file=sys.stderr,
    )
    sys.exit(0)


@contextlib.contextmanager
def patch_allreduce(new_allreduce):
    """
    Patches dist.all_reduce with a new all_reduce and
    restores upon exiting.
    """
    orig_ar = dist.all_reduce
    dist.all_reduce = new_allreduce
    try:
        yield
    finally:
        dist.all_reduce = orig_ar


@contextlib.contextmanager
def patch_reduce_scatter(new_reduce_scatter):
    """
    Patches dist.reduce_scatter_tensor with a new reduce_scatter_tensor and
    restores upon exiting.
    """
    orig_reduce_scatter = dist.reduce_scatter_tensor
    dist.reduce_scatter_tensor = new_reduce_scatter
    try:
        yield
    finally:
        dist.reduce_scatter_tensor = orig_reduce_scatter


class MyModel(nn.Module):
    def __init__(self):
        super().__init__()
        self.lin1 = nn.Linear(10, 10)
        self.lin2 = nn.Linear(10, 10)
        self.lin3 = nn.Linear(10, 10)


<<<<<<< HEAD
=======
class ShardingStrategyMode(Enum):
    ALL_HYBRID_SHARD = auto()
    MIXED_HYBRID_FULL_SHARD = auto()


>>>>>>> 8cd1808d
class TestFSDPHybridShard(FSDPTest):
    @property
    def world_size(self):
        return max(torch.cuda.device_count(), 2)

    @property
    def process_group(self):
        return dist.distributed_c10d._get_default_group()

    @skip_if_lt_x_gpu(2)
    def test_raises_manual_wrap_hybrid_shard_when_none_policy(self):
        model = MyModel().cuda()
        err_ctx = self.assertRaisesRegex(
            ValueError, "requires explicit specification of process group"
        )

        with err_ctx:
            model = FSDP(model, sharding_strategy=ShardingStrategy.HYBRID_SHARD)

        with err_ctx:
            model = FSDP(model, sharding_strategy=ShardingStrategy._HYBRID_SHARD_ZERO2)

<<<<<<< HEAD
    @skip_if_lt_x_gpu(2)
    def test_hybrid_shard_strategy_mismatch_raises(self):
        for sharding_strategy in [
            ShardingStrategy._HYBRID_SHARD_ZERO2,
            ShardingStrategy.HYBRID_SHARD,
        ]:
            with self.subTest(sharding_strategy=sharding_strategy):
                model = MyModel().cuda()
                intra_pg = self.process_group
                inter_pg = dist.new_group(ranks=[self.rank])
                model.lin1 = FSDP(
                    model.lin1,
                    process_group=(intra_pg, inter_pg),
                    sharding_strategy=sharding_strategy,
                )
                self.assertEqual(model.lin1.process_group, intra_pg)
                self.assertEqual(model.lin1._inter_node_pg, inter_pg)
                model = FSDP(model, process_group=intra_pg)
                inp = torch.randn(4, 10)
                # Errors during _lazy_init
                with self.assertRaisesRegex(
                    ValueError, "expect sharding strategies to be the same"
                ):
                    model(inp)

=======
>>>>>>> 8cd1808d
    @skip_if_lt_x_gpu(2)
    def test_hybrid_shard_pg_mismatch_raises(self):
        model = MyModel().cuda()
        intra_pg = self.process_group
        inter_pg = dist.new_group(ranks=[self.rank])
        # Mismatched process groups for intra-node
        model.lin1 = FSDP(
            model.lin1,
            process_group=(intra_pg, inter_pg),
            sharding_strategy=ShardingStrategy.HYBRID_SHARD,
        )
        model = FSDP(
            model,
            process_group=(dist.new_group(), dist.new_group()),
            sharding_strategy=ShardingStrategy.HYBRID_SHARD,
        )
        # Errors during _lazy_init
        inp = torch.randn(4, 10)
        with self.assertRaisesRegex(
            ValueError, "intra-node process groups do not match"
        ):
            model(inp)

        # Mismatched process groups for inter-node
        model = MyModel().cuda()
        model.lin1 = FSDP(
            model.lin1,
            process_group=(intra_pg, inter_pg),
            sharding_strategy=ShardingStrategy.HYBRID_SHARD,
        )
        model = FSDP(
            model,
            process_group=(intra_pg, dist.new_group()),
            sharding_strategy=ShardingStrategy.HYBRID_SHARD,
        )
        with self.assertRaisesRegex(
            ValueError, "inter-node process groups do not match"
        ):
            model(inp)

    @skip_if_lt_x_gpu(2)
    def test_invalid_pg_specification_raises(self):
        pol = ModuleWrapPolicy({nn.Linear})
        model = MyModel().cuda()
        with self.assertRaisesRegex(
            ValueError, "Expected process_group to be passed in"
        ):
            model = FSDP(
                model,
                auto_wrap_policy=pol,
                process_group=self.process_group,
                sharding_strategy=ShardingStrategy.HYBRID_SHARD,
            )

    # TODO - add test for ZeRO-2 style sharding ensure params are not
    # resharded after forward.

    @skip_if_lt_x_gpu(2)
    def test_fsdp_hybrid_shard_basic_setup(self):
        """
        Tests basic functionality of HYBRID_SHARD and _HYBRID_SHARD_ZERO2:
            1. Inter and intra-node process groups are correctly setup
            2. Process groups are the same across FSDP wrapped instances
            3. reduce_scatter and allreduce called the expected no. of times
        """
<<<<<<< HEAD
        for sharding_strategy in [
            ShardingStrategy.HYBRID_SHARD,
            ShardingStrategy._HYBRID_SHARD_ZERO2,
        ]:
            with self.subTest(sharding_strategy=sharding_strategy):
                auto_wrap_policy = ModuleWrapPolicy(
                    {TransformerEncoderLayer, TransformerDecoderLayer},
=======
        self.run_subtests(
            {
                "hsdp_sharding_strategy": [
                    ShardingStrategy.HYBRID_SHARD,
                    ShardingStrategy._HYBRID_SHARD_ZERO2,
                ],
                "sharding_strategy_mode": [
                    ShardingStrategyMode.ALL_HYBRID_SHARD,
                    ShardingStrategyMode.MIXED_HYBRID_FULL_SHARD,
                ],
            },
            self._test_fsdp_hybrid_shard_basic_setup,
        )

    def _test_fsdp_hybrid_shard_basic_setup(
        self,
        hsdp_sharding_strategy: ShardingStrategy,
        sharding_strategy_mode: ShardingStrategyMode,
    ):
        auto_wrap_policy = ModuleWrapPolicy(
            {TransformerEncoderLayer, TransformerDecoderLayer},
        )
        fsdp_kwargs = {
            "auto_wrap_policy": auto_wrap_policy,
            "device_id": torch.cuda.current_device(),
            "sharding_strategy": hsdp_sharding_strategy,
        }
        fsdp_model = TransformerWithSharedParams.init(
            self.process_group,
            FSDPInitMode.RECURSIVE,
            CUDAInitMode.CUDA_BEFORE,
            fsdp_kwargs,
        )
        fsdp_model = self._init_hsdp_model(
            hsdp_sharding_strategy, sharding_strategy_mode
        )
        # All FSDP modules should have state.process_group as the process group over which to
        # shard (default process group), and state._inter_node_pg (process group containing only
        # this rank)
        intra_node_pgs = set()
        inter_node_pgs = set()
        for fsdp_module in fsdp_model.fsdp_modules(fsdp_model):
            # TODO: This needs to be replaced if we deprecate
            # `FSDP.sharding_strategy` to only use the handle one.
            # https://github.com/pytorch/pytorch/issues/90857
            if fsdp_module.sharding_strategy not in HYBRID_SHARDING_STRATEGIES:
                self.assertEqual(
                    sharding_strategy_mode, ShardingStrategyMode.MIXED_HYBRID_FULL_SHARD
>>>>>>> 8cd1808d
                )
                self.assertEqual(
                    fsdp_module.sharding_strategy, ShardingStrategy.FULL_SHARD
                )
<<<<<<< HEAD
                # All FSDP modules should have state.process_group as the process group over which to
                # shard (default process group), and state._inter_node_pg (process group containing only
                # this rank)
                intra_node_pgs = set()
                inter_node_pgs = set()
                for mod in fsdp_model.fsdp_modules(fsdp_model):
                    # process_group should be across the node, which is just the
                    # whole world here.
                    self.assertEqual(
                        dist.get_world_size(mod.process_group),
                        dist.get_world_size(self.process_group),
                    )
                    intra_node_pgs.add(mod.process_group)
                    inter_node_pg = mod._inter_node_pg
                    inter_node_pgs.add(inter_node_pg)
                    self.assertEqual(1, dist.get_world_size(inter_node_pg))
                    self.assertFalse(_rank_not_in_group(inter_node_pg))
                    self.assertEqual(sharding_strategy, mod.sharding_strategy)
                # All fsdp modules should share the same process groups
                self.assertEqual(1, len(intra_node_pgs))
                self.assertEqual(1, len(inter_node_pgs))

                orig_ar = dist.all_reduce
                orig_rs = dist.reduce_scatter_tensor

                def patched_collective(orig_collective, counter, *args, **kwargs):
                    counter[orig_collective] += 1
                    return orig_collective(*args, **kwargs)

                cntr = Counter()
                patched_allreduce = partial(patched_collective, orig_ar, cntr)
                patched_reduce_scatter = partial(patched_collective, orig_rs, cntr)
                with patch_allreduce(patched_allreduce), patch_reduce_scatter(
                    patched_reduce_scatter
                ):
                    inp = fsdp_model.get_input(device=torch.cuda.current_device())
                    out = fsdp_model(inp[0], inp[1])
                    loss = fsdp_model.get_loss(inp, out)
                    loss.backward()

                num_flat_params = len(list(FSDP._fsdp_handles(fsdp_model)))
                self.assertEqual(num_flat_params, cntr[orig_ar])
                self.assertEqual(num_flat_params, cntr[orig_rs])
                dist.barrier()
=======
                continue
            # process_group should be across the node, which is just the
            # whole world here.
            self.assertEqual(
                dist.get_world_size(fsdp_module.process_group),
                dist.get_world_size(self.process_group),
            )
            intra_node_pgs.add(fsdp_module.process_group)
            inter_node_pg = fsdp_module._inter_node_pg
            inter_node_pgs.add(inter_node_pg)
            self.assertEqual(1, dist.get_world_size(inter_node_pg))
            self.assertFalse(_rank_not_in_group(inter_node_pg))
            self.assertEqual(hsdp_sharding_strategy, fsdp_module.sharding_strategy)
        # All fsdp modules should share the same process groups
        self.assertEqual(1, len(intra_node_pgs))
        self.assertEqual(1, len(inter_node_pgs))

        orig_ar = dist.all_reduce
        orig_rs = dist.reduce_scatter_tensor

        def patched_collective(orig_collective, counter, *args, **kwargs):
            counter[orig_collective] += 1
            return orig_collective(*args, **kwargs)

        cntr = Counter()
        patched_allreduce = partial(patched_collective, orig_ar, cntr)
        patched_reduce_scatter = partial(patched_collective, orig_rs, cntr)
        with patch_allreduce(patched_allreduce), patch_reduce_scatter(
            patched_reduce_scatter
        ):
            inp = fsdp_model.get_input(device=torch.cuda.current_device())
            out = fsdp_model(inp[0], inp[1])
            loss = fsdp_model.get_loss(inp, out)
            loss.backward()

        if sharding_strategy_mode == ShardingStrategyMode.ALL_HYBRID_SHARD:
            num_flat_params = len(list(FSDP._fsdp_handles(fsdp_model)))
            self.assertEqual(num_flat_params, cntr[orig_ar])
            self.assertEqual(num_flat_params, cntr[orig_rs])
        elif sharding_strategy_mode == ShardingStrategyMode.MIXED_HYBRID_FULL_SHARD:
            num_hsdp_flat_params = len(list(FSDP._fsdp_handles(fsdp_model.transformer)))
            num_flat_params = len(list(FSDP._fsdp_handles(fsdp_model)))
            self.assertEqual(num_hsdp_flat_params, cntr[orig_ar])
            self.assertEqual(num_flat_params, cntr[orig_rs])

    def _init_hsdp_model(
        self,
        hsdp_sharding_strategy: ShardingStrategy,
        sharding_strategy_mode: str,
    ):
        if sharding_strategy_mode == ShardingStrategyMode.ALL_HYBRID_SHARD:
            auto_wrap_policy = ModuleWrapPolicy(
                {TransformerEncoderLayer, TransformerDecoderLayer},
            )
            fsdp_kwargs = {
                "auto_wrap_policy": auto_wrap_policy,
                "device_id": torch.cuda.current_device(),
                "sharding_strategy": hsdp_sharding_strategy,
            }
            fsdp_model = TransformerWithSharedParams.init(
                self.process_group,
                FSDPInitMode.RECURSIVE,
                CUDAInitMode.CUDA_BEFORE,
                fsdp_kwargs,
            )
        elif sharding_strategy_mode == ShardingStrategyMode.MIXED_HYBRID_FULL_SHARD:
            model = TransformerWithSharedParams.init(
                self.process_group,
                FSDPInitMode.NO_FSDP,
                CUDAInitMode.CUDA_BEFORE,
                {},
            )
            transformer_auto_wrap_policy = ModuleWrapPolicy(
                {TransformerEncoderLayer, TransformerDecoderLayer},
            )
            # Use the HSDP strategy for the transformer module
            model.transformer = FSDP(
                model.transformer,
                auto_wrap_policy=transformer_auto_wrap_policy,
                device_id=torch.cuda.current_device(),
                sharding_strategy=hsdp_sharding_strategy,
            )
            # Use `FULL_SHARD` for the embedding and output projection
            fsdp_model = FSDP(
                model,
                device_id=torch.cuda.current_device(),
                sharding_strategy=ShardingStrategy.FULL_SHARD,
            )
        return fsdp_model

>>>>>>> 8cd1808d


instantiate_parametrized_tests(TestFSDPHybridShard)

if __name__ == "__main__":
    run_tests()<|MERGE_RESOLUTION|>--- conflicted
+++ resolved
@@ -3,10 +3,7 @@
 import contextlib
 import sys
 from collections import Counter
-<<<<<<< HEAD
-=======
 from enum import auto, Enum
->>>>>>> 8cd1808d
 from functools import partial
 
 import torch
@@ -15,10 +12,7 @@
 
 from torch.distributed.distributed_c10d import _rank_not_in_group
 from torch.distributed.fsdp import FullyShardedDataParallel as FSDP, ShardingStrategy
-<<<<<<< HEAD
-=======
 from torch.distributed.fsdp._init_utils import HYBRID_SHARDING_STRATEGIES
->>>>>>> 8cd1808d
 from torch.distributed.fsdp.wrap import ModuleWrapPolicy
 from torch.nn import TransformerDecoderLayer, TransformerEncoderLayer
 from torch.testing._internal.common_distributed import skip_if_lt_x_gpu
@@ -82,14 +76,11 @@
         self.lin3 = nn.Linear(10, 10)
 
 
-<<<<<<< HEAD
-=======
 class ShardingStrategyMode(Enum):
     ALL_HYBRID_SHARD = auto()
     MIXED_HYBRID_FULL_SHARD = auto()
 
 
->>>>>>> 8cd1808d
 class TestFSDPHybridShard(FSDPTest):
     @property
     def world_size(self):
@@ -112,34 +103,6 @@
         with err_ctx:
             model = FSDP(model, sharding_strategy=ShardingStrategy._HYBRID_SHARD_ZERO2)
 
-<<<<<<< HEAD
-    @skip_if_lt_x_gpu(2)
-    def test_hybrid_shard_strategy_mismatch_raises(self):
-        for sharding_strategy in [
-            ShardingStrategy._HYBRID_SHARD_ZERO2,
-            ShardingStrategy.HYBRID_SHARD,
-        ]:
-            with self.subTest(sharding_strategy=sharding_strategy):
-                model = MyModel().cuda()
-                intra_pg = self.process_group
-                inter_pg = dist.new_group(ranks=[self.rank])
-                model.lin1 = FSDP(
-                    model.lin1,
-                    process_group=(intra_pg, inter_pg),
-                    sharding_strategy=sharding_strategy,
-                )
-                self.assertEqual(model.lin1.process_group, intra_pg)
-                self.assertEqual(model.lin1._inter_node_pg, inter_pg)
-                model = FSDP(model, process_group=intra_pg)
-                inp = torch.randn(4, 10)
-                # Errors during _lazy_init
-                with self.assertRaisesRegex(
-                    ValueError, "expect sharding strategies to be the same"
-                ):
-                    model(inp)
-
-=======
->>>>>>> 8cd1808d
     @skip_if_lt_x_gpu(2)
     def test_hybrid_shard_pg_mismatch_raises(self):
         model = MyModel().cuda()
@@ -205,15 +168,6 @@
             2. Process groups are the same across FSDP wrapped instances
             3. reduce_scatter and allreduce called the expected no. of times
         """
-<<<<<<< HEAD
-        for sharding_strategy in [
-            ShardingStrategy.HYBRID_SHARD,
-            ShardingStrategy._HYBRID_SHARD_ZERO2,
-        ]:
-            with self.subTest(sharding_strategy=sharding_strategy):
-                auto_wrap_policy = ModuleWrapPolicy(
-                    {TransformerEncoderLayer, TransformerDecoderLayer},
-=======
         self.run_subtests(
             {
                 "hsdp_sharding_strategy": [
@@ -262,57 +216,10 @@
             if fsdp_module.sharding_strategy not in HYBRID_SHARDING_STRATEGIES:
                 self.assertEqual(
                     sharding_strategy_mode, ShardingStrategyMode.MIXED_HYBRID_FULL_SHARD
->>>>>>> 8cd1808d
                 )
                 self.assertEqual(
                     fsdp_module.sharding_strategy, ShardingStrategy.FULL_SHARD
                 )
-<<<<<<< HEAD
-                # All FSDP modules should have state.process_group as the process group over which to
-                # shard (default process group), and state._inter_node_pg (process group containing only
-                # this rank)
-                intra_node_pgs = set()
-                inter_node_pgs = set()
-                for mod in fsdp_model.fsdp_modules(fsdp_model):
-                    # process_group should be across the node, which is just the
-                    # whole world here.
-                    self.assertEqual(
-                        dist.get_world_size(mod.process_group),
-                        dist.get_world_size(self.process_group),
-                    )
-                    intra_node_pgs.add(mod.process_group)
-                    inter_node_pg = mod._inter_node_pg
-                    inter_node_pgs.add(inter_node_pg)
-                    self.assertEqual(1, dist.get_world_size(inter_node_pg))
-                    self.assertFalse(_rank_not_in_group(inter_node_pg))
-                    self.assertEqual(sharding_strategy, mod.sharding_strategy)
-                # All fsdp modules should share the same process groups
-                self.assertEqual(1, len(intra_node_pgs))
-                self.assertEqual(1, len(inter_node_pgs))
-
-                orig_ar = dist.all_reduce
-                orig_rs = dist.reduce_scatter_tensor
-
-                def patched_collective(orig_collective, counter, *args, **kwargs):
-                    counter[orig_collective] += 1
-                    return orig_collective(*args, **kwargs)
-
-                cntr = Counter()
-                patched_allreduce = partial(patched_collective, orig_ar, cntr)
-                patched_reduce_scatter = partial(patched_collective, orig_rs, cntr)
-                with patch_allreduce(patched_allreduce), patch_reduce_scatter(
-                    patched_reduce_scatter
-                ):
-                    inp = fsdp_model.get_input(device=torch.cuda.current_device())
-                    out = fsdp_model(inp[0], inp[1])
-                    loss = fsdp_model.get_loss(inp, out)
-                    loss.backward()
-
-                num_flat_params = len(list(FSDP._fsdp_handles(fsdp_model)))
-                self.assertEqual(num_flat_params, cntr[orig_ar])
-                self.assertEqual(num_flat_params, cntr[orig_rs])
-                dist.barrier()
-=======
                 continue
             # process_group should be across the node, which is just the
             # whole world here.
@@ -403,8 +310,6 @@
             )
         return fsdp_model
 
->>>>>>> 8cd1808d
-
 
 instantiate_parametrized_tests(TestFSDPHybridShard)
 
