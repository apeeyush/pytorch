--- conflicted
+++ resolved
@@ -25,7 +25,15 @@
     raise
 
 
+RUN_CPU = HAS_CPU and not torch.backends.mps.is_available() and not IS_MACOS
+RUN_CUDA = HAS_CUDA and not TEST_WITH_ASAN
+
+
 class CppWrapperTemplate:
+    pass
+
+
+class CudaWrapperTemplate:
     pass
 
 
@@ -33,18 +41,15 @@
     device = "cpu"
 
 
+class TestCudaWrapper(TorchTestCase):
+    device = "cuda"
+
+
 def make_test_case(name, device, tests):
     test_name = f"{name}_{device}" if device else name
 
     @config.patch(cpp_wrapper=True, search_autotune_cache=False)
     def fn(self):
-<<<<<<< HEAD
-        if device == "cpu":
-            tests = test_torchinductor.CpuTests()
-        else:
-            tests = test_torchinductor.CudaTests()
-=======
->>>>>>> 50e28c40
         tests.setUpClass()
         tests.setUp()
         try:
@@ -57,51 +62,12 @@
             tests.tearDownClass()
 
     fn.__name__ = test_name
-<<<<<<< HEAD
-    setattr(TestCppWrapper, test_name, fn)
+    setattr(
+        CppWrapperTemplate if device == "cpu" else CudaWrapperTemplate, test_name, fn
+    )
 
 
-RUN_CPU = HAS_CPU and not torch.backends.mps.is_available() and not IS_MACOS
-RUN_CUDA = HAS_CUDA and not TEST_WITH_ASAN
-
-devices = []
 if RUN_CPU:
-    devices.append("cpu")
-if RUN_CUDA:
-    devices.append("cuda")
-
-for name in [
-    "test_as_strided",  # buffer reuse
-    "test_bitwise",  # int32
-    "test_bmm1",
-    "test_bmm2",
-    "test_cat",  # alias
-    "test_linear1",
-    "test_linear2",
-    "test_linear_packed",
-    "test_linear_unary",
-    "test_lowmem_dropout1",  # None as output
-    "test_mm_views",
-    "test_profiler_mark_wrapper_call",
-    "test_reduction1",  # Reduction
-    "test_relu",  # multiple inputs
-    "test_silu",  # single input, single output
-    "test_sum_dtype",  # float64
-    "test_sum_int",  # bool, int64, int8, uint8
-    "test_transpose",  # multiple outputs, buffer clear
-]:
-    if name == "test_lowmem_dropout1" and device == "cuda":
-        # currently fallback to python wrapper, so skip
-        continue
-
-    for device in devices:
-        make_test_case(name, device=device)
-
-=======
-    setattr(CppWrapperTemplate, test_name, fn)
-
-
-if HAS_CPU and not torch.backends.mps.is_available() and not IS_MACOS:
 
     class BaseTest(NamedTuple):
         name: str
@@ -133,7 +99,40 @@
         make_test_case(item.name, item.device, item.tests)
 
     test_torchinductor.copy_tests(CppWrapperTemplate, TestCppWrapper, "cpp_wrapper")
->>>>>>> 50e28c40
+
+if RUN_CUDA:
+
+    class BaseTest(NamedTuple):
+        name: str
+        device: str = "cuda"
+        tests: TorchTestCase = test_torchinductor.CudaTests()
+
+    # Maintain two seperate test lists for cuda and cpp for now
+    for item in [
+        BaseTest("test_as_strided"),  # buffer reuse
+        BaseTest("test_bitwise"),  # int32
+        BaseTest("test_bmm1"),
+        BaseTest("test_bmm2"),
+        BaseTest("test_cat"),  # alias
+        BaseTest("test_linear1"),
+        BaseTest("test_linear2"),
+        BaseTest("test_linear_packed"),
+        BaseTest("test_linear_unary"),
+        # BaseTest("test_lowmem_dropout1"),  # None as output
+        BaseTest("test_mm_views"),
+        BaseTest("test_profiler_mark_wrapper_call"),
+        BaseTest("test_reduction1"),  # Reduction
+        BaseTest("test_relu"),  # multiple inputs
+        BaseTest("test_scalar_input"),
+        BaseTest("test_silu"),  # single input, single output
+        BaseTest("test_sum_dtype"),  # float64
+        BaseTest("test_sum_int"),  # bool, int64, int8, uint8
+        BaseTest("test_transpose"),  # multiple outputs, buffer clear
+    ]:
+        make_test_case(item.name, item.device, item.tests)
+
+    test_torchinductor.copy_tests(CudaWrapperTemplate, TestCudaWrapper, "cuda_wrapper")
+
 
 if __name__ == "__main__":
     from torch._dynamo.test_case import run_tests
