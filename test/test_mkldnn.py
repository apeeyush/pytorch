--- conflicted
+++ resolved
@@ -241,7 +241,6 @@
     def test_conv3d(self):
         self._test_conv_base(dim=3)
 
-<<<<<<< HEAD
     @unittest.skipIf(IS_WINDOWS, "Limit support for bf16 path")
     def _test_conv_bf16_base(self, dim):
         conv_module = {1: torch.nn.Conv1d, 2: torch.nn.Conv2d, 3: torch.nn.Conv3d}
@@ -327,8 +326,6 @@
     def test_conv2d_nhwc(self):
         self._test_conv_nhwc_base(torch.nn.Conv2d, dtype=torch.float32)
 
-=======
->>>>>>> a812c4cd
     @unittest.skipIf(IS_WINDOWS, "Limit support for bf16 path")
     def test_conv2d_nhwc_bf16(self):
         # when has_bf16_support() returns false, bf16 CPU conv will fall back to thnn impl
@@ -411,56 +408,6 @@
     def test_conv_transpose3d(self):
         self._test_conv_transpose_base(dim=3)
 
-    def _test_conv2d_nhwc_base(self, dtype):
-        conv_module = torch.nn.Conv2d
-        input_shapes = (224, 224)
-        options = itertools.product([True, False], [True, False], [1, 2], [1, 4])
-        for train, bias, dilation, groups in options:
-            N = torch.randint(3, 10, (1,)).item()
-            M = torch.randint(1, 3, (1,)).item() * groups
-            C = torch.randint(1, 3, (1,)).item() * groups
-            x_shape = (N, C) + input_shapes
-            x = torch.randn(x_shape, dtype=dtype)
-            # conv1: mkldnn conv2d in contiguous memory format (nchw)
-            # conv2: mkldnn conv2d in channels last memory format (nhwc)
-            conv1 = conv_module(in_channels=C,
-                                out_channels=M,
-                                kernel_size=3,
-                                stride=2,
-                                padding=1,
-                                dilation=dilation,
-                                bias=bias,
-                                groups=groups).to(dtype=dtype)
-            conv2 = copy.deepcopy(conv1).to(memory_format=torch.channels_last)
-            x1 = x.clone()
-            x2 = x.clone().to(memory_format=torch.channels_last)
-            if train:
-                x1.requires_grad_()
-                x2.requires_grad_()
-            y1 = conv1(x1)
-            y2 = conv2(x2)
-            self.assertEqual(y1, y2)
-            if train:
-                y1.sum().backward()
-                y2.sum().backward()
-                self.assertTrue(x2.grad.is_contiguous(memory_format=torch.channels_last))
-                self.assertEqual(conv1.weight.grad,
-                                 conv2.weight.grad,
-                                 atol=1e-3,
-                                 rtol=1e-3)
-                if bias:
-                    self.assertEqual(conv1.bias.grad, conv2.bias.grad)
-                self.assertEqual(x1.grad, x2.grad)
-
-    def test_conv2d_nhwc(self):
-        self._test_conv2d_nhwc_base(dtype=torch.float32)
-
-    @unittest.skipIf(IS_WINDOWS, "Limit support for bf16 path")
-    def test_conv2d_nhwc_bf16(self):
-        # when has_bf16_support() returns false, bf16 CPU conv will fall back to thnn impl
-        if has_bf16_support():
-            self._test_conv2d_nhwc_base(dtype=torch.bfloat16)
-
     def test_conv2d_legacy_jit_model(self):
         """
         MKLDNN integration used to serialize models with 5d weight for grouped
