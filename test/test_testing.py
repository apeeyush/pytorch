--- conflicted
+++ resolved
@@ -1531,11 +1531,6 @@
         with self.assertRaisesRegex(ValueError, "`low` and `high` cannot be NaN"):
             torch.testing.make_tensor(dtype=dtype, device=device, low=low, high=high)
 
-<<<<<<< HEAD
-=======
-    # FIXME this fails for all dtypes
-    @unittest.expectedFailure
->>>>>>> 9574db5f
     @supported_dtypes
     def test_low_high_outside_valid_range(self, dtype, device):
         make_tensor = functools.partial(torch.testing.make_tensor, dtype=dtype, device=device)
