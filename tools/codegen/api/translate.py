--- conflicted
+++ resolved
@@ -1,16 +1,5 @@
 from typing import Dict, Sequence, List, NoReturn, Union
-<<<<<<< HEAD
-from tools.codegen.api.types import (BaseCType, Binding, ConstRefCType,
-                                     Expr, MutRefCType, OptionalCType,
-                                     NamedCType, SpecialArgName, tensorT,
-                                     memoryFormatT, tensorOptionsT, scalarTypeT,
-                                     boolT, deviceT, layoutT, optionalTensorRefT,
-                                     scalarT, optionalScalarRefT,
-                                     VectorCType, longT, intArrayRefT,
-                                     scalar_t, opmath_t, optionalIntArrayRefT)
-=======
 from tools.codegen.api.types import (
-    ListCType,
     BaseCType,
     Binding,
     ConstRefCType,
@@ -27,7 +16,6 @@
     deviceT,
     layoutT,
     optionalTensorRefT,
-    iOptTensorListRefT,
     scalarT,
     optionalScalarRefT,
     VectorCType,
@@ -37,7 +25,6 @@
     opmath_t,
     optionalIntArrayRefT,
 )
->>>>>>> 6f9d5847
 
 # This file implements a small program synthesis engine that implements
 # conversions between one API to another.
@@ -187,15 +174,6 @@
                 NamedCType(t.name, BaseCType(opmath_t))
             ] = f"static_cast<opmath_t>({b.expr})"
 
-<<<<<<< HEAD
-=======
-        # [Note: IOptTensorListRef]
-        if t.type == ConstRefCType(ListCType(OptionalCType(BaseCType(tensorT)))):
-            ctx[
-                NamedCType(t.name, BaseCType(iOptTensorListRefT))
-            ] = f"at::IOptTensorListRef({b.expr})"
-
->>>>>>> 6f9d5847
     # Add implicit bindings if the generated code is inside a Tensor method
     if method:
         ctx[
