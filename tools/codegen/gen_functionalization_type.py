from tools.codegen.api import cpp
from tools.codegen.api.types import (
    DispatcherSignature,
    Binding,
    FunctionalizationLambda,
    ViewInverseSignature,
    NativeSignature,
)
from tools.codegen.api.translate import translate
from tools.codegen.context import (
    with_native_function,
    with_native_function_and,
    native_function_manager,
)
from tools.codegen.model import (
    Argument,
    NativeFunction,
    SchemaKind,
    BackendIndex,
    Tag,
    FunctionSchema,
    SelfArgument,
    TensorOptionsArguments,
    BaseType,
    BaseTy,
    NativeFunctionsViewGroup,
    ListType,
)
from tools.codegen.selective_build.selector import SelectiveBuilder

from typing import List, Optional, Union, Tuple

# This file contains codegen that relates to the functionalization pass.
# It includes:
# - gen_functionalization_definition
#     Generates dispatcher kernel definitions for the functionalization pass.
# - gen_functionalization_registration
#     Generates dispatcher kernel registrations for the functionalization pass.
# - gen_functionalization_view_inverse_declaration
#     Generates a declaration for an "inverse view", for every view op
#     that is needed in functionalization. We manually implement their definitions.
# - gen_composite_view_copy_kernel
#     Generates view_copy() composite kernels for all view_copy operators.

# Generates the body of the default composite C++ kernel for a {view}_copy NativeFunction
# See Note [view_copy NativeFunctions]
@with_native_function
def gen_composite_view_copy_kernel(g: NativeFunctionsViewGroup) -> Optional[str]:

    if g.view_copy is None:
        return None
    # view_copy is a native signature, since we're generating an at::native:: kernel
    view_copy_sig = NativeSignature(g.view_copy.func)
    # view is a dispatcher signature, since we're calling into the at::_ops API
    view_sig = DispatcherSignature(g.view.func)

    view_api_name = g.view.func.name.unambiguous_name()
    exprs = ", ".join(
        [e.expr for e in translate(view_copy_sig.arguments(), view_sig.arguments())]
    )

    # view ops today always return either a Tensor or a list of Tensors
    assert len(g.view.func.returns) == 1
    assert g.view.func.returns[0].type == BaseType(
        BaseTy.Tensor
    ) or g.view.func.returns[0].type == ListType(BaseType(BaseTy.Tensor), None)

    if g.view.func.returns[0].type == BaseType(BaseTy.Tensor):
        return_cloned_output = """\
  return output.clone();"""
    else:
        # If the return type is a list, we need to clone each tensor in the list.
        return_cloned_output = f"""\
  {view_copy_sig.returns_type().cpp_type()} out_clone;
  for (const auto i : c10::irange(output.size())) {{
    out_clone.push_back(output[i].clone());
  }}
  return out_clone;"""

    # The default generated composite kernel for {view}_copy() operators just clones
    # the input tensor, and runs the underlying view on the clone.
    return f"""
{view_copy_sig.defn()} {{
  auto output = at::_ops::{view_api_name}::call({exprs});
  {return_cloned_output}
}}
"""


def modifies_arguments(f: NativeFunction) -> bool:
    return f.func.kind() in [SchemaKind.inplace, SchemaKind.out]


# This function constructs the return statement for the kernels that contain mutations
# It mostly just needs to special case multi-output returns to wrap the result in a tuple
def return_str(f: NativeFunction) -> str:
    if len(f.func.arguments.out) != 0:
        if len(f.func.arguments.out) > 1:
            return_names = ", ".join(a.name for a in f.func.arguments.out)
            return f"return {DispatcherSignature.from_schema(f.func).returns_type().cpp_type()}({return_names});"
        else:
<<<<<<< HEAD
            return f'return {f.func.arguments.out[0].name}'
    if f.func.arguments.self_arg is not None and len(f.func.returns) != 0:
        return f'return {f.func.arguments.self_arg.argument.name}'
    return ''
=======
            return f"return {f.func.arguments.out[0].name}"
    if f.func.arguments.self_arg is not None and len(f.func.returns) != 0:
        return f"return {f.func.arguments.self_arg.argument.name}"
    return ""

>>>>>>> 74454bdb

def wrapper_name(func: FunctionSchema) -> str:
    if func.name.overload_name:
        return f"{cpp.name(func)}_{func.name.overload_name}"
    else:
        return cpp.name(func)


def is_tensor_like(a: Union[Argument, TensorOptionsArguments, SelfArgument]) -> bool:
    return isinstance(a, SelfArgument) or (
        isinstance(a, Argument) and a.type.is_tensor_like()
    )


# unwraps all tensor-like arguments, returning:
# (1) a string containing all of the logic that does the unwrapping
# (2) a context, to be used by translate(), with all of the relevant bindings.
def unwrap_tensor_args(
    sig: DispatcherSignature, *, is_view_op: bool
) -> Tuple[str, List[Binding]]:
    context: List[Binding] = []
    unwrapped_tensor_args: List[str] = []
    for arg in sig.arguments():
        if is_tensor_like(arg.argument):
            # for tensor inputs, we want to unwrap them before passing them into the redispatch calls.
            unwrapped_name = f"{arg.name}_"
            # For most ops, the functionalization needs to sync any pending updates on the input tensors
            # before calling the operator, since otherwise the operator will act on stale data.
            # For view ops though, we can continue to defer syncing until the tensor is used by
            # a non-view operator.
            maybe_sync_input = (
                "" if is_view_op else f"at::functionalization::impl::sync({arg.name});"
            )
            unwrapped_tensor_args.append(
                f"""
      {arg.nctype.remove_const_ref().cpp_type()} {unwrapped_name};
      if (at::functionalization::impl::isFunctionalTensor({arg.name})) {{
        {maybe_sync_input}
        {unwrapped_name} = at::functionalization::impl::from_functional_tensor({arg.name});
      }} else {{
        {unwrapped_name} = {arg.name};
      }}"""
            )
            context.append(arg.with_name(unwrapped_name))
        else:
            # for non-tensor inputs, we want to pass them directly into the redispatch calls.
            context.append(arg)
    unwrap_tensor_args_str = "\n      ".join(unwrapped_tensor_args)
    return unwrap_tensor_args_str, context


# converts  all tensor-like arguments to meta tensors, which are used to compute stride info. Returns:
# (1) a string containing all of the logic that does the conversions.
# (2) a context, to be used by translate(), with all of the relevant bindings.
def convert_to_meta_tensors(sig: DispatcherSignature) -> Tuple[str, List[Binding]]:
    context: List[Binding] = []
    unwrapped_tensor_args: List[str] = []
    for arg in sig.arguments():
        if is_tensor_like(arg.argument):
            # for tensor inputs, we want to unwrap them before passing them into the redispatch calls.
            # for tensor inputs, we want to unwrap them before passing them into the redispatch calls.
            a_ = arg.name
            unwrapped_name = f"{arg.name}_meta"
            unwrapped_tensor_args.append(
                f"auto {unwrapped_name} = at::native::empty_strided_meta({a_}.sizes(), {a_}.strides(), \
/*dtype=*/c10::make_optional({a_}.scalar_type()), /*layout=*/c10::make_optional({a_}.layout()), \
/*device=*/c10::make_optional(c10::Device(kMeta)), /*pin_memory=*/c10::nullopt);"
            )
            context.append(arg.with_name(unwrapped_name))
        else:
            # for non-tensor inputs, we want to pass them directly into the redispatch calls.
            context.append(arg)
    unwrap_tensor_args_str = "\n        ".join(unwrapped_tensor_args)
    return unwrap_tensor_args_str, context


# The functionalization codegen currently expects view op schemas to have this form:
# foo(Tensor(a), ...) -> Tensor(a) (e.g. transpose)
# foo(Tensor(a!), ...) -> Tensor(a!) (e.g. transpose_)
def assert_view_op_properties(func: FunctionSchema) -> None:
    def is_alias(a: Argument) -> bool:
        return a.annotation is not None

    args = func.arguments.flat_non_out
    # The first argument is a tensor with an alias semantics (annotations)
    assert len(args) > 0 and args[0].type == BaseType(
        BaseTy.Tensor
    ), f"""In the functionalization codegen, we expect the first argument of every view operator to be a tensor,
but found an argument of type {str(args[0].type)} for operator: {str(func.name)}."""
    # No other arguments have aliasing semantics
    assert is_alias(args[0]) and not any(
        is_alias(a) for a in args[1:]
    ), """In the functionalization codegen, we expect the first argument of every view operator to alias the output.
View operators with multiple aliasing inputs aren't supported yet. Found an operator that doesn't satisfy this constraint"""


# Generates the Functionalization kernel for:
# - ops that create aliases (e.g. transpose())
# - ops that are views AND mutations (e.g. transpose_())
def emit_view_functionalization_body(
<<<<<<< HEAD
        g: NativeFunctionsViewGroup, *, view_inplace: bool
=======
    g: NativeFunctionsViewGroup, *, view_inplace: bool
>>>>>>> 74454bdb
) -> str:
    if view_inplace:
        # This op is both an inplace op AND a view op.
        # See Note [Functionalization Pass - Inplace View Ops] for details.
        # I currently have the view meta call into the out-of-place variant of the view, to avoid
        # having to define an extra ~20 inplace {view}_inverse_ functions.
        # Most view ops don't have NativeFunctionGroup's both, because we don't define out= variants for view ops.
        # I'm assuming that every inplace-view op has a corresponding out-of-place view op,
        # with the same name but the trailing underscore removed.
        # This is currently asserted at parse time in gen.py (see error_check_native_functions).
        assert g.view_inplace is not None
        f = g.view_inplace
    else:
        f = g.view

    assert g.view_copy is not None
    with native_function_manager(f):
        call_sig = DispatcherSignature.from_schema(g.view_copy.func)

        # the "view_copy" op name that the functionalization kernels need to call
        api_name = g.view_copy.func.name.unambiguous_name()
        # Sometimes the functionalization pass needs to no-op (e.g. if it was passed non-functional tensors)
        # "no-op"ing in this context is just redispatching to the original op.
        noop_api_name = f.func.name.unambiguous_name()

        dispatcher_sig = DispatcherSignature.from_schema(f.func)
        assert_view_op_properties(f.func)
        view_tensor_name = dispatcher_sig.arguments()[0].name

        return_type = dispatcher_sig.returns_type().remove_const_ref().cpp_type()

<<<<<<< HEAD
        unwrap_tensor_args_str, unwrapped_args_ctx = unwrap_tensor_args(dispatcher_sig, is_view_op=True)
        view_redispatch_args = [e.expr for e in translate(unwrapped_args_ctx, call_sig.arguments(), method=False)]
=======
        unwrap_tensor_args_str, unwrapped_args_ctx = unwrap_tensor_args(
            dispatcher_sig, is_view_op=True
        )
        view_redispatch_args = [
            e.expr
            for e in translate(unwrapped_args_ctx, call_sig.arguments(), method=False)
        ]
>>>>>>> 74454bdb

        forward_lambda = FunctionalizationLambda.from_func(g, is_reverse=False)
        reverse_lambda = FunctionalizationLambda.from_func(g, is_reverse=True)

        # The meta API call should use the same arguments, but convert all tensors to meta tensors first.
        meta_conversion_str, meta_call_ctx = convert_to_meta_tensors(dispatcher_sig)
<<<<<<< HEAD
        meta_call_args = [e.expr for e in translate(meta_call_ctx, call_sig.arguments(), method=False)]
=======
        meta_call_args = [
            e.expr for e in translate(meta_call_ctx, call_sig.arguments(), method=False)
        ]
>>>>>>> 74454bdb

        if f.tag is Tag.inplace_view:
            # See Note [Functionalization Pass - Inplace View Ops] for more details
            return f"""
    {dispatcher_sig.defn(name=wrapper_name(f.func), is_redispatching_fn=True)} {{
      if (!at::functionalization::impl::isFunctionalTensor({view_tensor_name})) {{
        // functionalization is re-entrant, but will no-op if it wasn't passed a FunctionalTensorWrapper.
        {unwrap_tensor_args_str}
        at::AutoDispatchSkipFunctionalize guard;
        return at::_ops::{noop_api_name}::call({', '.join(view_redispatch_args)});
      }}
      auto reapply_views = at::functionalization::impl::getFunctionalizationReapplyViewsTLS();
      at::functionalization::ViewMeta view_meta = at::functionalization::ViewMeta(
        {forward_lambda.decl()} {{
          if (reapply_views) {{
            return {forward_lambda.inner_call(reapply_views=True)}
          }} else {{
            return {forward_lambda.inner_call(reapply_views=False)}
          }}
        }},
        {reverse_lambda.decl()} {{
          return {reverse_lambda.inner_call()}
        }}
      );
      at::functionalization::impl::mutate_view_meta({view_tensor_name}, view_meta);
      {return_type} reference_tensor_output;
      {{
        at::AutoDispatchSkipFunctionalize guard;
        {meta_conversion_str}
        reference_tensor_output = at::_ops::{noop_api_name}::call({', '.join(meta_call_args)});
      }}
      // See  Note [Propagating strides in the functionalization pass]
      at::functionalization::impl::set_sizes_strides_offset({view_tensor_name}, reference_tensor_output);
      return {view_tensor_name};
    }}
"""

        else:
            return f"""
    {dispatcher_sig.defn(name=wrapper_name(f.func), is_redispatching_fn=True)} {{
      {unwrap_tensor_args_str}
      if (!at::functionalization::impl::isFunctionalTensor({view_tensor_name})) {{
        // functionalization is re-entrant, but will no-op if it wasn't passed a FunctionalTensorWrapper.
        at::AutoDispatchSkipFunctionalize guard;
        return at::_ops::{noop_api_name}::call({', '.join(view_redispatch_args)});
      }}
      auto reapply_views = at::functionalization::impl::getFunctionalizationReapplyViewsTLS();
      {return_type} tmp_output;
      {return_type} reference_tensor_output;
      {{
        at::AutoDispatchSkipFunctionalize guard;
        {meta_conversion_str}
        reference_tensor_output = at::_ops::{noop_api_name}::call({', '.join(meta_call_args)});
        if (reapply_views) {{
          tmp_output = at::_ops::{noop_api_name}::call({', '.join(view_redispatch_args)});
        }} else {{
          tmp_output = at::_ops::{api_name}::call({', '.join(view_redispatch_args)});
        }}
      }}
      at::functionalization::ViewMeta view_meta = at::functionalization::ViewMeta(
        {forward_lambda.decl()} {{
          if (reapply_views) {{
            return {forward_lambda.inner_call(reapply_views=True)}
          }} else {{
            return {forward_lambda.inner_call(reapply_views=False)}
          }}
        }},
        {reverse_lambda.decl()} {{
          return {reverse_lambda.inner_call()}
        }}
      );
      auto out = at::functionalization::impl::create_functional_tensor_with_view_meta(tmp_output, {view_tensor_name}, view_meta);
      // See  Note [Propagating strides in the functionalization pass]
      at::functionalization::impl::set_sizes_strides_offset(out, reference_tensor_output);
      return out;
    }}
"""

<<<<<<< HEAD
=======

>>>>>>> 74454bdb
# Generates the Functionalization kernel for:
# - mutation ops (inplace and out= ops)
@with_native_function_and
def emit_inplace_functionalization_body(
    f: NativeFunction, functional_op: Optional[NativeFunction]
) -> str:
    # mutation case
    assert modifies_arguments(f)

    dispatcher_sig = DispatcherSignature.from_schema(f.func)

    return_type = dispatcher_sig.returns_type().remove_const_ref().cpp_type()

<<<<<<< HEAD
    unwrap_tensor_args_str, unwrapped_args_ctx = unwrap_tensor_args(dispatcher_sig, is_view_op=False)

    mutated_names = [a.name for a in f.func.arguments.flat_all if a.type.is_tensor_like() and a.annotation is not None]
    non_mutated_names = [a.name for a in f.func.arguments.flat_all if a.type.is_tensor_like() and a.annotation is None]
=======
    unwrap_tensor_args_str, unwrapped_args_ctx = unwrap_tensor_args(
        dispatcher_sig, is_view_op=False
    )

    mutated_names = [
        a.name
        for a in f.func.arguments.flat_all
        if a.type.is_tensor_like() and a.annotation is not None
    ]
    non_mutated_names = [
        a.name
        for a in f.func.arguments.flat_all
        if a.type.is_tensor_like() and a.annotation is None
    ]
>>>>>>> 74454bdb
    # all mutable inputs must be functional tensors in order to participate in functionalization
    check_all_mutated_args_are_functional = " && ".join(
        ["true"]
        + [
            f"at::functionalization::impl::isFunctionalTensor({a})"
            for a in mutated_names
        ]
    )
    check_any_non_mutated_args_are_functional = " || ".join(
        ["false"]
        + [
            f"at::functionalization::impl::isFunctionalTensor({a})"
            for a in non_mutated_names
        ]
    )
    # These are used in the cases where we don't functionalize and redispatch to the inplace op
    # case 1: we hit an inplace op that doesn't have an out-of-place equivalent
    # case 2: we hit an inplace ops but our inputs are not functional tensors (in which case our kernel just no-ops)
    inplace_exprs = [
        e.expr
        for e in translate(unwrapped_args_ctx, dispatcher_sig.arguments(), method=False)
    ]

    # Note [functionalizating copy_() and not preserving strides]
    # copy_() can't be functionalized, since there doesn't exist an out-of-place variant.
    # We could add one, but that would be sub-optimal for functorch: copy() would need to allocate a fresh tensor.
    # This may seem like a large hack for one optimization, but copy_() is one of the most common inplace operators.
    # Instead, we can replace `self.copy_(src)` with `src.to(self).expand_as(self)`.
    # This maintains the exact same semantics, EXCEPT that we don't preserve the strides from `self`.
    # This seems like a reasonable tradeoff, for a few reasons:
    # - mutation removal is only used by functorch, and not by Vulkan or XLA. Functorch already doesn't preserve strides.
    # - There are actually a few other places where the functionalization pass currently doesn't support strides:
    #   calls to slice/diagonal_scatter don't currently preserve the strides of their inputs (but maybe we should fix this).
    if str(f.func.name) == "copy_":
        functional_call_str = """\
            auto tmp_intermediate = at::_ops::to_other::call(src_, self_, non_blocking, false, c10::nullopt);
            tmp_output = at::_ops::expand_copy::call(tmp_intermediate, self_.sizes(), false);"""
    elif functional_op is None:
        # We can't functionalize this inplace op, since we don't know what the corresponding functional op is.
        warn_str = f"""Note: the functionalization pass encountered an operator ({str(f.func.name)}) that it could not \
functionalize, because it couldn't find an out-of-place equivalent of the operator to call. \
Instead, it's calling the inplace/view operator directly. \
If this causes problems in your program, consider upstreaming the out-of-place op to PyTorch."""

        return f"""
    {dispatcher_sig.defn(name=wrapper_name(f.func), is_redispatching_fn=True)} {{
      if (c10::impl::tls_local_dispatch_key_set().included_.has(c10::DispatchKey::Functionalize)) {{
          TORCH_WARN("{warn_str}");
      }}
      {unwrap_tensor_args_str}
      at::AutoDispatchSkipFunctionalize guard;
      // Redispatch as normally otherwise, since XLA has its own lowerings for special inplace ops.
      at::_ops::{f.func.name.unambiguous_name()}::call({', '.join(inplace_exprs)});
      {return_str(f)};
    }}
"""
    else:
        # call the out-of-place variant of the op
        functional_sig = DispatcherSignature.from_schema(functional_op.func)
        functional_exprs = [
            e.expr
            for e in translate(
                unwrapped_args_ctx, functional_sig.arguments(), method=False
            )
        ]
        functional_call_str = f"tmp_output = at::_ops::{functional_op.func.name.unambiguous_name()}::call({', '.join(functional_exprs)});"  # noqa: B950

    if f.func.is_out_fn():
<<<<<<< HEAD
        mutable_input_post_processing = '\n'.join([
            f"""
      auto {a.name}_functional = at::functionalization::impl::unsafeGetFunctionalWrapper({a.name});
      {a.name}_functional->replace_({'std::get<' + str(i) + '>(tmp_output)' if len(f.func.returns) > 1 else 'tmp_output'});
      {a.name}_functional->commit_update();"""
            for (i, a) in enumerate(f.func.arguments.out) if a.annotation and a.annotation.is_write and a.type.is_tensor_like()])
    else:
        mutable_input_post_processing = '\n'.join([
            f"""
      auto {a.name}_functional = at::functionalization::impl::unsafeGetFunctionalWrapper({a.name});
      {a.name}_functional->replace_(tmp_output);
      {a.name}_functional->commit_update();"""
            for a in f.func.arguments.flat_all
            if a.annotation and a.annotation.is_write and a.type.is_tensor_like()])
=======
        mutable_input_post_processing = "\n".join(
            [
                f"""
      auto {a.name}_functional = at::functionalization::impl::unsafeGetFunctionalWrapper({a.name});
      {a.name}_functional->replace_({'std::get<' + str(i) + '>(tmp_output)' if len(f.func.returns) > 1 else 'tmp_output'});
      {a.name}_functional->commit_update();"""
                for (i, a) in enumerate(f.func.arguments.out)
                if a.annotation and a.annotation.is_write and a.type.is_tensor_like()
            ]
        )
    else:
        mutable_input_post_processing = "\n".join(
            [
                f"""
      auto {a.name}_functional = at::functionalization::impl::unsafeGetFunctionalWrapper({a.name});
      {a.name}_functional->replace_(tmp_output);
      {a.name}_functional->commit_update();"""
                for a in f.func.arguments.flat_all
                if a.annotation and a.annotation.is_write and a.type.is_tensor_like()
            ]
        )
>>>>>>> 74454bdb

    return f"""
    {dispatcher_sig.defn(name=wrapper_name(f.func), is_redispatching_fn=True)} {{
      {unwrap_tensor_args_str}
      if (!({check_all_mutated_args_are_functional})) {{
        if (({check_any_non_mutated_args_are_functional})) {{
         // case 1: trying to mutate a non functional tensor with a functional tensor is an error
         TORCH_INTERNAL_ASSERT(false,
           "mutating a non-functional tensor with a functional tensor is not allowed.",
           " Please ensure that all of your inputs are wrapped inside of a functionalize() call.");
        }} else {{
         // case 2: arguments are not functional tensors, so we no-op and redispatch.
         at::AutoDispatchSkipFunctionalize guard;
         at::_ops::{f.func.name.unambiguous_name()}::call({', '.join(inplace_exprs)});
        {return_str(f)};
        }}
      }} else {{
        {return_type} tmp_output;
        {{
          at::AutoDispatchSkipFunctionalize guard;
          {functional_call_str}
        }}
        {mutable_input_post_processing}
        {return_str(f)};
      }}
    }}"""

<<<<<<< HEAD
=======

>>>>>>> 74454bdb
# The below functions generate RegisterFunctionalization.cpp
# These files provide the kernels that run the functionalization pass, which can be opted into
# per backend (e.g. XLA or Vulkan), or as a composable transform (functionalize() in functorch).

# See Note [Functionalization Pass: View Inverses].
def gen_functionalization_view_inverse_declaration(
    selector: SelectiveBuilder, g: NativeFunctionsViewGroup
) -> Optional[str]:
    # For every (non-composite) view op, we need a corresponding "inverse view" function.
    # This generates the declarations so we get a good compiler error when someone adds a new view.
    @with_native_function
    def emit_decl_helper(g: NativeFunctionsViewGroup) -> Optional[str]:
        if g.view.has_composite_implicit_autograd_kernel:
            return None
        view_copy_inverse_sig = ViewInverseSignature(g)
        return view_copy_inverse_sig.decl()

    return emit_decl_helper(g)


def gen_functionalization_registration(
    selector: SelectiveBuilder,
    g: Union[NativeFunction, NativeFunctionsViewGroup],
    composite_implicit_autograd_index: BackendIndex,
) -> List[str]:
    @with_native_function
    def emit_registration_helper(f: NativeFunction) -> str:
        if f.has_composite_implicit_autograd_kernel:
            metadata = composite_implicit_autograd_index.get_kernel(f)
            assert metadata is not None
            native_api_name = metadata.kernel
            sig = DispatcherSignature.from_schema(f.func)
            # Note [Composite view ops in the functionalization pass]
            # We don't need to worry about implemententing functionalization kernels for views with
            # CompositeImplicitAutograd kernels, because we can just decompose them into their base operators.
            # We can't just opt the entire Functionalization dispatch key into the composite keyset though,
            # because we don't want to decompose non-view ops that are composite, like `at::ones`.
            registration_str = (
                f"static_cast<{sig.ptr_type()}>(at::native::{native_api_name})"
            )
        else:
            # non-composite view ops (and inplace ops) get a normal registration.
            registration_str = f"TORCH_FN(functionalization::{wrapper_name(f.func)})"
        return f'm.impl("{f.func.name}", {registration_str});'

    # Don't generate kernels in mobile build
    if not selector.include_all_operators:
        return []

    if isinstance(g, NativeFunctionsViewGroup):
        # functionalization needs to register kernels for view + view_inplace ops
        view_str = [emit_registration_helper(g.view)]
        if g.view_inplace is not None:
            assert g.view_inplace.is_view_op
            view_str.append(emit_registration_helper(g.view_inplace))
        return view_str
    else:
        f = g
        assert not f.is_view_op
        # functionalization needs to generate and register kernals for inplace ops.
        # We *also* need to directly register CompositeImplicitAUtograd kernels
        # so that they decompose properly before functioanlization.
        if modifies_arguments(f) or f.has_composite_implicit_autograd_kernel:
            return [emit_registration_helper(f)]
    return []
<<<<<<< HEAD
=======

>>>>>>> 74454bdb

def gen_functionalization_definition(
    selector: SelectiveBuilder,
    g: Union[NativeFunction, NativeFunctionsViewGroup],
    functional_op: Optional[NativeFunction],
) -> List[str]:
    # Don't generate kernels in mobile build
    if not selector.include_all_operators:
        return []

    if isinstance(g, NativeFunctionsViewGroup):
        # Case 1: emit view -> view_copy kernels for the functionalization pass
        view_defs = []
        if not g.composite:
            # invariant: NativeFunctionsViewGroup's always have a view_copy operator
            # if the view is not composite (implicit autograd)
            assert g.view_copy is not None
            view_defs.append(emit_view_functionalization_body(g, view_inplace=False))
            if g.view_inplace is not None:
                view_defs.append(emit_view_functionalization_body(g, view_inplace=True))
        return view_defs
    else:
        # Case 2: emit inplace -> out-of-place kernels for the functionalization pass
        f = g
        if modifies_arguments(f):
            return [emit_inplace_functionalization_body(f, functional_op)]
    return []<|MERGE_RESOLUTION|>--- conflicted
+++ resolved
@@ -99,18 +99,11 @@
             return_names = ", ".join(a.name for a in f.func.arguments.out)
             return f"return {DispatcherSignature.from_schema(f.func).returns_type().cpp_type()}({return_names});"
         else:
-<<<<<<< HEAD
-            return f'return {f.func.arguments.out[0].name}'
-    if f.func.arguments.self_arg is not None and len(f.func.returns) != 0:
-        return f'return {f.func.arguments.self_arg.argument.name}'
-    return ''
-=======
             return f"return {f.func.arguments.out[0].name}"
     if f.func.arguments.self_arg is not None and len(f.func.returns) != 0:
         return f"return {f.func.arguments.self_arg.argument.name}"
     return ""
 
->>>>>>> 74454bdb
 
 def wrapper_name(func: FunctionSchema) -> str:
     if func.name.overload_name:
@@ -211,11 +204,7 @@
 # - ops that create aliases (e.g. transpose())
 # - ops that are views AND mutations (e.g. transpose_())
 def emit_view_functionalization_body(
-<<<<<<< HEAD
-        g: NativeFunctionsViewGroup, *, view_inplace: bool
-=======
     g: NativeFunctionsViewGroup, *, view_inplace: bool
->>>>>>> 74454bdb
 ) -> str:
     if view_inplace:
         # This op is both an inplace op AND a view op.
@@ -247,10 +236,6 @@
 
         return_type = dispatcher_sig.returns_type().remove_const_ref().cpp_type()
 
-<<<<<<< HEAD
-        unwrap_tensor_args_str, unwrapped_args_ctx = unwrap_tensor_args(dispatcher_sig, is_view_op=True)
-        view_redispatch_args = [e.expr for e in translate(unwrapped_args_ctx, call_sig.arguments(), method=False)]
-=======
         unwrap_tensor_args_str, unwrapped_args_ctx = unwrap_tensor_args(
             dispatcher_sig, is_view_op=True
         )
@@ -258,20 +243,15 @@
             e.expr
             for e in translate(unwrapped_args_ctx, call_sig.arguments(), method=False)
         ]
->>>>>>> 74454bdb
 
         forward_lambda = FunctionalizationLambda.from_func(g, is_reverse=False)
         reverse_lambda = FunctionalizationLambda.from_func(g, is_reverse=True)
 
         # The meta API call should use the same arguments, but convert all tensors to meta tensors first.
         meta_conversion_str, meta_call_ctx = convert_to_meta_tensors(dispatcher_sig)
-<<<<<<< HEAD
-        meta_call_args = [e.expr for e in translate(meta_call_ctx, call_sig.arguments(), method=False)]
-=======
         meta_call_args = [
             e.expr for e in translate(meta_call_ctx, call_sig.arguments(), method=False)
         ]
->>>>>>> 74454bdb
 
         if f.tag is Tag.inplace_view:
             # See Note [Functionalization Pass - Inplace View Ops] for more details
@@ -350,10 +330,7 @@
     }}
 """
 
-<<<<<<< HEAD
-=======
-
->>>>>>> 74454bdb
+
 # Generates the Functionalization kernel for:
 # - mutation ops (inplace and out= ops)
 @with_native_function_and
@@ -367,12 +344,6 @@
 
     return_type = dispatcher_sig.returns_type().remove_const_ref().cpp_type()
 
-<<<<<<< HEAD
-    unwrap_tensor_args_str, unwrapped_args_ctx = unwrap_tensor_args(dispatcher_sig, is_view_op=False)
-
-    mutated_names = [a.name for a in f.func.arguments.flat_all if a.type.is_tensor_like() and a.annotation is not None]
-    non_mutated_names = [a.name for a in f.func.arguments.flat_all if a.type.is_tensor_like() and a.annotation is None]
-=======
     unwrap_tensor_args_str, unwrapped_args_ctx = unwrap_tensor_args(
         dispatcher_sig, is_view_op=False
     )
@@ -387,7 +358,6 @@
         for a in f.func.arguments.flat_all
         if a.type.is_tensor_like() and a.annotation is None
     ]
->>>>>>> 74454bdb
     # all mutable inputs must be functional tensors in order to participate in functionalization
     check_all_mutated_args_are_functional = " && ".join(
         ["true"]
@@ -456,22 +426,6 @@
         functional_call_str = f"tmp_output = at::_ops::{functional_op.func.name.unambiguous_name()}::call({', '.join(functional_exprs)});"  # noqa: B950
 
     if f.func.is_out_fn():
-<<<<<<< HEAD
-        mutable_input_post_processing = '\n'.join([
-            f"""
-      auto {a.name}_functional = at::functionalization::impl::unsafeGetFunctionalWrapper({a.name});
-      {a.name}_functional->replace_({'std::get<' + str(i) + '>(tmp_output)' if len(f.func.returns) > 1 else 'tmp_output'});
-      {a.name}_functional->commit_update();"""
-            for (i, a) in enumerate(f.func.arguments.out) if a.annotation and a.annotation.is_write and a.type.is_tensor_like()])
-    else:
-        mutable_input_post_processing = '\n'.join([
-            f"""
-      auto {a.name}_functional = at::functionalization::impl::unsafeGetFunctionalWrapper({a.name});
-      {a.name}_functional->replace_(tmp_output);
-      {a.name}_functional->commit_update();"""
-            for a in f.func.arguments.flat_all
-            if a.annotation and a.annotation.is_write and a.type.is_tensor_like()])
-=======
         mutable_input_post_processing = "\n".join(
             [
                 f"""
@@ -493,7 +447,6 @@
                 if a.annotation and a.annotation.is_write and a.type.is_tensor_like()
             ]
         )
->>>>>>> 74454bdb
 
     return f"""
     {dispatcher_sig.defn(name=wrapper_name(f.func), is_redispatching_fn=True)} {{
@@ -521,10 +474,7 @@
       }}
     }}"""
 
-<<<<<<< HEAD
-=======
-
->>>>>>> 74454bdb
+
 # The below functions generate RegisterFunctionalization.cpp
 # These files provide the kernels that run the functionalization pass, which can be opted into
 # per backend (e.g. XLA or Vulkan), or as a composable transform (functionalize() in functorch).
@@ -590,10 +540,7 @@
         if modifies_arguments(f) or f.has_composite_implicit_autograd_kernel:
             return [emit_registration_helper(f)]
     return []
-<<<<<<< HEAD
-=======
-
->>>>>>> 74454bdb
+
 
 def gen_functionalization_definition(
     selector: SelectiveBuilder,
