import os
import subprocess

from typing import Callable, Dict, List, Optional, Tuple

from tools.stats.import_test_stats import get_disabled_tests, get_slow_tests

<<<<<<< HEAD
NUM_PROCS = 1 if os.getenv("PYTORCH_TEST_CUDA_MEM_LEAK_CHECK", "0") == "1" else 2
=======
IS_MEM_LEAK_CHECK = os.getenv("PYTORCH_TEST_CUDA_MEM_LEAK_CHECK", "0") == "1"

NUM_PROCS = 1 if IS_MEM_LEAK_CHECK else 2

# See Note [ROCm parallel CI testing]
# Special logic for ROCm GHA runners to query number of GPUs available.
# torch.version.hip was not available to check if this was a ROCm self-hosted runner.
# Must check for ROCm runner in another way. We look for /opt/rocm directory.
if os.path.exists("/opt/rocm") and not IS_MEM_LEAK_CHECK:
    try:
        # This is the same logic used in GHA health check, see .github/templates/common.yml.j2
        lines = (
            subprocess.check_output(["rocminfo"], encoding="ascii").strip().split("\n")
        )
        count = 0
        for line in lines:
            if " gfx" in line:
                count += 1
        assert count > 0  # there must be at least 1 GPU
        NUM_PROCS = count
    except subprocess.CalledProcessError as e:
        # The safe default for ROCm GHA runners is to run tests serially.
        NUM_PROCS = 1
>>>>>>> 9d20d6d5


class ShardJob:
    def __init__(self, test_times: Dict[str, float]):
        self.test_times = test_times
        self.serial: List[str] = []
        self.parallel: List[str] = []

    def get_total_time(self) -> float:
        procs = [0.0 for _ in range(NUM_PROCS)]
        for test in self.parallel:
            test_time = self.test_times.get(test, 0)
            min_index = procs.index(min(procs))
            procs[min_index] += test_time
        time = max(procs) + sum(self.test_times.get(test, 0) for test in self.serial)
        return time

    def convert_to_tuple(self) -> Tuple[float, List[str]]:
        return (self.get_total_time(), self.serial + self.parallel)


def calculate_shards(
    num_shards: int,
    tests: List[str],
    test_file_times: Dict[str, float],
    must_serial: Optional[Callable[[str], bool]] = None,
) -> List[Tuple[float, List[str]]]:
    must_serial = must_serial or (lambda x: True)

    known_tests = [x for x in tests if x in test_file_times]
    unknown_tests: List[str] = [x for x in tests if x not in known_tests]

    sorted_tests = sorted(known_tests, key=lambda j: test_file_times[j], reverse=True)

    sharded_jobs: List[ShardJob] = [
        ShardJob(test_file_times) for _ in range(num_shards)
    ]
    for test in sorted_tests:
        if must_serial(test):
            min_sharded_job = min(sharded_jobs, key=lambda j: j.get_total_time())
            min_sharded_job.serial.append(test)
        else:
            min_sharded_job = min(sharded_jobs, key=lambda j: j.get_total_time())
            min_sharded_job.parallel.append(test)

    # Round robin the unknown jobs starting with the smallest shard
    index = min(range(num_shards), key=lambda i: sharded_jobs[i].get_total_time())
    for test in unknown_tests:
        sharded_jobs[index].serial.append(test)
        index = (index + 1) % num_shards
    return [job.convert_to_tuple() for job in sharded_jobs]


def _query_changed_test_files() -> List[str]:
    default_branch = f"origin/{os.environ.get('GIT_DEFAULT_BRANCH', 'master')}"
    cmd = ["git", "diff", "--name-only", default_branch, "HEAD"]
    proc = subprocess.run(cmd, stdout=subprocess.PIPE, stderr=subprocess.PIPE)

    if proc.returncode != 0:
        raise RuntimeError("Unable to get changed files")

    lines = proc.stdout.decode().strip().split("\n")
    lines = [line.strip() for line in lines]
    return lines


def get_reordered_tests(tests: List[str]) -> List[str]:
    """Get the reordered test filename list based on github PR history or git changed file."""
    prioritized_tests: List[str] = []
    if len(prioritized_tests) == 0:
        try:
            changed_files = _query_changed_test_files()
        except Exception:
            # If unable to get changed files from git, quit without doing any sorting
            return tests

        prefix = f"test{os.path.sep}"
        prioritized_tests = [
            f for f in changed_files if f.startswith(prefix) and f.endswith(".py")
        ]
        prioritized_tests = [f[len(prefix) :] for f in prioritized_tests]
        prioritized_tests = [f[: -len(".py")] for f in prioritized_tests]
        print("Prioritized test from test file changes.")

    bring_to_front = []
    the_rest = []

    for test in tests:
        if test in prioritized_tests:
            bring_to_front.append(test)
        else:
            the_rest.append(test)
    if len(tests) == len(bring_to_front) + len(the_rest):
        print(
            f"reordering tests for PR:\n"
            f"prioritized: {bring_to_front}\nthe rest: {the_rest}\n"
        )
        return bring_to_front + the_rest
    else:
        print(
            f"Something went wrong in CI reordering, expecting total of {len(tests)}:\n"
            f"but found prioritized: {len(bring_to_front)}\nthe rest: {len(the_rest)}\n"
        )
        return tests


def get_test_case_configs(dirpath: str) -> None:
    get_slow_tests(dirpath=dirpath)
    get_disabled_tests(dirpath=dirpath)<|MERGE_RESOLUTION|>--- conflicted
+++ resolved
@@ -5,9 +5,6 @@
 
 from tools.stats.import_test_stats import get_disabled_tests, get_slow_tests
 
-<<<<<<< HEAD
-NUM_PROCS = 1 if os.getenv("PYTORCH_TEST_CUDA_MEM_LEAK_CHECK", "0") == "1" else 2
-=======
 IS_MEM_LEAK_CHECK = os.getenv("PYTORCH_TEST_CUDA_MEM_LEAK_CHECK", "0") == "1"
 
 NUM_PROCS = 1 if IS_MEM_LEAK_CHECK else 2
@@ -31,7 +28,6 @@
     except subprocess.CalledProcessError as e:
         # The safe default for ROCm GHA runners is to run tests serially.
         NUM_PROCS = 1
->>>>>>> 9d20d6d5
 
 
 class ShardJob:
