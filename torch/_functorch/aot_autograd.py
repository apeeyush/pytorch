import collections
import dataclasses
import itertools
import logging
import warnings
from contextlib import contextmanager, nullcontext
from dataclasses import dataclass
from enum import Enum
from functools import partial, wraps
from typing import Any, Callable, Dict, List, Optional, Tuple, Union

from functorch import make_fx

import torch
import torch.fx.traceback as fx_traceback
import torch.nn as nn
import torch.utils._pytree as pytree
import torch.utils.dlpack
from torch import Tensor
from torch._dispatch.python import enable_python_dispatcher
from torch._dynamo.utils import dynamo_timed, normalize_attr_name
from torch._subclasses import CrossRefFakeMode, FakeTensor, FakeTensorMode
from torch.fx import immutable_collections, Interpreter
from torch.fx.experimental.proxy_tensor import is_sym_node, py_sym_types
from torch.fx.experimental.symbolic_shapes import ShapeEnv
from torch.multiprocessing.reductions import StorageWeakRef
from torch.nn.utils import stateless
from . import config
from .partitioners import default_partition
from torch._guards import TracingContext, DuplicateInputs

log = logging.getLogger(__name__)

MutationType = Enum(
    "MutationType", ("none", "metadata_only", "data", "data_and_metadata")
)
OutputType = Enum(
    "OutputType", (
        # output is not an alias
        "non_alias",
        # output aliases an input
        "alias_of_input",
        # output **is** an input tensor
        "is_input",
        # output has a ._base tensor, which is a graph intermediate.
        # We need to return its ._base as a graph output,
        # so its requires_grad info is populated correctly.
        # Instructs the runtime code to regenerate the current output
        # from a base tensor, graph_intermediates[base_idx]
        "alias_of_intermediate_save_as_output",
        # Same as above; but we don't need to explicitly add its ._base
        # as a graph output, because it already **is** a graph output.
        "alias_of_intermediate",
        # Same as above; but the output's ._base is **already** a user output.
        # Instructs the runtime code to regenerate the current output from
        # a base tensor, user_outputs[base_idx]
        "alias_of_intermediate_base_is_user_output",
    )
)

pytree._register_pytree_node(
    immutable_collections.immutable_list,
    lambda x: (list(x), None),
    lambda x, c: immutable_collections.immutable_list(x),
)
pytree._register_pytree_node(
    immutable_collections.immutable_dict,
    lambda x: (list(x.values()), list(x.keys())),
    lambda x, c: immutable_collections.immutable_dict(
        {key: value for key, value in zip(c, x)}
    ),
)

aten = torch.ops.aten

# This global counter increments every time we compile a graph with
# AOTAutograd.  You can use this to correlate runtime error messages
# with compile time (e.g., if you get an error at runtime saying
# compiled graph 3 failed, you can set a breakpoint at compile time
# for this graph number to investigate further at compile time.)
#
# NB: this is different from get_aot_compilation_context, which tracks
# each underlying graph that is compiled.  In contrast, AOT_COUNTER
# corresponds to top-level invocations of aot_module/aot_function;
# one counter is allocated per entire compiled block (but this block
# may involve compiling multiple subgraphs; e.g., for forwards/backwards)
AOT_COUNTER = itertools.count()

KNOWN_TYPES = tuple(
    [torch.Tensor, int, str, float, bool, type(None)] + list(py_sym_types)
)


@contextmanager
def preserve_rng_state():
    rng_state = torch.clone(torch.random.get_rng_state())
    if torch.cuda.is_available():
        cuda_rng_state = torch.clone(torch.cuda.get_rng_state())
    try:
        yield
    finally:
        torch.random.set_rng_state(rng_state)
        if torch.cuda.is_available():
            torch.cuda.set_rng_state(cuda_rng_state)


# Set up hooks so that during backward the fx's stack_trace is properly set
callback_set = False


def setup_stacktrace_preservation_hooks(roots: List):
    def iter_graph(roots):
        if not roots:
            return
        seen = set()
        q = collections.deque()
        for node in roots:
            if node is not None:
                seen.add(node)
                q.append(node)

        while q:
            node = q.popleft()
            for fn, _idx in node.next_functions:
                if fn in seen or fn is None:
                    continue
                seen.add(fn)
                q.append(fn)

            yield node

    def get_callback(saved_stack_):
        def callback():
            global callback_set
            fx_traceback.set_stack_trace(saved_stack_)
            callback_set = False

        return callback

    def get_prehook(stack_):
        def prehook(grad_output):
            global callback_set

            if not callback_set:
                torch.autograd.variable.Variable._execution_engine.queue_callback(
                    get_callback(fx_traceback.format_stack())
                )
                callback_set = True

            fx_traceback.set_stack_trace(stack_)

        return prehook

    def get_posthook(special_stack_):
        def posthook(grad_input, grad_output):
            fx_traceback.set_stack_trace(special_stack_)

        return posthook

    for node in iter_graph(roots):
        forward_node_stack = node.metadata.get("traceback_", [])
        node.register_prehook(get_prehook(forward_node_stack))

        special_stack = forward_node_stack.copy()
        special_stack.append(
            "Gradient addition node due to multiple use of tensor around:"
        )
        node.register_hook(get_posthook(special_stack))


# ~~~~~~~~~~~~~~~~~~~~~~~~~~~~~~~~~~~~~~~~~~~~~~~~~~~~~~~~~~~~~~~~~~~~~~~~~~~~~~~~~~~~~~~~~~~~~~~~~~~~~~~~~~~~~~~~~~~~~
# ~~~~~~~~~~~~~~~~~~~~~~~~~~~~~~~~~~~~~~~~~~~~~~~~~~~~~~~~~~~~~~~~~~~~~~~~~~~~~~~~~~~~~~~~~~~~~~~~~~~~~~~~~~~~~~~~~~~~~
#
# AOT Autograd contains a pretty non-trivial amount of logic to handle edge cases around aliasing and mutation
# that are external to the graph (they show up as side effects in some way when you run the graph).
#
# Take a look at `test_aotdispatch.py TestAOTAutograd.test_input_mutation*` tests for some examples functions
# and what they're compiled graphs looks like.
# Below is a very long comment detailing several edge cases, and showing how AOT Autograd handles them.
#
# Note [AOT Autograd: input data mutations]
#
# If we compile a function that mutates inputs, then those input mutations are real side effects
# that a user expects to see after running the compiled graph.
# However, the graph that we want to send to a backend needs to be *entirely* functional.
# The way we reconcile this difference is that we remove the mutations completely from the graph that we compile
# but we update the graph to return (updated_inputs, user_outputs).
# In the epilogue that runs after the compiled graph is executed, we copy the updated inputs back to the originals.
#
# Example: original user code:
# def f(x):
#     x.mul_(2)
#     out = x.mul(3)
#     return out
#
# After AOT Autograd compiles, we end up with a:
# (a) compiled graph
# (b) autograd.Function.forward() method, that executes the compiled graph
# (c) wrapper function, that calls the autograd.Function.forward() and performs the epilogue
#
# The output of (a, b, c) are all written below.
#
# def compiled_forward_graph(x):
#     x_updated = x.mul(2)
#     out = x_updated.mul(3)
#     return x_updated, out
#
# # x_updated gets a gradient in the compiled backward
# def compiled_backward_graph(grad_x_updated, grad_out):
#     grad_x = ...
#     return grad_x
#
# def autograd.Function.forward(x):
#     x_updated, out = compiled_forward_graph(x)
#     return x_updated, out
#
# def compiled_wrapper(x):
#     x_updated, out = autograd.Function.apply(x)
#     x.copy_(x_updated)
#     return out
#
# Another important thing to note is that updated inputs (due to data mutations) *do* participate
# in the compiled backward graph! Since the compiled forward graph gets N extra outputs
# (due to updated inputs showing up as graph outputs),
# The compiled backward gets an additional N inputs.
# That way, during the x.copy_(x_updated) bit in the epilogue, gradients will flow from the updated input
# back to the original input.


# Note [AOT Autograd: input metadata mutations]
#
# For the same reason as input mutations, we also don't put input metadata mutations in the graph.
# Instead, we return the updated version of the input (a view), and mutate the input's metadata outside of the graph
#
# Example: original user code:
# def f(x):
#     x.t_()
#     out = x.mul(3)
#     return out
#
# AOT Autograd output (compiled graph, autograd.Function.forward(), wrapper function):
# def compiled_forward_graph(x):
#     x_updated = x.t()
#     out = x_updated.mul(3)
#     return x_updated, out
#
# # x_updated does *not* get a gradient in the compiled backward
# def compiled_backward_graph(grad_out):
#     grad_x = ...
#     return grad_x
#
# def autograd.Function.forward(x):
#     x_updated, out = compiled_forward_graph(x)
#     return x_updated, out
#
# def compiled_wrapper(x):
#     x_updated, out = autograd.Function.apply(x)
#     x.as_strided_(x_updated)
#     return out


# Note [AOT Autograd: outputs aliasing inputs or intermediates!]
#
# AOT Autograd needs special handling for outputs that alias graph inputs or intermediates!
# Why?
# (1) autograd.Function.forward() has a limitation, where views that returned in the forward cannot later be mutated.
# (2) views don't need to be compiled in the graph anyway - it's cheap to generate them outside of the compiled graph,
#     in an epilogue.
# For outputs that alias inputs, we do the following:
# (a) *still* return the aliased output as a graph output
# (b) In the AOT Autograd wrapper/epilogue, we don't return that aliased output. Instead, we use it to regenerate the output.
#
# For outputs that alias *intermediates*, we do the following:
# (a) Return the output in the compiled forward, **and** return it's ._base (a graph intermediates) as an output in the forward
# (b) Use (output, graph_intermediate) to regenerate the alias, and return that to the user (instead of the compiled fw output).
# You might wonder why we return the aliased output directly in the graph (and making the graph compute it),
# only to not return it and instead generate a fresh alias off of the intermediate,
# instead of (say) just storing metadata about the size/stride of the output somewhere to generate the alias. There are two reasons:
# (1) Getting the actual alias tensor allows us to use view-replay to generate the alias, instead of an as_strided() call
# (2) Inductor (and other backends) are free to change the memory format of graph outputs, if it results in better performance.
#     This can result in problems if a user later tries to .view() that output expecting it to have one set of strides,
#     when it has a different set of strides.
#     By including the view op directly in the graph, inductor takes that into account when deciding what memory format
#     the graph intermediate should be.
#
# Another important thing to note is how our traced backward() graph handles aliases.
# (this applies to outputs aliasing inputs, outputs aliasing intermediates,
#  *and* updated inputs returned in the compiled forward due to metadata-only mutations).
# Any outputs that alias (either inputs or intermediates) do NOT participate in the compiled backward graph
# It would be wasteful to include them in the compiled backward(), because we regenerate them eagerly
# at the end of the forward.
#
# Example: original user code:
# def f(x):
#     out1 = x.t()
#     intermediate = x.mul(2)
#     out2 = intermediate.view(-1)
#     return out1, out2
#
# AOT Autograd output (compiled graph, autograd.Function.forward(), wrapper function):
# def compiled_forward_graph(x):
#     out1 = x.t()
#     intermediate = x.mul(2)
#     out2 = intermediate.view(-1)
#     # the compiled graph also returns the intermediate
#     return out1, out2, intermediate
#
# # intermediate gets a gradient in the compiled backward.
# # both output aliases (out1 and out2) do not.
# def compiled_backward_graph(grad_intermediate):
#     grad_x = ...
#     return grad_x
#
# def autograd.Function.forward(x):
#     out1, out2, intermediate = compiled_forward_graph(x)
#     return out1, out2, intermediate
#
# def compiled_wrapper(x):
#     out1, out2, intermediate = autograd.Function.apply(x)
#     # regenerate out1 from the input
#     out1_regenerated = out1._view_func(x)
#     # regenerate out1 from the intermediate
#     out2_regenerated = out2._view_func(intermediate)
#     return out1_regenerated, out2_regenerated


# Note [AOT Autograd: mutations to inputs that alias other inputs]
#
# Another edge case that is (only partially) handled today is when an input is mutated, but itself aliases another input.
# AOT Autograd needs to **ensure** that functionalization knows that the two inputs are aliased to each other.
# That way, when the aliased input is accessed later in the graph, functionalization knows to "update" the alias
# given the mutation that occurred.
#
# This is handled by updating the calling convention: we create a "synthetic base" that becomes a new input
# in the compiled function, and we regenerate the original (aliased) inputs directly off of the base
# inside of the compiled function.
#
# See merge_view_inputs() for more detailed info.
#
# Example: original user code:
# def f(x, x_view):
#     x.mul_(2)
#     out = x * x_view
#     return out
# f(x, x.view(-1))
#
# AOT Autograd output (compiled graph, autograd.Function.forward(), wrapper function):
# def compiled_forward_graph(base)
#     x = generate_x(base)
#     x_view = generate_x_view(base)
#     x_updated = x.mul(2)
#     x_view_updated = x_updated.view(-1)
#     out = x_updated * x_view_udpated
#     return x_updated, out
#
# # The calling convention change from (aliases) -> (base) happens
# # *outside* of the autograd.Function.forward().
# # That means the forward() only has 1 input (base),
# # and the backward() only has 1 output (grad_base)
# def compiled_backward_graph(grad_out):
#     grad_base = ...
#     return grad_base
#
# def autograd.Function.forward(base):
#     x_updated, out = compiled_forward_graph(base)
#     return x_updated, out
#
# # The compiled wrapper is where we create synthetic bases.
# # The info on which inputs are mutated is also tracked *before* synthetic base creation.
# def compiled_wrapper(x, x_view):
#     base = merge_view_inputs(x, x_view)
#     x_updated, out = autograd.Function.apply(base)
#     # x and x_view are aliased in eager mode, so this mutation to x will automatically affect x_view.
#     x.copy_(x_updated)
#     return out
#
# ~~~~~~~~~~~~~~~~~~~~~~~~~~~~~~~~~~~~~~~~~~~~~~~~~~~~~~~~~~~~~~~~~~~~~~~~~~~~~~~~~~~~~~~~~~~~~~~~~~~~~~~~~~~~~~~~~~~~~
# ~~~~~~~~~~~~~~~~~~~~~~~~~~~~~~~~~~~~~~~~~~~~~~~~~~~~~~~~~~~~~~~~~~~~~~~~~~~~~~~~~~~~~~~~~~~~~~~~~~~~~~~~~~~~~~~~~~~~~


# This class stores info about every user output.
@dataclass(frozen=True)
class OutputAliasInfo:
    # Tells us if this output is:
    # (1) a regular (non-aliased) output
    # (2) an alias of a forward input
    # (3) **is** a forward input (special case of "alias_of_input")
    # (4) an alias of an intermediate (aka an alias of an output of the inner traced forward)
    # (5) an alias of an intermediate, that explicitly requires returning the intermediate
    #     as a graph output
    # (6) an alias of an intermediate, where that intermediate is also a user output
    output_type: OutputType
    # The raw type of the output (torch.Tensor, SymInt, etc)
    raw_type: type
    # If (1) above, then
    # - base_idx is None
    # If (2) or (3) above, then
    # - Tells us that the base of this alias is user_fwd_input[base_idx]
    #   (This is an index into the inputs *before* we make synthetic bases)
    # If (4) or (5) above, then
    # - Tells us that the base of this alias is output_graph_intermediates[base_idx]
    #   here, this refers to the index of the *direct* traced
    # If (6) above, then:
    # - Tells us that the base of this alias is output_user_fwds[base_idx]
    #   here, this refers to the index of the *direct* traced
    base_idx: Optional[int]


# This class tells us info about user inputs.
@dataclass(frozen=True)
class InputAliasInfo:
    is_leaf: bool
    mutates_data: bool
    mutates_metadata: bool


# This class encapsulates all aliasing + mutation info we need about the forward graph
# See a more detailed overview of the edge case handling at
# https://docs.google.com/document/d/19UoIh_SVrMy_b2Sx5ZaeOJttm6P0Qmyss2rdBuyfoic/edit
@dataclass()
class ViewAndMutationMeta:
    # length = # user inputs
    # This gives us info about every input, and what sort of mutation happened to it (if any)
    input_info: List[InputAliasInfo]

    # length = # user outputs
    # This gives us info about every output (mostly around whether it aliases other tensors)
    output_info: List[OutputAliasInfo]

    # length = # mutated inps + # user outputs
    # For every output *and* mutated input returned from the forward,
    # tells us whether or not the output should require gradients or not
    requires_grad_info: List[bool]

    # length = the number of intermediate bases appended as outputs to the end of the forward graph.
    # Note: this is not necessarily the same thing as:
    #   len([x for x in output_info if x.output_type == OutputType.alias_of_intermediate])
    # Because outputs might share a ._base, or an output's ._base might itself be
    # another user output (in both cases, we won't redundantly append bases to the end of the graph)
    num_intermediate_bases: int

    # For inference only: instructs us to keep data-only input mutations directly in the graph
    keep_input_mutations: int

    # These are the FakeTensor (or potential SymInt) outputs that we traced from our
    # metadata pass of the user's forward function.
    # Their only use today is to pass them as a best-guess for tangents when tracing the joint.
    # Stashing them as part of our "metadata" makes it simpler if we want to run our analysis
    # pass once, and re-use the output throughout AOTAutograd
    traced_tangents: List[Any]

    def __post_init__(self):
        # pre-compute the indices of the inputs that are mutated.
        # When keep_input_mutations is set, we don't need to worry about our epilogue
        # handling data-only mutations, because we keep them directly in the graph.
        mutated_inp_indices = [
            i for i, m in enumerate(self.input_info) if m.mutates_metadata or (not self.keep_input_mutations and m.mutates_data)
        ]
        aliased_out_indices = [
            i
            for i, m in enumerate(self.output_info)
            if m.output_type != OutputType.non_alias
        ]

        # This is pre-computed in post_init for perf.
        # It contains the index of every element
        # of input_info that corresponds to a mutation (data or metadata or both)
        self.mutated_inp_indices = mutated_inp_indices
        # This is pre-computed for perf.
        # It contains the index of every element
        # of output_info that corresponds to an alias (either of an input or intermediate)
        self.aliased_out_indices = aliased_out_indices


# This class exists because:
# - the autograd.Function.forward() in aot autograd returns outputs that might alias inputs
# - we only care about the metadata on those aliases, so we can regenerate them.
#   We do not want them to participate in the autograd.Function.
# We do that by wrapping them in an opaque class, so the autograd.Function
# does not know to treat them as tensors.
@dataclass(frozen=True)
class TensorAlias:
    alias: torch.Tensor


def has_same_metadata(t1, t2):
    return (
        t1.size() == t2.size()
        and t1.stride() == t2.stride()
        and t1.storage_offset() == t2.storage_offset()
    )


def gen_alias_from_base(aliased_base_tensor, target_meta_tensor, target_requires_grad):
    # Try to do view-replay if possible.
    # fall back to .as_strided() if we can't.
    if target_meta_tensor._base is not None:
        # The base that we want to replay our view off of might have a different shape than the view's original base.
        b = target_meta_tensor._base
        abt = aliased_base_tensor
        # Don't unnecessarily call as_strided if nothing changed; as_strided's
        # backward is poorly implemented and slow
        if abt is not b and (
            abt.size() != b.size() or
            abt.stride() != b.stride() or
            abt.storage_offset() != b.storage_offset()
        ):
            reshaped_base_tensor = aliased_base_tensor.as_strided(
                b.size(), b.stride(), b.storage_offset()
            )
        else:
            reshaped_base_tensor = aliased_base_tensor
        out = target_meta_tensor._view_func(reshaped_base_tensor)
        # This shape mismatch can happen due to a bug in inplace/view handling in autograd.
        # Try putting a breakpoint here and running
        # `test/functorch/test_aotdispatch TestAOTAutograd.test_output_all_alias_types`
        # Also, https://github.com/pytorch/pytorch/issues/49825
        #
        # As a stopgap, we'll fall back to as_strided.
        if out is not None and out.shape == target_meta_tensor.shape:
            if aliased_base_tensor.requires_grad and not target_requires_grad:
                out = out.detach()
            elif not aliased_base_tensor.requires_grad and target_requires_grad:
                out.requires_grad_(True)
            return out
    size = target_meta_tensor.size()
    stride = target_meta_tensor.stride()
    storage_offset = target_meta_tensor.storage_offset()
    if aliased_base_tensor.is_complex() and not target_meta_tensor.is_complex():
        aliased_out = torch.view_as_real(aliased_base_tensor).as_strided(
            size, stride, storage_offset
        )
    elif not aliased_base_tensor.is_complex() and target_meta_tensor.is_complex():
        aliased_out = torch.view_as_complex(aliased_base_tensor).as_strided(
            size, stride, storage_offset
        )
    else:
        aliased_out = aliased_base_tensor.as_strided(size, stride, storage_offset)
    # For outputs aliasing inputs, we need to check if the requires-gradness has changed.
    if aliased_base_tensor.requires_grad and not target_requires_grad:
        aliased_out = aliased_out.detach()
    elif not aliased_base_tensor.requires_grad and target_requires_grad:
        aliased_out.requires_grad_(True)
    return aliased_out

def to_fun(t):
    if isinstance(t, Tensor):
        return torch._to_functional_tensor(t, mirror_autograd_meta=True)
    else:
        return t

def from_fun(t):
    if not isinstance(t, Tensor) or not torch._is_functional_tensor(t):
        return t
    torch._sync(t)
    return torch._from_functional_tensor(t)


# This is a version of functionalization that is specifically designed
# for the AOTAutograd use case.
#
# Unlike functorch's variant, this doesn't use the functorch level system,
# instead it directly uses PyTorch's conventional dispatcher to hit the
# functionalization key.  In particular, this means that FunctionalTensorWrapper
# can have autograd data stored directly on it.
#
# In typical AOTAutograd usage, the dispatch key order will look like:
#
#   Autograd - Functionalization ~~~~> Proxy Mode - Fake Tensor
#       outer tensor                        inner tensor
#
# Returns:
# - ViewAndMutationMeta, telling us metadata about the inputs and outputs, and
#   The list of outputs from the forward, but **only** the outputs that we need
#   to pass in as tangents into the backward.
#   Specifically, aliased outputs from the forward get regenerated, and don't participate
#   in the compiled backward function.
def run_functionalized_fw_and_collect_metadata(
    f,
    *,
    keep_input_mutations: bool
) -> ViewAndMutationMeta:
    memo = {}

    def to_fun(t):
        if isinstance(t, Tensor):
            if t in memo:
                return memo[t]
            r = torch._to_functional_tensor(t, mirror_autograd_meta=True)
            memo[t] = r
            return r
        else:
            return t

    def from_fun(t):
        if not isinstance(t, Tensor) or not torch._is_functional_tensor(t):
            return t
        torch._sync(t)
        return torch._from_functional_tensor(t)

    @wraps(f)
    def inner(*flat_args):
        # This function is meant to be run with the forward, which expects a flat list of tensor/symint/other args.
        assert all(isinstance(a, KNOWN_TYPES) for a in flat_args)

        input_info: List[InputAliasInfo] = []
        output_info: List[OutputAliasInfo] = []
        input_requires_grad_info: List[bool] = []
        output_requires_grad_info: List[bool] = []

        flat_f_args = pytree.tree_map(to_fun, flat_args)

        torch._enable_functionalization(reapply_views=True)
        try:
            # precondition: The passed in function already handles unflattening inputs + flattening outputs
            flat_f_outs = f(*flat_f_args)
        finally:
            torch._disable_functionalization()

        # Inspect the state of the input tensor functional wrapper to detect input mutation info
        # If inp[i] has a metadata-only mutation, then maybe_inputs_with_mutated_metadata[i] contains the updated version
        for (i, (arg, f_arg)) in enumerate(zip(flat_args, flat_f_args)):
            if not isinstance(arg, Tensor):
                new_arg = arg
            else:
                torch._sync(f_arg)
                new_arg = torch._from_functional_tensor(f_arg)
            if arg is not new_arg:
                if StorageWeakRef(arg.untyped_storage()) == StorageWeakRef(new_arg.untyped_storage()):
                    mutates_data = False
                    mutates_metadata = True
                else:
                    mutates_data = True
                    mutates_metadata = not has_same_metadata(arg, new_arg)
                # Only track requires_grad info on *mutated* inputs,
                # because they show up in the autograd.Function.forward as outputs
                input_requires_grad_info.append(
                    isinstance(f_arg, torch.Tensor) and f_arg.requires_grad
                )
            else:
                mutates_data = False
                mutates_metadata = False

            input_info.append(InputAliasInfo(
                is_leaf=isinstance(arg, torch.Tensor) and arg.is_leaf,
                mutates_data=mutates_data,
                mutates_metadata=mutates_metadata
            ))

        # If a function involves creating a tensor, and returning a view of it, such that its _base is the intermediiate,
        # We need to make sure our graph returns the _base as a graph output, and we manually recreate the view
        # to return to the user. Why? The backend compiler is free to (incorrectly) not set requires_grad
        # on the base tensor, but we are obligated to properly set requires-gradness on the real output.

        num_mutated_inps = len(
            [x for x in input_info if x.mutates_data or x.mutates_metadata]
        )
        inp_storage_refs = {
            StorageWeakRef(inpt.untyped_storage()): idx
            for idx, inpt in enumerate(flat_f_args)
            if isinstance(inpt, torch.Tensor)
        }

        # We need inp tensor id's to be able to tell if an outputs **are** inputs.
        inp_tensor_ids = {
            id(inpt) for inpt in flat_f_args if isinstance(inpt, torch.Tensor)
        }
        # We need output tensor id's to tell if any output._base` attributes **are** other outputs.
        # (This is also a dict because we need to know that output's index, so we can regenerate
        # the alias from it).
        out_tensor_ids = {id(o): i for i, o in enumerate(flat_f_outs)}
        # maps the id of an intermediate base to its index in the output of the compiled forward
        intermediate_base_tensor_id_to_output_idx: Dict[int, int] = {}
        intermediate_bases: List[torch.Tensor] = []
        for o in flat_f_outs:
            if (
                isinstance(o, torch.Tensor)
                and StorageWeakRef(o.untyped_storage()) in inp_storage_refs
            ):
                base_idx = inp_storage_refs[StorageWeakRef(o.untyped_storage())]
                is_input_tensor = id(o) in inp_tensor_ids
                if is_input_tensor:
                    output_type = OutputType.is_input
                else:
                    output_type = OutputType.alias_of_input

            # We only need to handle the intermediate base case when both
            # the intermediate base and the output require gradients.
            # See Note [AOT Autograd: outputs aliasing inputs or intermediates!]
            elif (
                isinstance(o, torch.Tensor)
                and o._base is not None
                and o.requires_grad
                and o._base.requires_grad
            ):
                # First, check if o's ._base is an existing output
                maybe_existing_out_idx = out_tensor_ids.get(id(o._base), None)
                if maybe_existing_out_idx is not None:
                    # Special case where the output is an alias of a graph intermediate, but that intermediate
                    # is itself also a user output.
                    output_type = OutputType.alias_of_intermediate_base_is_user_output
                    base_idx = maybe_existing_out_idx
                else:
                    # Next, check if o's ._base is an intermediate base that we already returned
                    maybe_existing_base_output_idx = intermediate_base_tensor_id_to_output_idx.get(
                        id(o._base), None
                    )
                    if maybe_existing_base_output_idx is not None:
                        output_type = OutputType.alias_of_intermediate
                        base_idx = maybe_existing_base_output_idx
                    else:
                        # Otherwise, take o._base and explicitly return it as an output in the compiled graph
                        new_out_idx = len(intermediate_bases)
                        base_idx = new_out_idx
                        # Indicate to the logic later on (when we trace the joint)
                        # that this particular output should get it's ._base appended to the forward graph outputs
                        output_type = OutputType.alias_of_intermediate_save_as_output
                        intermediate_base_tensor_id_to_output_idx[id(o._base)] = new_out_idx
                        intermediate_bases.append(o._base)
            else:
                output_type = OutputType.non_alias
                base_idx = None

            out_info = OutputAliasInfo(
                output_type=output_type,
                raw_type=type(o),
                base_idx=base_idx,
            )
            output_info.append(out_info)
            output_requires_grad_info.append(
                isinstance(o, torch.Tensor) and o.requires_grad
            )

        # Our autograd.Function.forward returns both mutated inputs and outputs,
        # so we need grad info on all of them.
        requires_grad_info = input_requires_grad_info + output_requires_grad_info
        assert len(requires_grad_info) == len(output_info) + len(
            [x for x in input_info if x.mutates_data or x.mutates_metadata]
        )

        # This analysis function returns *only* the outputs that are meant to be tangents to the backwards.
        # Anything that aliases (inputs returned in the fw due to metadata mutations, or outputs that alias inputs/intermediates)
        # are *regenerated* later, and not used directly in the autograd graph
        f_input_tangents = [
            inp
            for inp, info in zip(flat_f_args, input_info)
            if info.mutates_data
        ]
        f_output_tangents = [
            o
            for o, info in zip(flat_f_outs, output_info)
            if info.output_type == OutputType.non_alias and issubclass(info.raw_type, torch.Tensor)
        ]
        # intermediate bases are also included in the backward graph
        f_tangents = f_input_tangents + f_output_tangents + intermediate_bases
        traced_tangents = pytree.tree_map(from_fun, f_tangents)

        metadata = ViewAndMutationMeta(
            input_info=input_info,
            requires_grad_info=requires_grad_info,
            output_info=output_info,
            num_intermediate_bases=len(intermediate_bases),
            keep_input_mutations=keep_input_mutations,
            traced_tangents=traced_tangents,
        )
        return metadata

    return inner


def unpack_synthetic_bases(
    primals: List[Any],
    synthetic_base_info: Optional[List[Union[int, Tuple[int, torch.Tensor]]]],
) -> List[Any]:
    # This is only not None if our graph mutates a graph input that aliases another graph input.
    if synthetic_base_info is None:
        return primals

    f_args_inner = []
    for outer_idx_or_tuple in synthetic_base_info:
        if isinstance(outer_idx_or_tuple, int):
            f_args_inner.append(primals[outer_idx_or_tuple])
        else:
            outer_base_idx, view_tensor = outer_idx_or_tuple
            outer_base = primals[outer_base_idx]
            view_arg = gen_alias_from_base(
                outer_base, view_tensor, view_tensor.requires_grad
            )
            f_args_inner.append(view_arg)
    return f_args_inner

# This class contains all the metadata we care about for the current function we're compiling.
# This data is needed both at trace time and at runtime.
@dataclass
class CompiledRuntimeMetadata:
    # This type / object should be cleaned up
    # See Note [Synthetic Base Info Metadata]
    synthetic_base_info: Optional[List[Union[int, Tuple[int, torch.Tensor]]]]
    fw_metadata: ViewAndMutationMeta

    def __post_init__(self):
        self.num_outputs = len(self.fw_metadata.output_info)
        self.num_outputs_non_aliased = len(
            [x for x in self.fw_metadata.output_info if x.output_type == OutputType.non_alias]
        )
        self.num_outputs_aliased_to_inputs = len(
            [
                x
                for x in self.fw_metadata.output_info
                if x.output_type in [
                    OutputType.alias_of_input,
                    OutputType.is_input,
                ]
            ]
        )
        self.num_outputs_aliased_to_intermediates = len(
            [
                x
                for x in self.fw_metadata.output_info
                if x.output_type in [
                    OutputType.alias_of_intermediate,
                    OutputType.alias_of_intermediate_save_as_output,
                    OutputType.alias_of_intermediate_base_is_user_output,
                ]
            ]
        )
        self.num_outputs_aliased = (
            self.num_outputs_aliased_to_inputs + self.num_outputs_aliased_to_intermediates
        )
        self.num_mutated_data_inputs = len(
            [x for x in self.fw_metadata.input_info if x.mutates_data]
        )
        self.num_mutated_metadata_inputs = len(
            [
                x
                for x in self.fw_metadata.input_info
                if x.mutates_metadata
            ]
        )
        self.num_mutated_metadata_only_inputs = len(
            [
                x
                for x in self.fw_metadata.input_info
                if not x.mutates_data and x.mutates_metadata
            ]
        )
        self.num_mutated_inputs = self.num_mutated_data_inputs + self.num_mutated_metadata_only_inputs

# This function takes in a tensor t, and returns one of t, t.view(), or t.clone().
# When tracing the joint forward + backward, for any inputs in the graph that are mutated,
# we need to clone them first (and similarly for metadata-only mutations, we need to view them first).
# The idea is that when we trace the backward, we need to pass in the *original* primals
# to autograd.grad(), before they were mutated.
# Note: when we have synthetic base inputs, we need to clone them *before* creating views off of them.
# This means that "idx" here represents the index of the (potentially) synthetic base.
# What we need to do is:
# (1) map the current (post-synthetic-base calling convention) input argument index
#     to int index pre-synthetic-base-calling-convention.
# (2) There could be multiple, if this index corresponds to a synthetic base
#     that has multiple input aliases.
# (3) If any of those corresponding inputs get metadata mutations, then we clone the base.
def maybe_to_fresh_input(idx, t, meta):
    if not isinstance(t, Tensor):
        return t

    if meta.synthetic_base_info is None:
        outer_aliased_indices_of_current_base_arg = [idx]
    else:
        outer_aliased_indices_of_current_base_arg = [
            # For every argument index in the outer calling convention (before synthetic bases)
            # find its index in the inner calling convention.
            # if it matches the index of our current arg (idx), track the outer argument's index (i)
            i
            for i, outer_idx_or_tuple in enumerate(meta.synthetic_base_info)
            if (isinstance(outer_idx_or_tuple, int) and outer_idx_or_tuple == idx)
            or (
                isinstance(outer_idx_or_tuple, tuple)
                and outer_idx_or_tuple[0] == idx
            )
        ]
    if any(
        meta.fw_metadata.input_info[i].mutates_data
        for i in outer_aliased_indices_of_current_base_arg
    ):
        # Make sure the primal we pass to autograd.grad()
        # sees the tensor before the mutation
        return t.clone()
    if any(
        meta.fw_metadata.input_info[i].mutates_metadata and not meta.fw_metadata.input_info[i].mutates_data
        for i in outer_aliased_indices_of_current_base_arg
    ):
        # Make sure the primal we pass to autograd.grad()
        # sees the tensor before the metadata mutation
        return t.view(t.shape)
    return t

# This function takes in a forward fn, runs it, and (optionally) runs autograd to compute the joint.
# When maybe_tangents is None, we only run the forward. Otherwise we run the "joint" forward + backward.
# Preconditions:
# - fn corresponds to the flattened user fw function, with duplicate inputs removed
# - functionalization is turned on (and inputs are wrapped in functional tensors)
# - Synthetic bases have been *removed* (we've taken views on them corresponding to the user argument views).
# - primals_after_cloning are what we run our forward function on. It is identical to primals_before_cloning,
#   except that every input we know will be mutated in the forward has been cloned.
#   We run our forward on primals_after_cloning (potentially mutating some inputs), and then compute our gradients
#   w.r.t. primals_before_cloning (so we properly capture the mutation in our gradient computation).
# Importantly, due functionalization + some autograd.Function constraints, this function can return EXTRA outputs
# compared to what the original user forward returns.
#
# If we are only running the forward (and not computing the joint):
# - Our function will return (updated_inputs, fw_outs)
#
# If we are running the forward + backward (computing the joint):
# - Our function will return (updated_inputs, fw_outs, intermediate_bases), (gradients)
#
# Finally, if keep_input_mutations is set, then we will explicitly *not* return updated inputs, for any inputs
# that experienced data-only mutations.
# Instead, we are relying on the logic in create_forward_or_joint_functionalized to manually perform the input mutations,
# keeping them directly in the traced graph.
def forward_or_joint(
    fn: Callable,
    primals_before_cloning: List[Any],
    primals_after_cloning: List[Any],
    maybe_tangents: Optional[List[Any]],
    meta: CompiledRuntimeMetadata,
    keep_input_mutations: bool,
) -> Any:
    outs = fn(*primals_after_cloning)
    assert len(meta.fw_metadata.output_info) == len(outs)

    # The compiled fw will return mutated input tensors, *including* metadata-only mutation.
    # However, if keep_input_mutations is set, the compiled fw only needs to return metadata-mutated inputs.
    # (because data-only input mutations are handled directly in the compiled graph)
    if keep_input_mutations:
        mutated_inputs_to_return = [
            x
            for (i, x) in enumerate(primals_after_cloning)
            if meta.fw_metadata.input_info[i].mutates_metadata
        ]
    else:
        mutated_inputs_to_return = [
            x
            for (i, x) in enumerate(primals_after_cloning)
            if meta.fw_metadata.input_info[i].mutates_data or meta.fw_metadata.input_info[i].mutates_metadata
        ]

    # Case 1: We are just tracing the forward; not the joint forward + backward.
    if maybe_tangents is None:
        return *mutated_inputs_to_return, *outs
    else:
        tangents = maybe_tangents

    # Case 2: We are tracing the joint forward backward.
    # This also requires us to:
    # - update the graph to return intermediate bases
    # - Figure out what grad_outputs to pass into the backward
    # - (this includes intermediate bases in the forward, and forward inputs that had data mutations)
    # - actually call autograd.grad to trace the backward.
    intermediate_bases = []
    for o, info in zip(outs, meta.fw_metadata.output_info):
        if info.output_type == OutputType.alias_of_intermediate_save_as_output:
            intermediate_bases.append(o._base)

    assert meta.fw_metadata.num_intermediate_bases == len(intermediate_bases)

    # Pass any (non-aliased) outputs in as tangents, since they'll be returned as outputs in the fw
    # For outputs that are aliases of intermediates, we will have returned the output's _base as an output in the graph instead,
    # which we *should* send to grad()
    outputs_for_grad = [
        x
        for (i, x) in enumerate(outs)
        if meta.fw_metadata.output_info[i].output_type == OutputType.non_alias
        # Also, only tensor outputs should participate in the backward
        # (in particular, Symint outputs in the forward graph shouldn't get tangents)
        and issubclass(meta.fw_metadata.output_info[i].raw_type, torch.Tensor)
    ]
    # Pass any (non-aliased) mutated inputs in as tangents, since they'll be returned as outputs in the fw
    # Important: the traced joint fw/bw will return updated inputs with data mutations,
    # but *not* with metadata mutations.
    # Instead, we shunt the updated metadata around externally
    # and update the input's metadata outside of the autograd.Function
    mutated_inputs_for_grad = [
        x
        for (i, x) in enumerate(primals_after_cloning)
        if meta.fw_metadata.input_info[i].mutates_data
    ]
    # The tensors that we include in the backward graph are:
    # - inputs that recieve *data* mutations (not metadata-only; those are recomputed later)
    # - outputs that are not aliased (aliased outputs are recomputed later)
    # - intermediate ._base tensors of aliased outputs (we use those later to recompute the aliased outputs)
    fw_outs_to_grad = mutated_inputs_for_grad + outputs_for_grad + intermediate_bases
    assert len(tangents) == len(fw_outs_to_grad)

    # the compiled forward should return (mutated_inputs, user_outs, intermediate_bases)
    fw_outs_to_return = *mutated_inputs_to_return, *outs, *intermediate_bases

    # Take care to grab and sync the updated inputs from primals_after_cloning (the inputs we actually mutate!)
    # and not primals_before_cloning (the preserved inputs, pre-mutation, that we pass to grad())
    for i, arg in enumerate(primals_after_cloning):
        if not isinstance(arg, Tensor):
            continue
        torch._sync(arg)

    # Get the inputs that need gradients
    grad_primals = []
    inputs_needs_grads = []
    # Note that we're not using primals_before_cloning here,
    # being carefully not to pass any mutated inputs into autograd.grad()
    for p in primals_before_cloning:
        is_grad_tensor = isinstance(p, Tensor) and p.requires_grad
        inputs_needs_grads.append(is_grad_tensor)
        if is_grad_tensor:
            grad_primals.append(p)

    # Get the outputs that need gradients
    needed_outs = []
    needed_tangents = []
    for out, tangent in zip(fw_outs_to_grad, tangents):
        if isinstance(out, Tensor) and out.requires_grad:
            # A bit sketchy, but fixes e.g. test_aot_autograd_exhaustive_matmul_cpu_float32
            # The issue is that we are sensitive to decomps that don't accurately maintain
            # their output's _base.shape compared to eager mode, and this helps mitigate a bit.
            needed_outs.append(
                out if out.shape == tangent.shape else out.view(tangent.shape)
            )
            needed_tangents.append(tangent.requires_grad_(True))

    setup_stacktrace_preservation_hooks([out.grad_fn for out in needed_outs])

    backward_out = []
    # Call the backwards pass
    if grad_primals:
        with fx_traceback.preserve_node_meta():
            backward_out = torch.autograd.grad(
                needed_outs,
                grad_primals,
                grad_outputs=needed_tangents,
                allow_unused=True,
            )
    backward_out_iter = iter(backward_out)
    return fw_outs_to_return, [
        next(backward_out_iter) if i else None for i in inputs_needs_grads
    ]

# This function expands synthetic base arguments into the original aliased inputs that the user passed in.
# Preconditions:
# - fn corresponds to the flattened user fw function, with duplicate inputs removed
# - functionalization is turned on (and inputs are wrapped in functional tensors)
# - both primals args **include** synthetic bases.
#   "primals_after_cloning" just corresponds to "primals_before_cloning", but with some inputs (optionally) cloned.
#   "primals_before_cloning" is unused, and is only needed so we can pass the correct leaf tensors into autograd.
def flat_fn_with_synthetic_bases_expanded(
    fn: Callable,
    primals_before_cloning: List[Any],
    primals_after_cloning: List[Any],
    maybe_tangents: Optional[List[Any]],
    meta: CompiledRuntimeMetadata,
    keep_input_mutations: bool
):
    # This is where we handle the calling convention around synthetic bases.
    # We need to make sure that we convert any synthetic base arguments into views
    # *after* we clone inputs for autograd (see below), to preserve the view relationship.
    primals = unpack_synthetic_bases(primals_after_cloning, meta.synthetic_base_info)
    assert len(meta.fw_metadata.input_info) == len(primals)
    outs = forward_or_joint(fn, primals_before_cloning, primals, maybe_tangents, meta, keep_input_mutations)
    return outs

# This function adds extra clone() calls on any inputs in the forward that get mutated.
# It *only* does this if we plan on performing autograd on fn.
# The idea here is that when computing grdients w.r.t. inputs, we need to compute our gradients
# w.r.t. the inputs *before* they were mutated!
# Preconditions:
# - fn corresponds to the flattened user fw function, with duplicate inputs removed
# - primals **includes** synthetic bases. Importantly, if a synthetic base is mutated,
#   we need to clone it *before* taking views off of it (if we clone the views they won't be views anymore)
# - functionalization is turned on (and inputs are wrapped in functional tensors)
def flat_fn_no_input_mutations(
    fn: Callable,
    primals: List[Any],
    maybe_tangents: Optional[List[Any]],
    meta: CompiledRuntimeMetadata,
    keep_input_mutations: bool
):
    # When tracing the joint fwd + bwd, making sure to clone any inputs that are mutated first.
    # We need to ensure that the inputs we pass to autograd.grad() are the *original*
    # inputs, and not their mutated values.
    if maybe_tangents is not None:
        primals_after_cloning = [
            maybe_to_fresh_input(i, t, meta) for i, t in enumerate(primals)
        ]
    else:
        primals_after_cloning = primals
    outs = flat_fn_with_synthetic_bases_expanded(fn, primals, primals_after_cloning, maybe_tangents, meta, keep_input_mutations)
    return outs

# This creates the final function that we want to trace using make_fx(),
# in both aot_dispatch_autograd and aot_dispatch_base.
# Preconditions:
# - fn corresponds to the user's fw function
# - fn arguments have been flattened, duplicate arguments have been handled
# - In the returned function, the "primals" arguments *includes* synthetic bases.
# This function does the work of functionalizing the input function,
# and performing copy_() calls at the end of the function if `keep_input_mutations` is set.
# The function returned has signature that is either:
# (1) "traced_fn(primals: List[Any])" if trace_joint is False
# (2) "traced_fn(primals: List[Any], tangents: List[Any])" if trace_joint is True
def create_forward_or_joint_functionalized(
    fn,
    *,
    meta: CompiledRuntimeMetadata,
    trace_joint: bool,
    keep_input_mutations: bool
):

    def functionalized_f_helper(primals, maybe_tangents=None):
        # Convention: this function is used to trace both the joint, and just the forward (for inference).
        # When trace_joint is set, tangents should be passed in.
        assert (maybe_tangents is not None) == trace_joint
        # Wrap inputs into functional wrappers
        f_primals = pytree.tree_map(to_fun, primals)
        f_tangents = None if maybe_tangents is None else pytree.tree_map(to_fun, maybe_tangents)
        torch._enable_functionalization(reapply_views=True)
        try:
            # Run the joint
            f_outs = flat_fn_no_input_mutations(fn, f_primals, f_tangents, meta, keep_input_mutations)
        finally:
            torch._disable_functionalization()

        if keep_input_mutations:
            # Note: This is a bit annoying. There's a layering issue here, where:
            # (1) functionalization needs to operate on **synthetic base** inputs, before unpacking them into the "real" inputs.
            # (2) For keep_input_mutations, we support tracing a call to copy_() directly on mutated inputs.
            #     However, we **only** want to support this for inputs that have data-only (and no metadata) mutations,
            #     because inductor (and backends in generally) would prefer not to see these (e.g. as_strided_(), resize_()).
            #     This makes it pretty difficult for this logic to operate on synthetic bases.
            # (3) In addition, there are cases where it's significantly cheaper to perform the copy on the individual
            #     (unpacked) input aliases, instead of the synthetic base.
            # The result is that ideally this function shouldn't have to worry about synthetic bases
            # (unpacking them happens underneath this function),
            # but we actually do need to unpack the synthetic bases when performing the copy_'s to keep input mutations around.
            # Example case where this could be important:
            #
            #     def f(x, y):
            #         x.mul_(2)
            #         y.mul_(3)
            #         return x, y
            #    a = torch.ones(1'000'000)
            #    x, y = out(a[0:9], a[1:10])
            #
            # It would be much better to add copy_() calls into the graph for the two tiny slices, instead of materializing
            # a giant "updated synthetic base" and copying into a's entire storage.
            primals_unpacked = unpack_synthetic_bases(primals, meta.synthetic_base_info)
            f_primals_unpacked = unpack_synthetic_bases(f_primals, meta.synthetic_base_info)
            assert len(meta.fw_metadata.input_info) == len(f_primals_unpacked)
            for i, (inpt_old, inpt_f) in enumerate(zip(primals_unpacked, f_primals_unpacked)):
                if not isinstance(inpt_f, torch.Tensor):
                    continue
                torch._sync(inpt_f)
                inpt_new = torch._from_functional_tensor(inpt_f)
                if meta.fw_metadata.input_info[i].mutates_data and not meta.fw_metadata.input_info[i].mutates_metadata:
                    # We found an input that had a (data-only) mutation.
                    # Since keep_input_mutations is set, we need to faithfully apply a copy_()
                    # so the compiler will see the input mutation in the graph.
                    assert inpt_new is not inpt_old
                    assert has_same_metadata(inpt_new, inpt_old)
                    inpt_old.copy_(inpt_new)

        return pytree.tree_map(from_fun, f_outs)

    # the joint needs have args named "primals" and "tangents",
    # which are hardcoded into the partitioning logic.
    def traced_joint(primals, tangents):
        return functionalized_f_helper(primals, tangents)

    def traced_forward(*primals):
        return functionalized_f_helper(primals)

    if trace_joint:
        return traced_joint
    else:
        return traced_forward


def normalize_as_list(x):
    if isinstance(x, tuple):
        return list(x)
    elif isinstance(x, list):
        return x
    return [x]


aot_autograd_decompositions = {}


# This is a list since looking forward, we can have this arbitrarily nested.
graph_being_compiled: List[str] = []
# TODO: It would be nice to reset the numbering every time aot_id goes
# up, but this is annoying to do right now (because we don't know if
# an aot_id will come back from the dead), so right now this also happens
# to be a globally unique number too (at the cost of wobbling if you change
# how the graphs compile)
nth_graph: int = 0
model_name: str = "model"


def set_model_name(name):
    global model_name
    model_name = name


def get_aot_compilation_context() -> Tuple[List[str], str, int]:
    return list(graph_being_compiled), model_name, nth_graph


def get_aot_graph_name() -> str:
    """
    Returns the name of the graph being compiled.
    """
    global model_name, graph_being_compiled, nth_graph
    return f"{model_name}__{'_'.join(graph_being_compiled)}_{nth_graph}"


get_graph_being_compiled = get_aot_graph_name


@contextmanager
def track_graph_compiling(aot_config, graph_name):
    global graph_being_compiled
    # TODO: Don't shove the aot_id in here; set it in the context
    graph_being_compiled = [f"{aot_config.aot_id}_{graph_name}"]
    try:
        yield
    finally:
        global nth_graph
        nth_graph += 1
        graph_being_compiled = []


def make_boxed_func(f):
    def g(args):
        return f(*args)

    g._boxed_call = True
    return g


def make_boxed_compiler(compiler):
    @wraps(compiler)
    def f(fx_g, inps):
        out_f = compiler(fx_g, inps)
        fx_g = make_boxed_func(out_f)
        return fx_g

    return f


def call_func_with_args(f, args, steal_args=False, disable_amp=False):
    if not steal_args:
        args = list(args)
    assert isinstance(args, list)

    if disable_amp:
        guard = torch._C._DisableAutocast()
    try:
        if hasattr(f, "_boxed_call"):
            out = normalize_as_list(f(args))
        else:
            # TODO: Please remove soon
            # https://github.com/pytorch/pytorch/pull/83137#issuecomment-1211320670
            warnings.warn(
                "Your compiler for AOTAutograd is returning a function that doesn't take boxed arguments. "
                "Please wrap it with functorch.compile.make_boxed_func or handle the boxed arguments yourself. "
                "See https://github.com/pytorch/pytorch/pull/83137#issuecomment-1211320670 for rationale."
            )
            out = normalize_as_list(f(*args))
    finally:
        if disable_amp:
            del guard
    return out

@dataclasses.dataclass
class AOTConfig:
    """
    Configuration for AOTDispatcher
    """

    fw_compiler: Callable
    bw_compiler: Callable
    partition_fn: Callable
    decompositions: Dict[Callable, Callable]
    num_params_buffers: int
    aot_id: int
    keep_inference_input_mutations: bool
    dynamic_shapes: bool = False

def aot_dispatch_base(flat_fn, flat_args: List[Tensor], aot_config: AOTConfig):
    with enable_python_dispatcher():
        _fw_metadata = run_functionalized_fw_and_collect_metadata(
            flat_fn,
            keep_input_mutations=aot_config.keep_inference_input_mutations,
        )(
            *flat_args
        )

    _input_info = _fw_metadata.input_info

    flat_args_with_views_handled, _synthetic_base_info = merge_view_inputs(
        flat_args, _input_info, is_inference=True
    )
    metadata_ = CompiledRuntimeMetadata(
        synthetic_base_info=_synthetic_base_info,
        fw_metadata=_fw_metadata,
    )
    # aot_dispatch_base requires functionalization, but doesn't need to handle as many cases as the autograd case.
    # The cases that aot_dispatch_base doesn't need to handle include:
    # - outputs that are aliases of graph intermediates
    # - outputs that are aliases of graph inputs
    # While cases that it does need to handle include:
    # - input mutations (including when inputs are aliases of each other)
    # - input metadata mutations
    trace_fn = create_forward_or_joint_functionalized(
        flat_fn,
        meta=metadata_,
        trace_joint=False,
        keep_input_mutations=aot_config.keep_inference_input_mutations
    )

    with enable_python_dispatcher():
        fw_module = make_fx(trace_fn, aot_config.decompositions)(*flat_args_with_views_handled)

    if not aot_config.keep_inference_input_mutations:
        # As long as we opted to remove input mutations, then
        # there should be *NO* mutating ops in the graph at this point.
        assert_functional_graph(fw_module.graph)
        fw_module.graph.eliminate_dead_code()
        fw_module.recompile()

    if config.debug_graphs:
        log.debug(f"====== Forward (only) graph {aot_config.aot_id} ======")
        log.debug(fw_module.print_readable(print_output=False))

    disable_amp = torch._C._is_any_autocast_enabled()
    context = disable_autocast_manager if disable_amp else nullcontext

    with context(), track_graph_compiling(aot_config, "inference"):
        compiled_fw = aot_config.fw_compiler(fw_module, flat_args_with_views_handled)

    compiled_fn = create_runtime_wrapper(
        compiled_fw,
        runtime_metadata=metadata_,
        trace_joint=False,
        keep_input_mutations=aot_config.keep_inference_input_mutations
    )

    return compiled_fn


def assert_functional_graph(fx_g: torch.fx.Graph):
    for n in fx_g.nodes:
        if isinstance(n.target, torch._ops.OpOverload):
            assert not n.target._schema.is_mutable, \
                f'aot_autograd expected to have an entirely functional graph, but found {n.format_node()}'


@contextmanager
def disable_autocast_manager():
    guard = torch._C._DisableAutocast()
    try:
        yield
    finally:
        del guard


def are_differentiable_views(view1, view2):
    if view1 is view2:
        return True
    if view1._base is None and view2._base is None:
        return False
    if view1._base is view2._base or view1._base is view2 or view1 is view2._base:
        return True
    return False


def same_dtype_views(view1, view2):
    if view1.dtype != view2.dtype:
        return False
    if view1._base is not None and view1.dtype != view1._base.dtype:
        return False
    if view2._base is not None and view2.dtype != view2._base.dtype:
        return False
    return True


# Note [Handling mutations on an input that aliases other inputs]
# The easiest example to show-case this edge case is here:
#
# def f(a, b):
#     a.mul_(2)
#     out = a + b
#     return out
# b = torch.ones(...)
# a = b.view(-1)
# f(a, b)
#
# In this situation, if a and b happened to be aliased, we need to trace something different!
# Suppose we had b = a.view(-1)
# (In this case, that means that `a._base is b`)
#
# We need to ensure that the aliasing relationship between a and b is preserved.
# We do that detecting the specific situation above (mutate an input that aliases another input),
# and when we do that, we create a synthetic base argument. Then inside of the traced forward,
# we regenerate a and b off of that base.
# The complete example of the transformed function looks like this:
#
# // The traced forward takes in a synthetic base, and regenerates the aliased inputs as views
# // We could consider getting view-replay support here to minimize as_strided_scatter ops in the graph
# def traced_forward(base):
#     a = base.as_strided(...)
#     b = base.as_strided(...)
#     a_updated = a.mul(2)
#     base_updated = torch.as_strided_scatter(base, a_updated, ...)
#     b_updated = base_updated.as_strided(...)
#     out = a_updated + b_updated
#     return a_updated, out
#
# def compiled_fn(a, b):
#     // we detect that a is the "differentiable base" here
#     base = a
#     // In other situations, we might do either:
#     // (1) a and b are both views off of some larger differentiable base
#     //     assert a._base is b._base and a._base is not None
#     //     base = a._base
#     // (2) a and b both don't require gradients. Create a base from the storage
#     //     assert a._base is None and b._base is None
#     //     base = torch.Tensor(a.storage())
#     a_updated, out = traced_forward(base)
#     a.copy_(a_updated)
#     return out
#
# This function:
# (1) Merges input views into a synthetic base argument, when any of those input views are mutated
# (2) Returns metadata telling the autograd.Function how to modify their arguments properly,
#     to respect the new calling convention.
#
# The calling convention is as follows.
# Any inputs that were originally views of one another get yanked, and replaced with a synthetic base.
# The argument list ordering goes [base1, ..., baseN], [arg1, ..., argN],
# Where the ordering of the bases is determined from the ordering of the original view args.
# baseA will come before baseB if the earliest original argument coming from baseA
# showed up earlier in the argument list than the earliest original argument coming from baseB.
#
# Example, given some tensors a, b, c, d
# call site:
#   f(a, c.view(-1), b.view(-1), b, c, d)
# Modified argument list:
#   c_base comes first because the first c view came earlier in arg list than the first b view
#   a and d still show up in the modified arg list, but b and c don't- they're regenerated from their bases
#   b_base = torch.Tensor(b.storage())
#   c_base = torch.Tensor(c.storage())
#   f(c_base, b_base, a, d)
def merge_view_inputs(
    fwd_inputs: List[Any], mutated_input_info: List[InputAliasInfo],
    *,
    # The autograd case currently has more restrictions than the inference case.
    is_inference: bool,
) -> Tuple[List[Any], Optional[List[Union[int, Tuple[int, torch.Tensor]]]]]:
    assert len(fwd_inputs) == len(mutated_input_info)
    storage_ref_to_idx: Dict[StorageWeakRef, List[int]] = collections.defaultdict(list)
    base_args = []
    other_args = []
    for i, inpt in enumerate(fwd_inputs):
        if isinstance(inpt, Tensor):
            storage_ref = StorageWeakRef(inpt.untyped_storage())
            storage_ref_to_idx[storage_ref].append(i)
        else:
            other_args.append(inpt)
    # Note [Synthetic Base Info Metadata]
    # This list contains metadata that tells you what the i'th argument in the inner calling convention should be.
    # It's either:
    # - another int (corresponding to the index in the argument list of the element from the outer calling convention)
    # - idx, view_tensor, where we can generate the new output with view_tensor._view_func(old_args[idx])
    #   idx corresponds to which synthetic base from the outer calling context to view
    inner_calling_convention_meta: Dict[int, Union[int, Tuple[int, torch.Tensor]]] = {}
    for aliased_input_indices in storage_ref_to_idx.values():
        if len(aliased_input_indices) <= 1 or not any(
            # We only care about mutations that affect all aliases,
            # so metadata mutations on an input doesn't require us to do synthetic base handling.
            mutated_input_info[inpt_idx].mutates_data
            for inpt_idx in aliased_input_indices
        ):
            for curr_idx in aliased_input_indices:
                other_args.append(fwd_inputs[curr_idx])
            continue
        # We detected an input that was mutated, AND aliases with another input.
        # we need to replace this set of aliased inputs with a single synthetic base.
        # For now, I'm banning a bunch of cases. We expect dynamo to properly detect these cases
        # and error out. We can fix them later.
        # These checks are transitive, so we don't need to check every pair.
        for idx1, idx2 in zip(aliased_input_indices, aliased_input_indices[1:]):
            view1 = fwd_inputs[idx1]
            view2 = fwd_inputs[idx2]
            # The "inputs that are aliased but have different differentiable bases" case
            # is more complicated and hopefully pretty rare. Not currently handled.
            if not is_inference:
                assert are_differentiable_views(
                    view1, view2
                ), "aot_autograd() does not yet handle non-differentiable view input mutations."
            # Regenerating views when reinterpreting complex / real tensors seems non-trivial,
            # not handling for now
            assert same_dtype_views(
                view1, view2
            ), "aot_autograd() does not yet handle input mutations on views with different dtypes."
        non_none_bases = [
            fwd_inputs[i]._base
            for i in aliased_input_indices
            if fwd_inputs[i]._base is not None
        ]
        aliases_with_none_bases = [
            fwd_inputs[i] for i in aliased_input_indices if fwd_inputs[i]._base is None
        ]
        if len(non_none_bases) == 0:
            # Case where none of the aliases have a ._base
            # we generate a synthetic base without gradients, and generate views off of it
            # We hit this case when we have input tensors to the graph that share a storage,
            # but do not have a ._base field.
            # Wondering when we hit this case?
            # The _base field simply says that autograd knows about the aliasing relationship,
            # but sometimes we create tensors which are aliased out of the same storage but guaranteed
            # to be disjoint. In these cases, we will skip setting up the _base relationship
            # for performance reasons (because the fact that the tensors share the same storage
            # is unobservable unless you (1) do naughty things with resize_/as_strided
            # or (2) look at the storage--as we are doing here.)
            # One particular example of this is optimizer steps on the LSTM module:
            # LSTM parameters are packed into a contiguous storage for efficiency reasons when
            # calling cuDNN kernels, so when these parameters get passed to the optimizer we will
            # find they share the same storage, but do not have _base set since they are all disjoint.
            #
            # NOTE: There is one case where this is unsafe:
            # torch.Tensor(storage) will ALWAYS create a 1D tensor, which is not necessarily
            # the same shape as the "actual" base that the tensor came from.
            # For the most part this is fine, because we always use as_strided()
            # to generate the original aliased inputs again.
            # If we were to use view-replay though, this could cause the aliased views
            # to have incorrect sizes.
            example_idx = aliased_input_indices[0]
            example_alias = fwd_inputs[example_idx]
            # Note that this function is re-used at both trace time and rutnime.
            # At trace time, we're under a FakeMode so synthetic_base becomes a FakeTensor.
            synthetic_base = torch.empty((0,), dtype=example_alias.dtype, device=example_alias.device)
            # We don't actually have a convenient way of going from storage -> tensor,
            # So using set_() here (we suffer some minor overhead, but this case is rare).
            synthetic_base.set_(example_alias.untyped_storage())
        else:
            # Case where all of the aliases require gradients, and have the same _base.
            synthetic_base = non_none_bases[0]
            for other_base in non_none_bases[1:]:
                assert (
                    other_base is synthetic_base
                ), "aot_autograd() does not yet handle non-differentiable view input mutations."
            for alias in aliases_with_none_bases:
                assert (
                    alias is synthetic_base
                ), "aot_autograd() does not yet handle non-differentiable view input mutations."
        base_args.append(synthetic_base)
        for curr_view_idx in aliased_input_indices:
            curr_view = fwd_inputs[curr_view_idx]
            base_idx = len(base_args) - 1
            # We store just enough info here so that we can regenerate the view later.
            # Regeneration: curr_view._view_func(args[base_idx])
            inner_calling_convention_meta[curr_view_idx] = (base_idx, curr_view)
    if len(base_args) == 0:
        assert len(other_args) == len(fwd_inputs)
        # If no synthetic bases are necessary, just return the original inputs.
        return fwd_inputs, None
    else:
        # Otherwise, return:
        # (1) The new args according to the updated calling convention: (synthetic_bases, other_args)
        # (2) Metadata telling functionalization how to generate the inner argument list given the outer calling convention.
        #     We post-process it into a list, where meta[i] tells you info about the i'th argument in the inner calling convention.
        args_to_functionalization = base_args + other_args
        arg_to_old_idx_map = {arg: i for (i, arg) in enumerate(fwd_inputs)}
        for i, other_arg in enumerate(other_args):
            new_idx = len(base_args) + i
            old_idx = arg_to_old_idx_map[other_arg]
            inner_calling_convention_meta[old_idx] = new_idx
        # post process into a list
        post_processed_calling_convention_meta: List[Union[int, Callable]] = [
            -1 for _ in range(len(inner_calling_convention_meta))
        ]
        for k, v in inner_calling_convention_meta.items():
            post_processed_calling_convention_meta[k] = v
        # Quick assert: every argument in the inner calling convention should be accounted for.
        for x in post_processed_calling_convention_meta:
            assert x != -1
        return args_to_functionalization, post_processed_calling_convention_meta


def format_guard_bug_msg(aot_config, expected):
    return (
        f"At compilation time, graph {aot_config.aot_id} was compiled under the "
        f"assumption that {expected}, but at runtime this was not the case.  "
        "This indicates a guard bug in AOTAutograd or Dynamo, please file a bug to PyTorch."
    )


# MOTIVATION:
#
# When tracing functions for future execution, one must be careful not to pass
# in the same input tensor multiple times (e.g., f(x, x), as this can result
# in graphs that are ONLY valid if you later pass a new tensor in exactly the
# same way (e.g., f(y, y)).  (NB: we really mean duplicate; two distinct
# tensors that alias each other is a different situation that is covered by
# aot_dispatch_deduplicated_autograd). Here are two examples:
#
# (1) Suppose you have a function:
#
#   def f(x, y):
#       return x + y
#
# If you make_fx(f)(x, x), you will trace out:
#
#   def f(x, y):
#       return y + y
#
# Oops!
#
# (2) For most tensors x and y, you can compute f's gradient with respect to
# these to inputs by saying torch.autograd.grad(f(x, y), (x, y)).  However,
# if x is y, you will trace out a program that gets incorrect gradients:
#
#   >>> x = torch.randn(1, requires_grad=True)
#   >>> torch.autograd.grad(x + x, (x, x))
#   (tensor([2.]), tensor([2.]))
#
# In other words, the gradient is double-counted.  Deduplicating the arguments
# gives you an appropriate gradient:
#
#   >>> y = torch.randn(1, requires_grad=True)
#   >>> torch.autograd.grad(x + y, (x, y))
#   (tensor([1.]), tensor([1.]))
#
# HOW TO DEDUPLICATE:
#
# There are a few strategies, in order of preference:
#
# 1. For every duplicate argument to the function, detach it into
#    a separate leaf tensor, so that it is no longer duplicated.
#
#       PRO: The resulting compiled graph works for any configuration
#       of duplicated arguments.
#
#       CON: It does not (naively) work if you mutate the metadata of inputs:
#
#           def f(x, y):
#               x.transpose_(0, 1)
#               y.transpose_(0, 2)
#
#           x = torch.randn(2, 3, 4)
#           f(x, x)
#
#       The ordering of the transposes inside f dictates whether or not
#       you get [4, 2, 3] or [3, 4, 2].  This means that you cannot precompute
#       what metadata mutations should get applied to each input; you need to
#       assume they aren't duplicates (what we do today) or preserve
#       the original metadata mutations exactly in order, so that they work
#       for any duplicate configuration.
#
#       CON: It does not (naively) work if you mutate the data of inputs.
#       In particular, leaf tensors that require grad cannot be mutated,
#       this makes it impossible to differentiate with respect to the original
#       base.
#
# 2. For every duplicate argument to the function, remove it, so it is
#    no longer part of the "true" signature:
#
#       PRO: Implemented naively, it still works for metadata/data mutation.
#
#       CON: The resulting compiled graph is duplicate-specialized: it only
#       works if future calls duplicate arguments in exactly the same way.
#       Horribly, Dynamo doesn't guard on this at the moment.  But even if
#       it did, you could still end up recompiling a bunch of each duplicate.
#
# Our strategy is to do (1) if we can, and do (2) otherwise, erroring if
# Dynamo's guards are not enough.  In practice, this seems to cover
# everything.
#
def aot_wrapper_dedupe(
    flat_fn, flat_args: List[Tensor], aot_config: AOTConfig, *, compiler_fn
):
    # Get information about whether or not flat_fn mutates its arguments
    # or not
    try:
        with enable_python_dispatcher():
            fw_metadata = run_functionalized_fw_and_collect_metadata(
                flat_fn,
                # For the purpose of checking for dupes that are mutated,
                # we always want our metadata to correctly reflect input mutations
                keep_input_mutations=False,
            )(
                *flat_args
            )
    except RuntimeError as e:
        log.warning(
            "Failed to collect metadata on function, produced code may be suboptimal.  "
            "Known situations this can occur are inference mode only compilation involving "
            "resize_ or prims (!schema.hasAnyAliasInfo() INTERNAL ASSERT FAILED); "
            "if your situation looks different please file a bug to PyTorch.",
            exc_info=True,
        )
        # Analysis failed, fall back to duplicate specialize
        # TODO: Known analysis problems:
        #   - resize_: TestInductorOpInfoCPU.test_comprehensive_resize__cpu_bool
        #   - prims: test_tmp_not_defined_issue1_cpu
        pass
    else:
        # Strategy 1: For any input that is not mutated, we can leafify it if we
        # need to remove a duplicate.
        leaf_flat_args = []
        args_set = set()
        ok = True

        for i, a in enumerate(flat_args):
            if not isinstance(a, torch.Tensor):
                leaf_flat_args.append(a)
            elif a not in args_set:
                args_set.add(a)
                leaf_flat_args.append(a)
            elif not fw_metadata.input_info[i].mutates_data and not fw_metadata.input_info[i].mutates_metadata:
                leaf_flat_args.append(a.detach().requires_grad_(a.requires_grad))
            else:
                ok = False
                break

        if ok:
            return compiler_fn(flat_fn, leaf_flat_args, aot_config)

    # Strategy 2: Duplicate specialize.
    #
    # In Haskell types, suppose you have:
    #
    #   add_dupe_args :: DedupedArgs -> Args
    #   remove_dupe_args :: Args -> DedupedArgs
    #
    #   compiler_fn
    #       :: (DedupedArgs -> R) -> DedupedArgs -> AOTConfig -> (DedupedArgs -> R)
    #   deped_compiler_fn
    #       :: (Args -> R) -> Args -> AOTConfig -> (Args -> R)
    #
    # Then the code below can be written in point-free style as:
    #
    #   deduped_compiler_fn f a c =
    #       compiler_fn (f . add_dupe_args) (remove_dupe_args a) c . remove_dupe_args
    #
    # Suppose you have:
    #
    #   [a, b, a, c]
    #
    # We want:
    #
    #   remove_dupe_args([a, b, a, c]) == [a, b, c]
    #   add_dupe_args([a, b, c]) == [a, b, a, c]
    #
    # This is done via (respectively):
    #
    #   seen_args = {a: 0, b: 1, c: 2}
    #   add_dupe_map = {  # how to get args from the deduped list
    #       0: 0,
    #       1: 1,
    #       2: 0,
    #       3: 2,
    #   }
    #   keep_arg_mask = [True, True, False, True]

    seen_args = {}
    keep_arg_mask = []
    add_dupe_map = {}
    duped_arg_len = len(flat_args)

    j = 0  # index into deduped_flat_args
    for i, t in enumerate(flat_args):
        if t in seen_args:
            keep_arg_mask.append(False)
            add_dupe_map[i] = seen_args[t]
            continue
        keep_arg_mask.append(True)
        seen_args[t] = j
        add_dupe_map[i] = j
        j += 1

    unique_args = j

    # NB: Hot path, avoid set lookups here
    # TODO: Can avoid the zip here too, probably
    def remove_dupe_args(args):
        return [t for t, keep in zip(args, keep_arg_mask) if keep]

    def add_dupe_args(args):
        return [args[add_dupe_map[i]] for i in range(duped_arg_len)]

    deduped_flat_args = remove_dupe_args(flat_args)

    tracing_context = TracingContext.get()
    if tracing_context and len(tracing_context.aot_autograd_arg_pos_to_source) > 0:
        # TODO(voz): This structure is 1:1, we could consider an alternate structure like
        # kept_pos:[dupe_arg_pos], however, add_dupe_map is 1:1 so we would need a new structure there,
        # which feels like needless complexity for a tiny bit of efficiency at this point.
        for dupe_arg_pos, kept_pos in add_dupe_map.items():
            # There is an identity record we do not care about
            if dupe_arg_pos != kept_pos:
                dupe_arg_source = tracing_context.aot_autograd_arg_pos_to_source[dupe_arg_pos]
                kept_arg_source = tracing_context.aot_autograd_arg_pos_to_source[kept_pos]
                tracing_context.guards_context.aotautograd_guards.append(DuplicateInputs(kept_arg_source, dupe_arg_source))

    @wraps(flat_fn)
    def wrapped_flat_fn(*args):
        return flat_fn(*add_dupe_args(args))

    compiled_fn = compiler_fn(wrapped_flat_fn, deduped_flat_args, aot_config)

    if not hasattr(compiled_fn, "_boxed_call"):
        compiled_fn = make_boxed_func(compiled_fn)

    @wraps(compiled_fn)
    def wrapped_compiled_fn(args):
        deduped_args = remove_dupe_args(args)
        args.clear()
        return compiled_fn(deduped_args)

    wrapped_compiled_fn._boxed_call = True

    # This can be uncommented when we properly guard for duplicates,
    # but right now we must not do it.
    # if not config.debug_assert:
    #     return wrapped_compiled_fn

    @wraps(wrapped_compiled_fn)
    def debugged_compiled_fn(args):
        # Test that the computed remove/add arg functions are an inverse
        new_args = add_dupe_args(remove_dupe_args(args))
        seen = {}
        for i, (x, y) in enumerate(zip(new_args, args)):
            seen[y] = None
            assert x is y, format_guard_bug_msg(
                aot_config,
                f"{describe_input(i, aot_config)} would be a duplicate of "
                f"{describe_input(add_dupe_map[i], aot_config)}",
            )
        # This is only an error if there is metadata mutation on both of
        # the duped arguments; in this case, we need to know what order
        # the metadata mutation applies in.  You'll get the correct result
        # otherwise, because a graph that assumes distinct inputs works if
        # you dupe the inputs (the gradient contributions from each input
        # will get summed up appropriately.)
        #
        # TODO: work out how to setup this assert correctly
        """
        assert len(seen) == unique_args, format_guard_bug_msg(aot_config,
            f"there would be {unique_args} distinct arguments"
        )
        """
        return wrapped_compiled_fn(args)

    debugged_compiled_fn._boxed_call = True

    return debugged_compiled_fn


def describe_input(i, aot_config):
    if i < aot_config.num_params_buffers:
        return f"parameter/buffer {i}"
    else:
        return f"input {i - aot_config.num_params_buffers}"

# The wrapper created by this function handles all of the runtime aliasing and mutation "epilogue" logic
# that needs to run after the compiled function.
#
# This function accepts a trace_joint flag, indicating whether or not we're generating the runtime
# epilogue for a forward-only inference graph, or for an autograd.Function.apply function.
# This is because there are some minor differences in how we treat these cases at runtime:
# - resize_() is currently handled in the inference case, but not fully handled in the autograd case.
# - the autograd cases inserts TensorAlias wrapper objects for outputs that alias inputs
def create_runtime_wrapper(
    compiled_fn,
    *,
    runtime_metadata: CompiledRuntimeMetadata,
    trace_joint: bool,
    keep_input_mutations: bool,
):
    if not hasattr(compiled_fn, "_boxed_call"):
        compiled_fn = make_boxed_func(compiled_fn)

    def runtime_wrapper(*args):
        # Step 2: remove aliased inputs that are mutated, replace with synthetic bases
        # Only happens if our graph mutates an input that aliases another input.
        if runtime_metadata.synthetic_base_info is not None:
            # Given: the original args, including at least one pair of inputs that are aliased
            # and get subsequently mutated.
            # Generate: the updated args, including (potentially multiple) synthetic bases
            # that replace the views. The input views are regenerated manually in the compiled function.
            # TODO: think harder about what happens if (a view of) one of these mutated input views is ALSO returned
            new_inputs, metadata = merge_view_inputs(
                args, runtime_metadata.fw_metadata.input_info, is_inference=not trace_joint,
            )
            # We're just re-running the original-args-to-synthetic-base transformation
            # that we ran during compilation.
            # This returns metadata that we use during tracing to recover the input views,
            # which we don't actually need at runtime.
            assert metadata is not None
            args_with_synthetic_bases = new_inputs
        else:
            args_with_synthetic_bases = args

        with torch.autograd._force_original_view_tracking(True):
            all_outs = call_func_with_args(
                compiled_fn,
                args_with_synthetic_bases,
                disable_amp=True,
            )

        num_mutated_inps = runtime_metadata.num_mutated_inputs
        num_metadata_mutated_inps = runtime_metadata.num_mutated_metadata_inputs
        num_intermediate_bases = runtime_metadata.fw_metadata.num_intermediate_bases

        if keep_input_mutations:
            assert (
                len(all_outs)
                == num_metadata_mutated_inps + runtime_metadata.num_outputs + num_intermediate_bases
            )
            assert (
                len(runtime_metadata.fw_metadata.mutated_inp_indices) == num_metadata_mutated_inps
            )
        else:
            assert (
                len(all_outs)
                == num_mutated_inps + runtime_metadata.num_outputs + num_intermediate_bases
            )
            assert (
                len(runtime_metadata.fw_metadata.mutated_inp_indices) == num_mutated_inps
            )
        # Step 3: After running the compiled fw, apply updates to mutated inputs
        num_mutations_to_apply = len(runtime_metadata.fw_metadata.mutated_inp_indices)
        if num_mutations_to_apply > 0:
            updated_inputs = all_outs[: num_mutations_to_apply]
            fw_outs = all_outs[num_mutations_to_apply :]

            for i, inpt_idx in enumerate(
                runtime_metadata.fw_metadata.mutated_inp_indices
            ):
                meta = runtime_metadata.fw_metadata.input_info[inpt_idx]
                if not meta.mutates_data and not meta.mutates_metadata:
                    continue
                original_inpt = args[inpt_idx]
                updated_inpt = updated_inputs[i]
                # TODO: add better resize_() support for autograd case.
                # Check for the case when an input has been resized.
                # Note: One important thing to check for is user code that calls inpt.storage().resize_().
                # We can't trace operations on storage into the graph, so we should get dynamo to graph break.
                # TODO: handle resize_() on inputs to a larger size.
                # This is actually non-trivial to detect, so we should probably just handle it
                # (or make dynamo detect).
                # We can't just check of original_inpt.storage_size != updated_inpt.storage_size,
                # Because the original_inpt might be a view of some larger tensor,
                # and updated_inpt is always densely packed.
                if not trace_joint and original_inpt.storage().size() != updated_inpt.storage().size():
                    original_inpt.resize_(updated_inpt.size())
                if meta.mutates_metadata and not meta.mutates_data:
                    if trace_joint:
                        assert isinstance(updated_inpt, TensorAlias)
                        updated_inpt = updated_inpt.alias
                    # We need to grab the size/stride/storage_offset from the compiled forward,
                    # and use that to mutate the metadata of the input
                    original_inpt.as_strided_(
                        updated_inpt.size(),
                        updated_inpt.stride(),
                        updated_inpt.storage_offset(),
                    )
                else:
                    if meta.mutates_data and meta.mutates_metadata:
                        original_inpt.as_strided_(
                            updated_inpt.size(),
                            updated_inpt.stride(),
                            updated_inpt.storage_offset(),
                        )
                    else:
                        assert meta.mutates_data
                    if meta.is_leaf and original_inpt.requires_grad:
                        # We can hit this situation in this case:
                        #   def f(x):
                        #       x.detach().mul_(2)
                        #       return x + 1
                        # AOTAutograd will see a mutation in the above case, and try to
                        # apply a copy_() here, in the epilogue.
                        # But if x required gradients, and is a leaf, then autograd
                        # will yell at us for trying to mutate it.
                        # However, it's only possible to end up in this scenario (like the above)
                        # if all of the mutations to the leaf input were non-autograd-tracking mutations
                        # (aka mutations under no_grad(), or on detached views).
                        # In that case, we fully want to hide the mutation from autograd, so detaching is ok.
                        original_inpt.detach().copy_(updated_inpt)
                    else:
                        original_inpt.copy_(updated_inpt)
        else:
            fw_outs = all_outs

        # Step 4: Manually regenerate any outputs that are aliased to inputs, instead of
        # compiling them.
        if runtime_metadata.num_outputs_aliased > 0:
            # The compiled forward also returned intermediate bases. We don't want to return them to the user.
            if runtime_metadata.fw_metadata.num_intermediate_bases > 0:
                fw_outs_no_intermediate_bases = fw_outs[
                    : -runtime_metadata.fw_metadata.num_intermediate_bases
                ]
                intermediate_bases = fw_outs[-runtime_metadata.fw_metadata.num_intermediate_bases:]
            else:
                fw_outs_no_intermediate_bases = fw_outs
                intermediate_bases = []
            assert len(fw_outs_no_intermediate_bases) == len(runtime_metadata.fw_metadata.output_info)

            fw_outs_including_aliases = []
            for i, (o, info) in enumerate(zip(
                fw_outs_no_intermediate_bases, runtime_metadata.fw_metadata.output_info
            )):
                if info.output_type == OutputType.non_alias:
                    fw_outs_including_aliases.append(o)
                    continue
                if trace_joint:
                    assert isinstance(o, TensorAlias)
                    o_ = o.alias
                else:
                    o_ = o
                o_grad = runtime_metadata.fw_metadata.requires_grad_info[runtime_metadata.num_mutated_inputs + i]
                if info.output_type == OutputType.alias_of_input:
                    aliased_base_tensor = args[info.base_idx]
                    regenerated_out = gen_alias_from_base(aliased_base_tensor, o_, o_grad)
                    fw_outs_including_aliases.append(regenerated_out)
                    continue
                elif info.output_type == OutputType.is_input:
                    aliased_base_tensor = args[info.base_idx]
                    regenerated_out = aliased_base_tensor
                    fw_outs_including_aliases.append(regenerated_out)
                    continue
                elif info.output_type == OutputType.alias_of_intermediate:
                    base_tensor_list = intermediate_bases
                elif info.output_type == OutputType.alias_of_intermediate_save_as_output:
                    base_tensor_list = intermediate_bases
                else:
                    assert info.output_type == OutputType.alias_of_intermediate_base_is_user_output
                    base_tensor_list = fw_outs_no_intermediate_bases
                aliased_base_tensor = base_tensor_list[info.base_idx]
                # TODO: handle the custom autograd function case here.
                # We need a way to check whether a tensor came from a custom autograd fn from python,
                # AND a way to replay that custom view fn.
                regenerated_out = gen_alias_from_base(aliased_base_tensor, o_, o_grad)
                fw_outs_including_aliases.append(regenerated_out)
            return fw_outs_including_aliases
        else:
            return fw_outs
    return runtime_wrapper

# Has the precondition that there
# are no duplicate arguments in flat_args (e.g., the same Tensor
# object never shows up twice.  However, two tensor inputs MAY alias
# the same storage, so long as they have separate TensorImpls.)
def aot_dispatch_autograd(flat_fn, flat_args: List[Any], aot_config: AOTConfig):

    with enable_python_dispatcher():
        _fw_metadata = run_functionalized_fw_and_collect_metadata(
            flat_fn,
            # Note: in the non-inference path, we are currently not passing input mutations into the graph directly.
            # This is mainly difficult due to the partitioner, but we are leaving (a bit of) perf on the table.
            keep_input_mutations=False,
        )(
            *flat_args
        )


    # out here corresponds to the set of outputs in the traced forward that should get grad_outputs in the traced backward.
    # It includes outputs of the original forward, *and* any updated inputs due to input mutations.
    # However, it does *not* include any outputs that are aliases of inputs or intermediates, or any metadata-only input mutations.
    traced_tangents = pytree.tree_map(
        lambda x: x.detach().contiguous() if isinstance(x, Tensor) else x,
        _fw_metadata.traced_tangents,
    )

    # merge_view_inputs() is used again at runtime to create synthetic bases out of aliased inputs.
    # This code only executes at runtime if we have graph inputs that alias each other, and one of those inputs
    # gets its data mutated.
    # When that happens, we replace the aliased inputs with a synthetic base, and in the traced forward
    # we later generate the input views
    flat_args_with_views_handled, _synthetic_base_info = merge_view_inputs(
        flat_args, _fw_metadata.input_info, is_inference=False,
    )

    # pre-compute, so we can bail out quickly in the hotpath
    metadata_ = CompiledRuntimeMetadata(
        synthetic_base_info=_synthetic_base_info,
        fw_metadata=_fw_metadata,
    )

    assert len(_fw_metadata.requires_grad_info) == metadata_.num_mutated_inputs + metadata_.num_outputs

    joint_forward_backward = create_forward_or_joint_functionalized(
        flat_fn,
        meta=metadata_,
        trace_joint=True,
        # For now in the autograd case, we NEVER keep input mutations (we could eventually fix this for slightly better perf
        # in some cases, but it's annoying to fix the partitioner)
        keep_input_mutations=False,
    )

    joint_inputs = (flat_args_with_views_handled, traced_tangents)

    disable_amp = torch._C._is_any_autocast_enabled()

    if config.use_functionalize:
        with enable_python_dispatcher():
            flattened_joints, _ = pytree.tree_flatten(joint_inputs)
            fx_g = make_fx(joint_forward_backward, aot_config.decompositions)(
                *joint_inputs
            )

        # There should be *NO* mutating ops in the graph at this point.
        assert_functional_graph(fx_g.graph)
        # Redudant with the check above, but worth having in case tracing introduced
        # a fake tensor. Unlikely.
        # See Note: [Fake Modules and AOTAutograd]
        torch._dynamo.utils.assert_no_fake_params_or_buffers(fx_g)
        fx_g.graph.eliminate_dead_code()
        fx_g.recompile()
    else:
        # joint_forward_backward() now always runs with functionalization, and factoring it out
        # to make that toggleable is a bit painful.
        # aot autograd without functionalization is wrong anyway, so we error.
        raise AssertionError(
            "Graph partitioning without functionalization is not sound, we may introduce errors"
        )

    if config.debug_joint:
        log.debug(f"====== Joint graph {aot_config.aot_id} ======")
        log.debug(fx_g.print_readable(print_output=False))

    with torch.no_grad():
        with track_graph_compiling(aot_config, "joint"):
            num_inner_fwd_outputs = metadata_.num_mutated_inputs + metadata_.num_outputs + _fw_metadata.num_intermediate_bases
            fw_module, bw_module = aot_config.partition_fn(
                fx_g, joint_inputs, num_fwd_outputs=num_inner_fwd_outputs
            )
            fw_outs = [n for n in fw_module.graph.nodes if n.op == "output"][0].args[0]
            # we only need to bookkeep the symints that are saved for bw, not any symints
            # the user forward might have returned in its own output
            fw_outs_saved_for_bw = fw_outs[num_inner_fwd_outputs:]
            symint_outs_saved_for_bw = [
                n for n in fw_outs_saved_for_bw if is_sym_node(n)
            ]
            _num_symints_saved_for_bw = len(symint_outs_saved_for_bw)

        if config.debug_graphs:
            log.debug(f"====== Forward graph {aot_config.aot_id} ======")
            log.debug(fw_module.print_readable(print_output=False))
            log.debug(f"====== Backward graph {aot_config.aot_id} ======")
            log.debug(bw_module.print_readable(print_output=False))

        with track_graph_compiling(aot_config, "forward"):
            compiled_fw_func = aot_config.fw_compiler(
                fw_module, flat_args_with_views_handled
            )

    class CompiledFunction(torch.autograd.Function):
        compiled_fw = compiled_fw_func
        compiled_bw = None
        metadata = metadata_
        num_symints_saved_for_bw = _num_symints_saved_for_bw

        @staticmethod
        def forward(ctx, *deduped_flat_tensor_args):

            # There is a pretty complicated calling convention around what the compiled fw returns.
            # The full list of outputs and their relative order is:
            # (*mutated_inputs, *fw_outs, *fw_intermediate_bases, *saved_tensors, *saved_symints)
            # - Note that in the synthetic bases case, mutated_inputs will correspond to an updated version
            #   of the original view, and not the synthetic base
            fw_outs = call_func_with_args(
                CompiledFunction.compiled_fw,
                deduped_flat_tensor_args,
                disable_amp=disable_amp,
            )

            num_outputs = CompiledFunction.metadata.num_outputs
            num_outputs_aliased_to_inputs = (
                CompiledFunction.metadata.num_outputs_aliased_to_inputs
            )
            num_outputs_aliased_to_intermediates = (
                CompiledFunction.metadata.num_outputs_aliased_to_intermediates
            )
            num_outputs_aliased = CompiledFunction.metadata.num_outputs_aliased
            num_intermediate_bases = CompiledFunction.metadata.fw_metadata.num_intermediate_bases
            num_symints_saved_for_bw = CompiledFunction.num_symints_saved_for_bw
            num_mutated_inputs = CompiledFunction.metadata.num_mutated_inputs
            num_mutated_metadata_only_inputs = (
                CompiledFunction.metadata.num_mutated_metadata_only_inputs
            )
            # Our forward() returns both (mutated_inputs, outputs, output_intermediate_bases, saved_tensors, saved_symints)
            num_forward_returns = num_mutated_inputs + num_outputs + num_intermediate_bases

            assert num_forward_returns == len(
                CompiledFunction.metadata.fw_metadata.requires_grad_info
            ) + num_intermediate_bases

            # Partitioners must put symint arguments at the end separate from tensor arguments
            if num_symints_saved_for_bw > 0:
                tensors_saved_for_backwards = fw_outs[
                    num_forward_returns:-num_symints_saved_for_bw
                ]
                assert all(
                    [isinstance(x, torch.Tensor) for x in tensors_saved_for_backwards]
                )
                # See Note [Detaching saved tensors in AOTAutograd]
                ctx.save_for_backward(*map(lambda x: x.detach() if x._is_view() else x, tensors_saved_for_backwards))
                symint_outs = fw_outs[-num_symints_saved_for_bw:]
                assert all(
                    [
                        isinstance(x, (int, float, torch.SymInt, torch.SymFloat))
                        for x in symint_outs
                    ]
                )
                ctx.symints = symint_outs
            else:
                tensors_saved_for_backwards = fw_outs[num_forward_returns:]
                # See Note [Detaching saved tensors in AOTAutograd]
                ctx.save_for_backward(*map(lambda x: x.detach() if x._is_view() else x, tensors_saved_for_backwards))
                ctx.symints = []

            raw_returns = fw_outs[0:num_forward_returns]

            # Wrap all autograd.Function.forward() outputs that are aliases
            # so that autograd.Function doesn't treat them as tensors
            if num_mutated_metadata_only_inputs > 0:
                for i, idx in enumerate(
                    CompiledFunction.metadata.fw_metadata.mutated_inp_indices
                ):
                    # We could make this faster by only looping over inputs with metadata-only mutations
                    # (instead of looping over inputs with either data or metadata mutations), but there shouldn't be many.
                    info = CompiledFunction.metadata.fw_metadata.input_info[idx]
                    if info.mutates_metadata and not info.mutates_data:
                        raw_returns[i] = TensorAlias(raw_returns[i])

                if config.debug_assert:
                    user_mutated_inputs_raw = raw_returns[0:num_mutated_inputs]
                    mut_inp_infos = [
                        x for x in CompiledFunction.metadata.fw_metadata.input_info if x.mutates_data or x.mutates_metadata
                    ]
                    assert len(user_mutated_inputs_raw) == len(mut_inp_infos)

            if num_outputs_aliased > 0:
                for idx in CompiledFunction.metadata.fw_metadata.aliased_out_indices:
                    raw_return_idx = num_mutated_inputs + idx
                    raw_returns[raw_return_idx] = TensorAlias(raw_returns[raw_return_idx])

                if config.debug_assert:
                    intermediates_raw = raw_returns[num_mutated_inputs + num_outputs:]
                    assert not any(isinstance(x, TensorAlias) for x in intermediates_raw)

            # invariant: intermediate bases always require gradients, so we don't have to
            # consider marking them as non-differentiable.
            raw_returns_not_including_intermediate_bases = raw_returns[:num_mutated_inputs + num_outputs]
            fw_outs_not_requiring_grad = [
                x
                for (i, x) in enumerate(raw_returns_not_including_intermediate_bases)
                if isinstance(x, torch.Tensor)
                and not CompiledFunction.metadata.fw_metadata.requires_grad_info[i]
            ]
            ctx.mark_non_differentiable(*fw_outs_not_requiring_grad)

            return tuple(raw_returns)

        @staticmethod
        def backward(ctx, *flat_args):
            # Calling convention: we expect a grad_out passed to the backward:
            # - for every output of the fw that does *not* alias an input or graph intermediate
            # - for every updated_input generated by the fw that does *not* alias an input (aka only data-mutations)
            # - for every graph intermediate that we need to use to generate an output later.
            # The other outputs in the autograd.Function.forward that do *not* show up in the backward include:
            # - outputs that alias inputs or graph intermediates
            # - updated inputs due to metadata-only mutations.
            # We need to return them in the forward, but ensure that they all do not get gradients in the backward,
            # and we filter them out here before passing the remaining grad_outputs into the compiled backward.
            num_mutated_inps = CompiledFunction.metadata.num_mutated_inputs
            num_intermediate_bases = CompiledFunction.metadata.fw_metadata.num_intermediate_bases
            expected_grad_outs = (
                CompiledFunction.metadata.num_outputs + num_mutated_inps + num_intermediate_bases
            )

            assert len(flat_args) == expected_grad_outs
            out_info = CompiledFunction.metadata.fw_metadata.output_info
            if (
                CompiledFunction.metadata.num_mutated_metadata_only_inputs > 0
                or CompiledFunction.metadata.num_outputs_aliased > 0
            ):
                inp_tangents, out_tangents, intermediate_base_tangents = (
                    flat_args[0:num_mutated_inps],
                    flat_args[num_mutated_inps:num_mutated_inps + CompiledFunction.metadata.num_outputs],
                    flat_args[num_mutated_inps + CompiledFunction.metadata.num_outputs:],
                )
                # input_info contains info on *every* input,
                # But in the backward(), we are only given grad outputs for every mutated input.
                # We then need to filter out the grad outputs that correspond to metadata-only mutations.
                mutated_inp_indices = CompiledFunction.metadata.fw_metadata.mutated_inp_indices
                input_info = CompiledFunction.metadata.fw_metadata.input_info
                assert len(inp_tangents) == len(mutated_inp_indices)
                inp_tangents_filtered = [
                    x
                    for x, info_idx in zip(inp_tangents, mutated_inp_indices)
                    if input_info[info_idx].mutates_data
                ]
                # We also need to filter out grad outputs that correspond to outputs aliasing inputs/intermediates
                out_tangents_filtered = [
                    x
                    for x, info in zip(out_tangents, out_info)
                    if info.output_type == OutputType.non_alias and issubclass(info.raw_type, torch.Tensor)
                ]
                # intermediate bases always require gradients, and always participate in the backward graph.
                flat_bw_args = itertools.chain(inp_tangents_filtered, out_tangents_filtered, intermediate_base_tangents)

                # sanity asserts
                # metadata_only_inps = [
                #     x for x, info_idx in zip(inp_tangents, mutated_inp_indices)
                #     if not input_info[info_idx].mutates_data
                # ]
                # aliased_outputs = [
                #     x for x, info in zip(out_tangents, out_info) if info.output_type != OutputType.non_alias]
                # assert all(x is None for x in metadata_only_inps)
                # assert all(x is None for x in aliased_outputs)
            else:
                # filter out non-tensor grad_outputs (aka due to ints being returned as outputs in the forward)
                num_mutated_inps = CompiledFunction.metadata.num_mutated_inputs
                mutated_inp_args = flat_args[:num_mutated_inps] if num_mutated_inps > 0 else []
                user_tangents = flat_args[num_mutated_inps:]
                assert len(user_tangents) == len(out_info)
                filtered_user_tangents = [x for x, info in zip(user_tangents, out_info) if issubclass(info.raw_type, torch.Tensor)]
                flat_bw_args = tuple(mutated_inp_args) + tuple(filtered_user_tangents)

            contiguous_args = [
                t.contiguous() if torch.is_tensor(t) else t for t in flat_bw_args
            ]

            all_args = (
                list(ctx.symints) + list(ctx.saved_tensors) + list(contiguous_args)
            )
            del contiguous_args

            def call_compiled_backward():
                if CompiledFunction.compiled_bw is None:
                    if aot_config.dynamic_shapes:
                        all_args_list = list(all_args)
                        CompiledFunction.compiled_bw = create_aot_dispatcher_function(
                            bw_module, all_args_list, AOTConfig(
                                aot_config.bw_compiler, None, None,
                                aot_config.decompositions, 0, aot_config.aot_id,
                                aot_config.keep_inference_input_mutations,
                                aot_config.dynamic_shapes
                            )
                        )
                    else:
                        context = disable_autocast_manager if disable_amp else nullcontext
                        with context(), track_graph_compiling(aot_config, "backward"):
                            CompiledFunction.compiled_bw = aot_config.bw_compiler(
                                bw_module, all_args
                            )

                ctx.maybe_clear_saved_tensors()
                out = call_func_with_args(
                    CompiledFunction.compiled_bw,
                    all_args,
                    steal_args=True,
                    disable_amp=disable_amp,
                )

                return tuple(out)

            if torch.is_grad_enabled() and any(t.requires_grad for t in all_args if isinstance(t, torch.Tensor)):
                # Ensure that the graph is connected, and error if double backward is performed.
                # See comment for why once_differentiable is not sufficient:
                # https://github.com/pytorch/pytorch/pull/92348/files#r1072962107
                class CompiledFunctionBackward(torch.autograd.Function):
                    @staticmethod
                    def forward(ctx, *unused_args):
                        return call_compiled_backward()

                    @staticmethod
                    def backward(ctx, *args):
                        raise RuntimeError("torch.compile with aot_autograd does not currently support double backward")
                # Pass args even though they're unused, so that the graph is built
                out = CompiledFunctionBackward.apply(*all_args)
            else:
                out = call_compiled_backward()
            return out

    compiled_function = create_runtime_wrapper(
        CompiledFunction.apply,
        runtime_metadata=metadata_,
        trace_joint=True,
        keep_input_mutations=False,
    )

    if not config.debug_assert:
        return compiled_function

    flat_requires_grad = [
        a.requires_grad if isinstance(a, Tensor) else None for a in flat_args
    ]

    @wraps(compiled_function)
    def debug_compiled_function(*args):
        # TODO: Check aliasing relationships
        # TODO: Check strides for metadata mutation
        # (NB: ideally, this logic is factored out of this function and
        # you move these debug checks there)

        # Check requires grad.  Bad case is when we compiled with
        # requires_grad = False, but input requires_grad = True
        # (vice versa is OK; we compute a gradient and then throw
        # it away when it hits the input.)
        for i, a in enumerate(args):
            can_require_grad = flat_requires_grad[i]
            if can_require_grad is None:
                assert not isinstance(a, Tensor)
            elif not can_require_grad:
                assert not a.requires_grad, format_guard_bug_msg(
                    aot_config,
                    f"{describe_input(i, aot_config)} would not require grad",
                )

        return compiled_function(*args)

    return debug_compiled_function


@dynamo_timed
def create_aot_dispatcher_function(
    flat_fn, flat_args: List[Any], aot_config: AOTConfig
):
    """
    Traces the forward and backward graphs of the attr:`flat_fn` to generate a
    joint graph. The joint graph is an Fx graph with Aten ops. Please refer to
    the tracing mechanism to understand the graph capturing details.

    The joint graph is then passed through attr:`partition_fn` to isolate the
    forward and backward portions, which are then respectively compiled via the
    provided attr:`fw_compiler` and attr:`bw_compiler`.

    The resulting compiled forward and backward graphs are then wrapped up in a
    ``torch.autograd.Function`` object.

    The calling convention here is that the first aot_config.num_params_buffers
    inputs in flat_args are parameters and buffers, and the rest are inputs.

    We use this to assume that parameters/buffer's shapes don't change.
    """

    # This is the main entry point.
    # TODO: Chillee argues that dynamo itself should pass in fake tensors to
    # the list of arguments when compiling; at the moment we do not do this

    if aot_config.decompositions is None:
        aot_config.decompositions = {}

    aot_config.decompositions = {
        **aot_autograd_decompositions,
        **aot_config.decompositions,
    }

    log.setLevel(config.log_level)

    # NB: don't bother setting allow_fallback_kernels; this should not actually
    # be configurable in fake tensor, we should automatically do the right
    # thing
    if config.debug_fake_cross_ref:
        # This is a little messy but TorchDynamo directly changes `use_fake_tensor`
        # so it's not enough for user to change the config manually
        # TODO: have TorchDynamo read in `use_fake_tensor` from os environ /
        # coordinate flags
        config.use_fake_tensor = False

    # Check flat_args to see if they're already fake.  If so, use that fake
    # mode instead.

    for x in flat_args:
        if isinstance(x, FakeTensor):
            fake_mode = x.fake_mode
            shape_env = fake_mode.shape_env
            break
    else:
        shape_env = ShapeEnv() if aot_config.dynamic_shapes else None
        fake_mode = (
            FakeTensorMode(shape_env=shape_env)
            if config.use_fake_tensor
            else nullcontext()
        )

    cross_ref = CrossRefFakeMode() if config.debug_fake_cross_ref else nullcontext()
    python_dispatcher_mode = (
        enable_python_dispatcher() if shape_env is not None else nullcontext()
    )

    with torch.autograd.set_multithreading_enabled(
        False
    ), preserve_rng_state(), cross_ref, fake_mode, python_dispatcher_mode:

        def process_inputs(flat_args):
            if config.use_fake_tensor or isinstance(fake_mode, FakeTensorMode):
                def convert(idx, x):
                    if shape_env is not None:
                        from torch._dynamo.source import ConstantSource
                        if isinstance(x, int):
                            return shape_env.create_symintnode(shape_env.create_symbol(x, ConstantSource(f"sym_{idx}")), hint=x)
                    if not isinstance(x, torch.Tensor):
                        return x
                    if isinstance(x, FakeTensor):
                        assert x.fake_mode is fake_mode
                        return x
                    if (
                        idx < aot_config.num_params_buffers
                        and config.static_weight_shapes
                    ):
                        return fake_mode.from_tensor(x, static_shapes=True)
                    return fake_mode.from_tensor(x, static_shapes=False)

                return [convert(idx, x) for idx, x in enumerate(flat_args)]
            else:
                return flat_args

        fake_flat_args = process_inputs(flat_args)

        needs_autograd = (
            any([x.requires_grad for x in fake_flat_args if isinstance(x, Tensor)])
            and torch.is_grad_enabled()
        )
        # crappy version of dispatcher
        # TODO: Do this properly
        if needs_autograd:
            compiler_fn = aot_dispatch_autograd
        else:
            compiler_fn = aot_dispatch_base

        compiler_fn = partial(aot_wrapper_dedupe, compiler_fn=compiler_fn)
        # You can put more passes here

        compiled_fn = compiler_fn(flat_fn, fake_flat_args, aot_config)

        if not hasattr(compiled_fn, "_boxed_call"):
            compiled_fn = make_boxed_func(compiled_fn)

        return compiled_fn


# Inspired by autodidax (thanks!)
class PytreeThunk:
    spec = None
    # These are some kinda dumb microoptimizations that save about 3-4 us of overhead.
    is_simple = (
        None  # if the output spec is a tuple/list, we won't bother unflattening it.
    )
    is_really_simple = None  # if the output spec is a LeafSpec

    def set(self, spec):
        assert self.spec is None or self.spec == spec
        self.spec = spec
        if type(self.spec) in [tuple, list] and all(
            isinstance(i, pytree.LeafSpec) for i in spec.children_specs
        ):
            self.is_simple = True
        if isinstance(self.spec, pytree.LeafSpec):
            self.is_really_simple = True

    def unflatten(self, x):
        if self.is_really_simple:
            return x[0]
        if self.is_simple:
            return x
        return pytree.tree_unflatten(x, self.spec)


def aot_function(
    fn: Callable,
    fw_compiler: Callable,
    bw_compiler: Optional[Callable] = None,
    partition_fn: Callable = default_partition,
    decompositions: Optional[Dict] = None,
    num_params_buffers: int = 0,
    hasher_type=None,  # deprecated
    static_argnums: Optional[Tuple[int]] = None,  # deprecated
    keep_inference_input_mutations: bool = False,
    *,
    # Whether or not to trace with dynamic shapes
    dynamic=False,
) -> Callable:
    """
    Traces the forward and backward graph of :attr:`fn` using torch dispatch
    mechanism, and then compiles the generated forward and backward graphs
    through :attr:`fw_compiler` and :attr:`bw_compiler`.

    :func:`aot_function` traces the forward and backward graph ahead of time,
    and generates a joint forward and backward graph.  :attr:`partition_fn` is
    then used to separate out forward and backward graphs. The partitioner
    function can be used to perform optimizations such as recomputation. One can
    set `decompositions` dictionary to decompose the operators into a sequence
    of core or simpler operators supported by the backend compilers.

    :func:`aot_function` uses a compilation cache, based on input tensor
    properties, to detect when there is a need of recompilation.

    .. warning::
        This API is experimental and likely to change.

    Args:
        fn (Callable): A Python function that takes one ore more arguments. Must
            return one or more Tensors.
        fw_compiler (Callable): A Python function that accepts an Fx graph with
            Aten ops and input args, and returns a Callable that semantically is
            equivalent to the input Fx graph.
        bw_compiler (Optional[Callable]): A Python function that accepts an
            Fx graph with Aten ops and input args, and returns a Callable that
            semantically is equivalent to the input Fx graph.  Default: None
            (when None, it defaults to the :attr:`fw_compiler`)
        partition_fn (Callable): A Python function that takes a joint forward
            and backward graph, and partitions it into separate forward and
            backward graphs.
        decompositions (Dict): A dictionary to define the decomposition of
            larger Aten ops into simpler or core Aten ops.

    Returns:
        Returns a ``Callable`` that retains the eager behavior of the original
        :attr:`fn`, but with forward and backward graph compiled via
        :attr:`fw_compile` and :attr:`bw_compile`.

    A simple example usage of :func:`aot_function` is as follows. This example
    will print the forward and backward graphs of the function ``fn``

        >>> fn = lambda x : x.sin().cos()
        >>> def print_compile_fn(fx_module, args):
        >>>     print(fx_module)
        >>>     return fx_module
        >>> aot_fn = aot_function(fn, print_compile_fn)
        >>> x = torch.randn(4, 5, requires_grad=True)
        >>> aot_fn(x)
    """
    if static_argnums is not None:
        raise RuntimeError(
            "static_argnums has been deprecated - manually wrap your function or use torchdynamo."
        )

    if bw_compiler is None:
        bw_compiler = fw_compiler
    aot_config = AOTConfig(
        fw_compiler=fw_compiler,
        bw_compiler=bw_compiler,
        partition_fn=partition_fn,
        decompositions=decompositions,
        num_params_buffers=num_params_buffers,
        aot_id=next(AOT_COUNTER),
        keep_inference_input_mutations=keep_inference_input_mutations,
        dynamic_shapes=dynamic,
    )
    cached_res = None

    @wraps(fn)
    def returned_function(*args, **kwargs):
        nonlocal cached_res
        # Now flatten the tensor args
        flat_args, _ = pytree.tree_flatten((args, kwargs))

        # Compile the function and save it in the cache
        if cached_res is None:
            # Save the args_spec for flat_tensor_args to unflatten while tracing
            _, tensor_args_spec = pytree.tree_flatten((args, kwargs))
            out_spec = PytreeThunk()

            def flat_fn(*flat_args):
                # The input are flattened tensor args. Prepare the args in the
                # order that original function expects. Add static args as well.
                # They will appear as tensor constants in the traced graph.
                nonlocal out_spec
                args, kwargs = pytree.tree_unflatten(flat_args, tensor_args_spec)
                tree_out = fn(*args, **kwargs)
                flat_out, spec = pytree.tree_flatten(tree_out)
                for i in flat_out:
                    is_known_type = False
                    for j in KNOWN_TYPES:
                        if isinstance(i, j):
                            is_known_type = True
                            break
                    if not is_known_type:
                        raise RuntimeError(
                            f"Found {type(i)} in output, which is not a known type. "
                            "If this type holds tensors, you need to register a pytree for it. "
                            "See https://github.com/pytorch/functorch/issues/475 for a brief "
                            "explanation why. If you don't need to register a pytree, please "
                            "leave a comment explaining your use case and we'll make this more "
                            "ergonomic to deal with"
                        )
                out_spec.set(spec)
                return flat_out

            compiled_fn = create_aot_dispatcher_function(
                flat_fn,
                flat_args,
                aot_config,
            )
            cached_res = (compiled_fn, out_spec)

        cached_fn, out_spec = cached_res
        out = cached_fn(flat_args)
        return out_spec.unflatten(out)

    return returned_function


def aot_module(mod: nn.Module, *args, **kwargs) -> nn.Module:
    """
    Traces the forward and backward graph of :attr:`mod` using torch dispatch
    tracing mechanism. It is wrapper function, that underneath uses
    :func:`aot_function` to perform tracing and compilation.

    :func:`aot_module` lifts the parameters and buffers of ``nn.Module`` as inputs
    to a new callable which is then compiled through :func:`aot_function`.

    .. warning::
        This API is experimental and likely to change.

    Args:
        mod (Callable): A ``nn.Module`` module.
        args : args to be passed to :func:`aot_function`
        kwargs : kwargs to be passed to :func:`aot_function`

    Returns:
        Returns a ``nn.Module`` that retains the eager behavior of the original
        :attr:`mod`, but with forward and backward graph compiled.

    """
    # See Note: [Fake Modules and AOTAutograd]
    torch._dynamo.utils.assert_no_fake_params_or_buffers(mod)

    def functional_call(named_params, named_buffers, *args, **kwargs):
        params_and_buffers = {**named_params, **named_buffers}
        return torch.func.functional_call(mod, params_and_buffers, args, kwargs)

    named_params = dict(mod.named_parameters(remove_duplicate=False))
    named_buffers = dict(mod.named_buffers(remove_duplicate=False))
    num_params_buffers = len(named_params) + len(named_buffers)
    compiled_f = aot_function(
        functional_call, num_params_buffers=num_params_buffers, *args, **kwargs
    )

    class AOTModule(nn.Module):
        def __init__(self):
            super().__init__()
            self.orig_module = mod

        def forward(self, *args, **kwargs):
            return compiled_f(
                named_params,
                named_buffers,
                *args,
                **kwargs,
            )

    return AOTModule()


def aot_module_simplified(
    mod: nn.Module,
    args,
    fw_compiler: Callable,
    bw_compiler: Optional[Callable] = None,
    partition_fn: Callable = default_partition,
    decompositions: Optional[Dict] = None,
    hasher_type=None,
    static_argnums=None,
    keep_inference_input_mutations=False,
) -> nn.Module:
    """
    This is the simplified or low overhead version of aot_module. For frontends
    like TorchDynamo, the input functions/modules to AOT are static and have
    unpacked inputs/outputs. This gives us an opportunity to remove the
        (1) pytree overhead to parse inputs/outputs,
        (2) AOT Autograd cache,
        (3) Reading of params/buffers in every forward call

    :func:`aot_module_simplified` removes these overheads.
    """
    #########################################################

    # Redudant with dynamo, but worth having in case this gets invoked elsewhere.

    # Note [Fake Modules and AOTAutograd]
    #
    # A simple heuristic for when to use fake versus real tensors is that fake tensors are for compile time
    # (when we don't want to actually run the compute, but we do want to know about metadata),
    # and real tensors are for runtime (when we actually want to do the compute.) However, in AOTAutograd,
    # modules are the exception: we always pass AOTAutograd modules with real tensors.
    # This is because AOTAutograd will produce a compiled function which needs to directly access any
    # parameters the compiled function may need, but these parameters will NOT be passed in by the caller (aka Dynamo).
    # So at compile time, the compiled function we produce must close over any parameters, and those parameters must be
    # real parameters, and we cannot do this unless at compile time we get a module with real tensors.

    # Even if Dynamo did pass all parameters explicitly at runtime, which would eliminate the need to close over
    # the parameters, it would still be profitable to pass real tensor parameters to the compiler at compile time,
    # because some compilation strategies like CUDA graphs want to burn in the pointer addresses where the parameter data live,
    # and of course we can't do that unless we give the backend a real tensor.
    torch._dynamo.utils.assert_no_fake_params_or_buffers(mod)

    params = {
        **dict(mod.named_parameters(remove_duplicate=False)),
        **dict(mod.named_buffers(remove_duplicate=False)),
    }

    tracing_context = TracingContext.get()
    if tracing_context:
        for name, _ in params.items():
            name = normalize_attr_name(name)
            tracing_context.aot_autograd_arg_pos_to_source.append(tracing_context.param_and_attr_names_to_sources[name])

        if hasattr(mod, "graph"):
            for node in mod.graph.nodes:
                if node.op == "placeholder":
                    name = normalize_attr_name(node.name)
                    tracing_context.aot_autograd_arg_pos_to_source.append(tracing_context.param_and_attr_names_to_sources[name])

    params_flat, params_spec = pytree.tree_flatten(params)
    params_flat = tuple(params_flat)
    params_len = len(params_flat)

    def functional_call(*args, **kwargs):
        with stateless._reparametrize_module(
            mod, pytree.tree_unflatten(args[:params_len], params_spec)
        ):
            if isinstance(mod, torch.fx.GraphModule):
                with fx_traceback.preserve_node_meta(), warnings.catch_warnings():
                    warnings.filterwarnings(
                        "ignore", "Anomaly Detection has been enabled."
                    )
                    with torch.autograd.detect_anomaly(check_nan=False):
                        out = Interpreter(mod).run(*args[params_len:], **kwargs)
            else:
                out = mod(*args[params_len:], **kwargs)

        if not isinstance(out, (tuple, list)):
            raise RuntimeError(
                "Graph output must be a tuple(). This is so that we can avoid "
                "pytree processing of the ouputs. Please change the module to "
                "have tuple outputs or use aot_module instead."
            )
        return out

    assert static_argnums is None
    if bw_compiler is None:
        bw_compiler = fw_compiler

    full_args = []
    full_args.extend(params_flat)
    full_args.extend(args)

    dynamic_shapes = False
    for x in full_args:
        if isinstance(x, FakeTensor):
            dynamic_shapes = x.fake_mode.shape_env is not None
            break

    aot_config = AOTConfig(
        fw_compiler=fw_compiler,
        bw_compiler=bw_compiler,
        partition_fn=partition_fn,
        decompositions=decompositions,
        num_params_buffers=params_len,
        aot_id=next(AOT_COUNTER),
        keep_inference_input_mutations=keep_inference_input_mutations,
        dynamic_shapes=dynamic_shapes
    )

<<<<<<< HEAD
    full_args = []

    full_args.extend(params_flat)
    full_args.extend(args)
=======
>>>>>>> d6451f14
    compiled_fn = create_aot_dispatcher_function(
        functional_call,
        full_args,
        aot_config,
    )

    # TODO: There is something deeply wrong here; compiled_fn running with
    # the boxed calling convention, but aot_module_simplified somehow
    # historically returned a function that was not the boxed calling
    # convention.  This should get fixed...
    def forward(*runtime_args):
        full_args = []
        full_args.extend(params_flat)
        full_args.extend(runtime_args)
        return compiled_fn(full_args)

    # Just for convenience
    forward.zero_grad = mod.zero_grad
    forward.named_parameters = mod.named_parameters
    forward.named_buffers = mod.named_buffers

    return forward


compiled_function = aot_function
compiled_module = aot_module<|MERGE_RESOLUTION|>--- conflicted
+++ resolved
@@ -2877,13 +2877,6 @@
         dynamic_shapes=dynamic_shapes
     )
 
-<<<<<<< HEAD
-    full_args = []
-
-    full_args.extend(params_flat)
-    full_args.extend(args)
-=======
->>>>>>> d6451f14
     compiled_fn = create_aot_dispatcher_function(
         functional_call,
         full_args,
