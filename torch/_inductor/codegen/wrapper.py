import collections
import contextlib
import dataclasses
import functools
import hashlib
from itertools import count
from typing import Any, Dict, List, Tuple

import sympy
from sympy import Expr

from torch._dynamo.utils import dynamo_timed

from .. import codecache, config, ir
from ..codecache import code_hash, cpp_compile_command, get_code_path
from ..utils import (
    cache_on_self,
    get_benchmark_name,
    has_triton,
    LineContext,
    sympy_dot,
    sympy_product,
    sympy_symbol,
)
from ..virtualized import V
from .common import CodeGen, DeferredLine, IndentedBuffer, Kernel, PythonPrinter

pexpr = PythonPrinter().doprint


def buffer_reuse_key(node: ir.Buffer):
    size = node.get_size()
    stride = node.get_stride()
    last_element = sympy_dot([s - 1 for s in size], stride)
    return (
        node.get_device(),
        node.get_dtype(),
        V.graph.sizevars.simplify(sympy_product(size)),
        # Detect gaps in tensor storage caused by strides
        V.graph.sizevars.size_hint(last_element),
    )


class MemoryPlanningState:
    def __init__(self):
        super().__init__()
        self.reuse_pool: Dict[
            Any, List["FreeIfNotReusedLine"]
        ] = collections.defaultdict(list)

    def __contains__(self, key):
        return bool(self.reuse_pool.get(key, None))

    def pop(self, key) -> "FreeIfNotReusedLine":
        item = self.reuse_pool[key].pop()
        assert not item.is_reused
        return item

    def push(self, key, item: "FreeIfNotReusedLine"):
        assert not item.is_reused
        self.reuse_pool[key].append(item)


@dataclasses.dataclass
class EnterCudaDeviceContextManagerLine:
    device_idx: int

    def codegen(self, code: IndentedBuffer):
        # Note _DeviceGuard has less overhead than device, but only accepts
        # integers
        code.writeline(f"with torch.cuda._DeviceGuard({self.device_idx}):")


class ExitCudaDeviceContextManagerLine:
    pass


@dataclasses.dataclass
class MemoryPlanningLine:
    wrapper: "WrapperCodeGen"

    def plan(self, state: MemoryPlanningState) -> "MemoryPlanningLine":
        """First pass to find reuse"""
        return self

    def codegen(self, code: IndentedBuffer):
        """Second pass to output code"""
        pass


@dataclasses.dataclass
class AllocateLine(MemoryPlanningLine):
    node: ir.Buffer

    def plan(self, state: MemoryPlanningState):
        if self.node.get_name() in V.graph.removed_buffers:
            return NullLine(self.wrapper)

        # try to reuse a recently freed buffer
        key = buffer_reuse_key(self.node)
        if key in state:
            free_line = state.pop(key)
            free_line.is_reused = True
            return ReuseLine(self.wrapper, free_line.node, self.node)

        return self

    def codegen(self, code: IndentedBuffer):
        assert self.node.get_name() not in V.graph.removed_buffers
        line = self.wrapper.make_buffer_allocation(self.node)
        code.writeline(line)


@dataclasses.dataclass
class FreeIfNotReusedLine(MemoryPlanningLine):
    node: ir.Buffer
    is_reused: bool = False

    def plan(self, state: MemoryPlanningState):
        assert not self.is_reused
        if self.node.get_name() in V.graph.removed_buffers:
            return NullLine(self.wrapper)
        state.push(buffer_reuse_key(self.node), self)
        return self

    def codegen(self, code: IndentedBuffer):
        assert self.node.get_name() not in V.graph.removed_buffers
        if not self.is_reused:
            code.writeline(self.wrapper.make_buffer_free(self.node))


@dataclasses.dataclass
class ReuseLine(MemoryPlanningLine):
    node: ir.Buffer
    reused_as: ir.Buffer

    def plan(self, state: MemoryPlanningState):
        assert self.node.get_name() not in V.graph.removed_buffers
        assert self.reused_as.get_name() not in V.graph.removed_buffers
        return self

    def codegen(self, code: IndentedBuffer):
        assert self.node.get_name() not in V.graph.removed_buffers
        assert self.reused_as.get_name() not in V.graph.removed_buffers
        code.writeline(
            self.wrapper.make_buffer_reuse(
                self.node,
                self.reused_as,
            )
        )


class NullLine(MemoryPlanningLine):
    pass


class WrapperCodeGen(CodeGen):
    """
    The outer wrapper that calls the kernels.
    """

    def __init__(self):
        super().__init__()
        self._names_iter = count()
        self.header = IndentedBuffer()
        self.prefix = IndentedBuffer()
        self.wrapper_call = IndentedBuffer()
        self.kernels = {}
        self.lines = []
        self.need_seed = False
        self.declare = ""
        self.ending = ""
        self.comment = "#"
        self.namespace = ""
        self.size = "size()"
        self.stride = "stride()"

        self.set_header()
        self.write_prefix()

        for name, value in V.graph.constants.items():
            # include a hash so our code cache gives different constants different files
            hashed = hashlib.sha256(repr(value).encode("utf-8")).hexdigest()
            self.header.writeline(f"{name} = None  # {hashed}")

        self.allocated = set()
        self.freed = set()

        # maps from reusing buffer to reused buffer
        self.reuses = dict()

        self.write_get_cuda_stream = functools.lru_cache(None)(
            self.write_get_cuda_stream
        )

        @functools.lru_cache(None)
        def add_import_once(line):
            self.header.writeline(line)

        self.add_import_once = add_import_once
        self._metas = {}

    def set_header(self):
        self.header.splice(
            f"""
                from ctypes import c_void_p, c_long
                import torch
                import math
                import random
                import os
                import tempfile
                from torch._inductor.utils import maybe_profile

                from torch import empty_strided, as_strided, device
                from {codecache.__name__} import AsyncCompile
                from torch._inductor.select_algorithm import extern_kernels

                aten = torch.ops.aten
                assert_size_stride = torch._C._dynamo.guards.assert_size_stride
                async_compile = AsyncCompile()

            """
        )

        if has_triton():
            self.header.splice(
                """
                import triton
                import triton.language as tl
                from torch._inductor.triton_heuristics import grid, start_graph, end_graph
                from torch._C import _cuda_getCurrentRawStream as get_cuda_stream
                """
            )

    def add_meta_once(self, meta):
        meta = repr(meta)
        if meta not in self._metas:
            var = f"meta{len(self._metas)}"
            self._metas[meta] = var
            self.header.writeline(f"{var} = {meta}")
        return self._metas[meta]

    @cache_on_self
    def get_output_refs(self):
        return [x.codegen_reference() for x in V.graph.graph_outputs]

    def mark_output_type(self):
        return

    def write_prefix(self):
        self.prefix.splice(
            """

            async_compile.wait(globals())
            del async_compile

            def call(args):
            """
        )
        with self.prefix.indent():
            if config.triton.debug_sync_graph:
                self.prefix.writeline("torch.cuda.synchronize()")
            inp_len = len(V.graph.graph_inputs.keys())
            if inp_len != 0:
                lhs = f"{', '.join(V.graph.graph_inputs.keys())}{'' if inp_len != 1 else ','}"
                self.prefix.writeline(f"{lhs} = args")
                self.prefix.writeline("args.clear()")
            for name in V.graph.randomness_seeds:
                self.prefix.writeline(
                    f"torch.randint(2**31, size=(), dtype=torch.int64, out={name})"
                )
            self.codegen_inputs(self.prefix, V.graph.graph_inputs)

    def append_precomputed_sizes_to_prefix(self):
        with self.prefix.indent():
            self.codegen_precomputed_sizes(self.prefix)

    def write_get_cuda_stream(self, index):
        name = f"stream{index}"
        self.writeline(f"{name} = get_cuda_stream({index})")
        return name

    def next_kernel_suffix(self):
        return f"{next(self._names_iter)}"

    def codegen_cuda_device_guard_enter(self, device_idx):
        self.writeline(EnterCudaDeviceContextManagerLine(device_idx))

    def codegen_cuda_device_guard_exit(self):
        self.writeline(ExitCudaDeviceContextManagerLine())

    def generate_return(self, output_refs):
        if output_refs:
            self.wrapper_call.writeline("return (" + ", ".join(output_refs) + ", )")
        else:
            self.wrapper_call.writeline("return ()")

    def generate_end(self, result):
        return

    def generate_extern_kernel_out(
        self, output_view, codegen_reference, args, kernel, cpp_kernel
    ):
        if output_view:
            args.append(f"out={output_view.codegen_reference()}")
        else:
            args.append(f"out={codegen_reference}")
        self.writeline(f"{kernel}({', '.join(args)})")

    @dynamo_timed
    def generate(self):
        result = IndentedBuffer()
        result.splice(self.header)

        out_names = V.graph.get_output_names()
        with contextlib.ExitStack() as stack:
            stack.enter_context(self.wrapper_call.indent())
            if config.profiler_mark_wrapper_call:
                self.generate_profiler_mark_wrapper_call(stack)
            if config.profile_bandwidth:
                self.wrapper_call.writeline("start_graph()")

            while (
                self.lines
                and isinstance(self.lines[-1], MemoryPlanningLine)
                and self.lines[-1].node.name not in out_names
            ):
                # these lines will be pointless
                self.lines.pop()

            # codegen allocations in two passes
            planning_state = MemoryPlanningState()
            for i in range(len(self.lines)):
                if isinstance(self.lines[i], MemoryPlanningLine):
                    self.lines[i] = self.lines[i].plan(planning_state)

            device_cm_stack = contextlib.ExitStack()
            for line in self.lines:
                if isinstance(line, MemoryPlanningLine):
                    line.codegen(self.wrapper_call)
                elif isinstance(line, EnterCudaDeviceContextManagerLine):
                    line.codegen(self.wrapper_call)
                    device_cm_stack.enter_context(self.wrapper_call.indent())
                    self.wrapper_call.writeline(
                        f"torch.cuda.set_device({line.device_idx}) # no-op to ensure context"
                    )
                elif isinstance(line, ExitCudaDeviceContextManagerLine):
                    device_cm_stack.close()
                else:
                    self.wrapper_call.writeline(line)

            output_refs = self.get_output_refs()
            self.mark_output_type()
            if config.triton.debug_sync_graph:
                self.wrapper_call.writeline("torch.cuda.synchronize()")

            if config.profile_bandwidth:
                self.wrapper_call.writeline("end_graph()")

            self.generate_return(output_refs)

        self.append_precomputed_sizes_to_prefix()
        result.splice(self.prefix)

        with result.indent():
            result.splice(self.wrapper_call)

        self.generate_end(result)

        self.add_benchmark_harness(result)

        return result.getvaluewithlinemap()

    def codegen_inputs(self, code: IndentedBuffer, graph_inputs: Dict[str, ir.Buffer]):
        """Assign all symbolic shapes to locals"""
        if self.need_seed:
            code.writeline(
                "seed = torch.randint(2**31, size=(), dtype=torch.int32).item()"
            )

        @functools.lru_cache(None)
        def sizeof(name):
            code.writeline(
                f"{self.declare}{name}_size = {name}.{self.size}{self.ending}"
            )
            return f"{name}_size"

        @functools.lru_cache(None)
        def strideof(name):
            code.writeline(
                f"{self.declare}{name}_stride = {name}.{self.stride}{self.ending}"
            )
            return f"{name}_stride"

        # Assign all symbolic shapes needed to local variables
        needed = set(V.graph.sizevars.var_to_val.keys()) - set(
            V.graph.sizevars.replacements.keys()
        )

        def is_expr(x):
            return isinstance(x[1], sympy.Expr)

        graph_inputs_expr = list(filter(is_expr, graph_inputs.items()))
        graph_inputs_tensors = list(
            filter(lambda x: not is_expr(x), graph_inputs.items())
        )

        for name, shape in graph_inputs_expr:
            shape = V.graph.sizevars.simplify(shape)
            if shape in needed:
                needed.remove(shape)
                code.writeline(f"{self.declare}{shape} = {name}{self.ending}")

        for name, value in graph_inputs_tensors:
            shapes = value.get_size()
            for dim, shape in enumerate(shapes):
                shape = V.graph.sizevars.simplify(shape)
                if shape in needed:
                    needed.remove(shape)
                    code.writeline(
                        f"{self.declare}{shape} = {sizeof(name)}[{dim}]{self.ending}"
                    )

        for name, value in graph_inputs_tensors:
            shapes = value.get_stride()
            for dim, shape in enumerate(shapes):
                shape = V.graph.sizevars.simplify(shape)
                if shape in needed:
                    needed.remove(shape)
                    code.writeline(
                        f"{self.declare}{shape} = {strideof(name)}[{dim}]{self.ending}"
                    )

    def codegen_precomputed_sizes(self, code: IndentedBuffer):
        for sym, expr in V.graph.sizevars.inv_precomputed_replacements.items():
            code.writeline(f"{self.declare}{sym} = {pexpr(expr)}")

    def codegen_sizevar(self, x: Expr) -> str:
        return pexpr(V.graph.sizevars.simplify(x))

    def codegen_shape_tuple(self, shape: Tuple[Expr, ...]) -> str:
        parts = list(map(self.codegen_sizevar, shape))
        if len(parts) == 0:
            return "()"
        if len(parts) == 1:
            return f"({parts[0]}, )"
        return f"({', '.join(parts)})"

    def benchmark_compiled_module(self, output):
        def add_fake_input(name, shape, stride, device, dtype):
            output.writeline(
                f"{name} = rand_strided("
                f"{self.codegen_shape_tuple(shape)}, "
                f"{self.codegen_shape_tuple(stride)}, "
                f"device='{device}', dtype={dtype})"
            )

        def add_expr_input(name, val):
            output.writeline(f"{name} = {val}")

        output.writelines(
            ["", "", "def benchmark_compiled_module(times=10, repeat=10):"]
        )
        with output.indent():
            output.splice(
                """
                from torch._dynamo.testing import rand_strided
                from torch._inductor.utils import print_performance
                """,
                strip=True,
            )

            for name, value in V.graph.constants.items():
                # all the constants are global variables, that's why we need
                # these 'global var_name' lines
                output.writeline(f"global {name}")
                add_fake_input(
                    name, value.size(), value.stride(), value.device, value.dtype
                )

            for name, value in V.graph.graph_inputs.items():
                if isinstance(value, sympy.Expr):  # Don't need to add symbolic
                    add_expr_input(name, V.graph.sizevars.size_hint(value))
                else:
                    shape = [V.graph.sizevars.size_hint(x) for x in value.get_size()]
                    stride = [V.graph.sizevars.size_hint(x) for x in value.get_stride()]
                    add_fake_input(
                        name, shape, stride, value.get_device(), value.get_dtype()
                    )

            output.writeline(
                f"return print_performance(lambda: call([{', '.join(V.graph.graph_inputs.keys())}]), times=times, repeat=repeat)"
            )

    def add_benchmark_harness(self, output):
        """
        Append a benchmark harness to generated code for debugging
        """
        if not config.benchmark_harness:
            return

        self.benchmark_compiled_module(output)

        output.writelines(["", "", 'if __name__ == "__main__":'])
        with output.indent():
            output.writelines(
                [
                    "from torch._inductor.utils import compiled_module_main",
                    f"compiled_module_main('{get_benchmark_name()}', benchmark_compiled_module)",
                ]
            )

    def define_kernel(self, name: str, kernel: str, metadata: str = None):
        metadata_comment = f"{metadata}\n" if metadata else ""
        self.header.splice(f"\n\n{metadata_comment}{name} = {kernel}")

    def load_kernel(self, name: str = None, kernel: str = None, arg_types: List = None):
        return

    def wrap_kernel_call(self, name, call_args):
        return "{}({})".format(name, ", ".join(call_args))

    def generate_profiler_mark_wrapper_call(self, stack):
        self.wrapper_call.writeline("from torch.profiler import record_function")
        self.wrapper_call.writeline("with record_function('inductor_wrapper_call'):")
        stack.enter_context(self.wrapper_call.indent())

    def generate_kernel_call(self, name, call_args):
        self.writeline(
            self.wrap_kernel_call(name, call_args),
        )

    def call_kernel(self, name: str, kernel: Kernel):
        tmp = IndentedBuffer()
        kernel.call_kernel(self, tmp, name)
        for line in tmp.getvalue().split("\n"):
            line = line.strip()
            if line:
                self.writeline(line)

    def writeline(self, line):
        self.lines.append(line)

    def enter_context(self, ctx):
        self.lines.append(LineContext(ctx))

    # The following methods are for memory management
    def make_buffer_allocation(self, buffer):
        device = buffer.get_device()
        dtype = buffer.get_dtype()
        shape = tuple(buffer.get_size())
        stride = tuple(buffer.get_stride())
        return (
            f"{buffer.get_name()} = empty_strided("
            f"{self.codegen_shape_tuple(shape)}, "
            f"{self.codegen_shape_tuple(stride)}, "
            f"device='{device.type}', dtype={dtype})"
        )

    def make_buffer_free(self, buffer):
        return f"del {buffer.get_name()}"

    def make_buffer_reuse(self, old, new):
        assert old.get_dtype() == new.get_dtype()
        del_line = ""
        if old.get_name() not in V.graph.get_output_names():
            del_line = f"; {self.make_buffer_free(old)}"
        if old.get_size() == new.get_size() and old.get_stride() == new.get_stride():
            return f"{self.declare}{new.get_name()} = {old.get_name()}{del_line}  {self.comment} reuse"

        return (
            f"{self.declare}{new.get_name()} = {self.namespace}as_strided({old.get_name()}, "
            f"{self.codegen_shape_tuple(new.get_size())}, "
            f"{self.codegen_shape_tuple(new.get_stride())}){del_line}  {self.comment} reuse"
        )

    def codegen_deferred_allocation(self, name, layout):
        self.writeline(
            DeferredLine(
                name,
                f"{self.declare}{name} = {layout.view.codegen_reference()}{self.ending}  {self.comment} alias",
            )
        )

    def codegen_allocation(self, buffer):
        name = buffer.get_name()
        if name in V.graph.removed_buffers or name in self.allocated:
            return
        self.allocated.add(name)
        if isinstance(
            buffer,
            (ir.ExternKernelAlloc, ir.MultiOutput),
        ):
            return

        layout = buffer.get_layout()
        if isinstance(layout, ir.MutationLayout):
            return
        if isinstance(layout, ir.AliasedLayout):
            assert isinstance(
                layout.view, ir.ReinterpretView
            ), f"unexpected {type(layout.view)}: {layout.view}"
            if not layout.maybe_guard_aligned():
                V.graph.unaligned_buffers.add(name)
            self.codegen_allocation(layout.view.data)
            self.codegen_deferred_allocation(name, layout)
            return

        self.writeline(AllocateLine(self, buffer))

    def codegen_free(self, buffer):
        name = buffer.get_name()

        # can be freed but not reused
        if isinstance(buffer, ir.InputBuffer):
            self.writeline(self.make_buffer_free(buffer))
            return

        if not self.can_reuse(buffer):
            return
        self.freed.add(name)

        layout = buffer.get_layout()
        if isinstance(layout, (ir.AliasedLayout, ir.MultiOutputLayout)):
            self.writeline(self.make_buffer_free(buffer))
            return

        self.writeline(FreeIfNotReusedLine(self, buffer))

    def can_reuse(self, buffer):
        name = buffer.get_name()
        if (
            name in V.graph.removed_buffers
            or name in V.graph.graph_inputs
            or name in V.graph.constants
            or name in self.freed
        ):
            return False
        return True

    def did_reuse(self, buffer, reused_buffer):
        # Check whether a given buffer was reused by a possible reuser in the wrapper codegen
        # Can be consulted from inside ir codegen, e.g. to determine whether a copy is needed
        return (
            buffer.get_name() in self.reuses
            and self.reuses[buffer.get_name()] == reused_buffer.get_name()
        )

    def codegen_inplace_reuse(self, input_buffer, output_buffer):
        assert buffer_reuse_key(input_buffer) == buffer_reuse_key(output_buffer)
        self.codegen_allocation(input_buffer)
        self.freed.add(input_buffer.get_name())
        self.allocated.add(output_buffer.get_name())
        self.reuses[output_buffer.get_name()] = input_buffer.get_name()
        self.writeline(ReuseLine(self, input_buffer, output_buffer))


class CppWrapperCodeGen(WrapperCodeGen):
    """
    The outer wrapper that calls the kernels.
    """

    call_func_id = count()
    decl_str = None

    def __init__(self):
        super().__init__()
        self._call_func_id = next(CppWrapperCodeGen.call_func_id)
        self.declare = "auto "
        self.ending = ";"
        self.comment = "//"
        self.namespace = "at::"
<<<<<<< HEAD
=======
        self.extern_call_ops = set()
        self.size = "sizes()"
        self.stride = "strides()"
>>>>>>> b4420f0f

    def seed(self):
        """
        Seed is a special variable used to hold the rng seed for a graph.

        Note this is only used by the CPU backend, we put seeds in a
        1-element tensor for the CUDA backend.
        """
        self.need_seed = True
        return sympy_symbol("seed")

    @cache_on_self
    def get_output_refs(self):
        def has_cpp_codegen_func(x):
            return hasattr(x, "cpp_wrapper_codegen_reference") and callable(
                x.cpp_wrapper_codegen_reference
            )

        return [
            x.cpp_wrapper_codegen_reference()
            if has_cpp_codegen_func(x)
            else x.codegen_reference()
            for x in V.graph.graph_outputs
        ]

    def mark_output_type(self):
        # mark output type to unwrap tensor back to python scalar
        from ..ir import ShapeAsConstantBuffer

        output_is_tensor = dict()
        for idx, x in enumerate(V.graph.graph_outputs):
            if isinstance(x, ShapeAsConstantBuffer):
                output_is_tensor[idx] = False
            else:
                output_is_tensor[idx] = True

        self.output_is_tensor = output_is_tensor

    def call_func_name(self):
        return f"call_{self._call_func_id}"

    def write_prefix(self):
        self.prefix.splice(
            """
            async_compile.wait(globals())
            del async_compile
            from torch.utils.cpp_extension import load_inline
            wrapper = (
            '''
            #include <dlfcn.h>
            #include <assert.h>

            typedef at::BFloat16 bfloat16;

            template <typename KernelFunc>
            KernelFunc load_cpp_kernel(const char* so_filename) {
                KernelFunc kernel_cpp;
                auto kernel_cpp_lib = dlopen(so_filename, RTLD_NOW);
                assert(kernel_cpp_lib != nullptr);
                *(void **) (&kernel_cpp) = dlsym(kernel_cpp_lib, "kernel");
                return kernel_cpp;
            }

            """
        )

    def write_wrapper_decl(self):
        inputs_len = len(V.graph.graph_inputs.keys())
        output_refs = self.get_output_refs()
        if output_refs:
            output_types = "std::vector<at::Tensor>"
        else:
            output_types = "void"

        inputs_types = "std::vector<at::Tensor>"

        CppWrapperCodeGen.decl_str = (
            f"{output_types} {self.call_func_name()}({inputs_types} args)"
        )
        self.prefix.splice(f"{CppWrapperCodeGen.decl_str} {{")
        with self.wrapper_call.indent():
            if inputs_len != 0:
                for idx, input_key in enumerate(V.graph.graph_inputs.keys()):
                    # unwrap input tensor back to scalar
                    if isinstance(V.graph.graph_inputs[input_key], sympy.Expr):
                        from ..graph import may_get_constant_buffer_dtype
                        from .cpp import DTYPE_TO_CPP

                        dtype = may_get_constant_buffer_dtype(
                            V.graph.graph_inputs[input_key]
                        )
                        assert (
                            dtype is not None
                        ), "Fails to get the dtype of the sympy.Expr"
                        cpp_dtype = DTYPE_TO_CPP[dtype]
                        self.wrapper_call.writeline(f"{cpp_dtype} {input_key};")
                        self.wrapper_call.writeline(
                            f"{input_key} = args[{idx}].item<{cpp_dtype}>();"
                        )
                    else:
                        self.wrapper_call.writeline(f"at::Tensor {input_key};")
                        self.wrapper_call.writeline(f"{input_key} = args[{idx}];")

            for name in V.graph.randomness_seeds:
                self.wrapper_call.writeline(f"at::Tensor {name};")
                self.wrapper_call.writeline(
                    f"{name} = at::randint(std::pow(2, 31), {{}}, at::ScalarType::Long);"
                )
            self.codegen_inputs(self.wrapper_call, V.graph.graph_inputs)

    def generate(self):
        self.write_wrapper_decl()
        return super().generate()

    def get_kernel_path(self, code):
        from ..codecache import pick_vec_isa

        picked_vec_isa = pick_vec_isa()
        ext = "so"
        extra = code_hash(repr(cpp_compile_command("i", "o", vec_isa=picked_vec_isa)))
        # \n is required to match with the CodeCache behavior
        #  For reductions, the code string gotten from code.getvalue() will use backslash '\'
        # at the end of lines for readability purpose:
        #       #pragma omp declare reduction(xxx :\
        #                       omp_out.value = xxx,\
        # While the code string loaded during the execution will escape the backslash '\':
        #       #pragma omp declare reduction(xxx :                omp_out.value = xxx,
        # Use code.getrawvalue() here to escape the backslash to
        # make sure the same code string is used during compilation and execution,
        # so that the hash value is the same.
        source_code = "\n" + code.getrawvalue()
        _, _, kernel_path = get_code_path(source_code, ext, extra)
        return kernel_path

    def load_kernel(self, name: str = None, kernel: str = None, arg_types: List = None):
        kernel_path = self.get_kernel_path(kernel)
        self.writeline(
            f'static auto {name} = load_cpp_kernel<void (*)({arg_types})>("{kernel_path}");'
        )

    def wrap_kernel_call(self, name, call_args):
        return "{}({});".format(name, ", ".join(call_args))

    def return_end_str(self):
        return "\n}\n'''\n)"

    def generate_return(self, output_refs):
        if output_refs:
            self.wrapper_call.writeline(
                "return std::vector<at::Tensor>({"
                + ", ".join(output_refs)
                + "});"
                + self.return_end_str()
            )
        else:
            self.wrapper_call.writeline(f"return;{self.return_end_str()}")

    def generate_end(self, result):
        shared = codecache.get_shared()
        warning_all_flag = codecache.get_warning_all_flag()
        cpp_flags = codecache.cpp_flags()
        ipaths, lpaths, libs, macros = codecache.get_include_and_linking_paths()
        optimization_flags = codecache.optimization_flags()
        use_custom_generated_macros = codecache.use_custom_generated_macros()

        extra_cflags = f"{cpp_flags} {optimization_flags} {warning_all_flag} {macros} {use_custom_generated_macros}"
        extra_ldflags = f"{shared} {lpaths} {libs}"
        extra_include_paths = f"{ipaths}"

        # get the hash of the wrapper code to name the extension
        wrapper_call_hash = codecache.code_hash(self.wrapper_call.getvalue())
        result.splice(
            f"""
            module = load_inline(
                name='inline_extension_{wrapper_call_hash}',
                cpp_sources=[wrapper],
                functions=['call_{self._call_func_id}'],
                extra_cflags=['{extra_cflags}'],
                extra_ldflags=['{extra_ldflags}'],
                extra_include_paths=['{extra_include_paths}'])
            """
        )

        # unwrap output tensor back to python scalar
        if all(x for x in self.output_is_tensor.values()):
            # If no ShapeAsConstantBuffer in the output, directly return the output as tensors
            return_str = "return f(args_tensor)"
        else:
            outputs = [
                f"outputs[{i}]" if self.output_is_tensor[i] else f"outputs[{i}].item()"
                for i in range(len(V.graph.graph_outputs))
            ]
            outputs_str = f"[{', '.join(outputs)}]"
            return_str = f"""
                    outputs = f(args_tensor)
                    return {outputs_str}
            """
        # Wrap the func to support setting result._boxed_call = True
        result.splice(
            f"""
            def _wrap_func(f):
                def g(args):
                    args_tensor = [arg if isinstance(arg, torch.Tensor) else torch.tensor(arg) for arg in args]
                    {return_str}
                return g
            call = _wrap_func(module.call_{self._call_func_id})
            """
        )

    def generate_extern_kernel_out(
        self, output_view, codegen_reference, args, kernel, cpp_kernel
    ):
        if output_view:
            output_as_strided = f"{output_view.codegen_reference()}"
            output_name = f"{output_view.get_name()}_as_strided"
            self.writeline(f"auto {output_name} = {output_as_strided};")

            args.insert(0, output_name)
        else:
            args.insert(0, f"{codegen_reference}")
        self.writeline(f"{cpp_kernel}({', '.join(args)});")

    def codegen_sizevar(self, x: Expr) -> str:
        from .cpp import cexpr

        return cexpr(V.graph.sizevars.simplify(x))

    def codegen_shape_tuple(self, shape: Tuple[Expr, ...]) -> str:
        parts = list(map(self.codegen_sizevar, shape))
        if len(parts) == 0:
            return "{}"
        if len(parts) == 1:
            return f"{{{parts[0]}, }}"
        return f"{{{', '.join(parts)}}}"

    def make_buffer_free(self, buffer):
        return f"{buffer.get_name()}.reset();"

    def generate_profiler_mark_wrapper_call(self, stack):
        self.wrapper_call.writeline(
            'RECORD_FUNCTION("inductor_wrapper_call", c10::ArrayRef<c10::IValue>({{}}));'
        )

    def make_buffer_allocation(self, buffer):
        from .cpp import DTYPE_TO_ATEN

        # TODO: map layout and device here
        dtype = buffer.get_dtype()
        shape = tuple(buffer.get_size())
        stride = tuple(buffer.get_stride())
        return (
            f"{self.declare}{buffer.get_name()} = {self.namespace}empty_strided("
            f"{self.codegen_shape_tuple(shape)}, "
            f"{self.codegen_shape_tuple(stride)}, "
            f"{DTYPE_TO_ATEN[dtype]}){self.ending}"
        )


class CppAotWrapperCodeGen(CppWrapperCodeGen):
    """
    The AOT-version outer wrapper that calls the kernels in C++
    """

    def set_header(self):
        return

    def write_prefix(self):
        self.prefix.splice("\n#include <ATen/ATen.h>")

    def call_func_name(self):
        return "aot_inductor_entry"

    def define_kernel(self, name: str, kernel: str):
        self.header.splice(f"\n{kernel}\n")

    def load_kernel(self, name: str = None, kernel: str = None, arg_types: List = None):
        return

    def wrap_kernel_call(self, name, call_args):
        return f"{name}({', '.join(call_args)});"

    def return_end_str(self):
        return "\n}"

    def generate_end(self, result):
        return

    def add_benchmark_harness(self, output):
        return<|MERGE_RESOLUTION|>--- conflicted
+++ resolved
@@ -3,6 +3,7 @@
 import dataclasses
 import functools
 import hashlib
+import os
 from itertools import count
 from typing import Any, Dict, List, Tuple
 
@@ -12,7 +13,7 @@
 from torch._dynamo.utils import dynamo_timed
 
 from .. import codecache, config, ir
-from ..codecache import code_hash, cpp_compile_command, get_code_path
+from ..codecache import code_hash, cpp_compile_command, cubin_cache_dir, get_code_path
 from ..utils import (
     cache_on_self,
     get_benchmark_name,
@@ -41,6 +42,37 @@
     )
 
 
+def is_int(s: str):
+    try:
+        int(s)
+    except ValueError:
+        return False
+    return True
+
+
+def is_float(s: str):
+    try:
+        float(s)
+    except ValueError:
+        return False
+    return True
+
+
+class KernelParamCache:
+    cache = dict()
+
+    def __init__(self):
+        self.prev_cache = None
+
+    def __enter__(self):
+        self.prev_cache = KernelParamCache.cache
+        KernelParamCache.cache = dict()
+
+    def __exit__(self, *args):
+        KernelParamCache.cache.clear()
+        KernelParamCache.cache = self.prev_cache
+
+
 class MemoryPlanningState:
     def __init__(self):
         super().__init__()
@@ -65,14 +97,24 @@
 class EnterCudaDeviceContextManagerLine:
     device_idx: int
 
-    def codegen(self, code: IndentedBuffer):
-        # Note _DeviceGuard has less overhead than device, but only accepts
-        # integers
-        code.writeline(f"with torch.cuda._DeviceGuard({self.device_idx}):")
+    def codegen(self, code: IndentedBuffer, device_cm_stack: contextlib.ExitStack):
+        if V.graph.cpp_wrapper:
+            code.writeline("\n")
+            code.writeline(f"at::cuda::CUDAGuard device_guard({self.device_idx});")
+        else:
+            # Note _DeviceGuard has less overhead than device, but only accepts
+            # integers
+            code.writeline(f"with torch.cuda._DeviceGuard({self.device_idx}):")
+            device_cm_stack.enter_context(code.indent())
+            code.writeline(
+                f"torch.cuda.set_device({self.device_idx}) # no-op to ensure context"
+            )
 
 
 class ExitCudaDeviceContextManagerLine:
-    pass
+    def codegen(self, code: IndentedBuffer, device_cm_stack: contextlib.ExitStack):
+        if not V.graph.cpp_wrapper:
+            device_cm_stack.close()
 
 
 @dataclasses.dataclass
@@ -307,6 +349,18 @@
             args.append(f"out={codegen_reference}")
         self.writeline(f"{kernel}({', '.join(args)})")
 
+    def generate_fusion_ops_code(
+        self,
+        name,
+        kernel,
+        cpp_kernel,
+        codegen_args,
+        cpp_op_schema,
+        cpp_kernel_key,
+        cpp_kernel_overload_name="",
+    ):
+        self.writeline(f"{name} = {kernel}({', '.join(codegen_args)})")
+
     @dynamo_timed
     def generate(self):
         result = IndentedBuffer()
@@ -338,14 +392,14 @@
             for line in self.lines:
                 if isinstance(line, MemoryPlanningLine):
                     line.codegen(self.wrapper_call)
-                elif isinstance(line, EnterCudaDeviceContextManagerLine):
-                    line.codegen(self.wrapper_call)
-                    device_cm_stack.enter_context(self.wrapper_call.indent())
-                    self.wrapper_call.writeline(
-                        f"torch.cuda.set_device({line.device_idx}) # no-op to ensure context"
-                    )
-                elif isinstance(line, ExitCudaDeviceContextManagerLine):
-                    device_cm_stack.close()
+                elif isinstance(
+                    line,
+                    (
+                        EnterCudaDeviceContextManagerLine,
+                        ExitCudaDeviceContextManagerLine,
+                    ),
+                ):
+                    line.codegen(self.wrapper_call, device_cm_stack)
                 else:
                     self.wrapper_call.writeline(line)
 
@@ -488,8 +542,11 @@
                         name, shape, stride, value.get_device(), value.get_dtype()
                     )
 
+            call_str = f"call([{', '.join(V.graph.graph_inputs.keys())}])"
             output.writeline(
-                f"return print_performance(lambda: call([{', '.join(V.graph.graph_inputs.keys())}]), times=times, repeat=repeat)"
+                call_str
+                if V.graph.aot_mode
+                else f"return print_performance(lambda: {call_str}, times=times, repeat=repeat)"
             )
 
     def add_benchmark_harness(self, output):
@@ -525,10 +582,8 @@
         self.wrapper_call.writeline("with record_function('inductor_wrapper_call'):")
         stack.enter_context(self.wrapper_call.indent())
 
-    def generate_kernel_call(self, name, call_args):
-        self.writeline(
-            self.wrap_kernel_call(name, call_args),
-        )
+    def generate_kernel_call(self, name, call_args, device_index=None):
+        self.writeline(self.wrap_kernel_call(name, call_args))
 
     def call_kernel(self, name: str, kernel: Kernel):
         tmp = IndentedBuffer()
@@ -661,7 +716,6 @@
     """
 
     call_func_id = count()
-    decl_str = None
 
     def __init__(self):
         super().__init__()
@@ -670,12 +724,9 @@
         self.ending = ";"
         self.comment = "//"
         self.namespace = "at::"
-<<<<<<< HEAD
-=======
         self.extern_call_ops = set()
         self.size = "sizes()"
         self.stride = "strides()"
->>>>>>> b4420f0f
 
     def seed(self):
         """
@@ -744,18 +795,9 @@
 
     def write_wrapper_decl(self):
         inputs_len = len(V.graph.graph_inputs.keys())
-        output_refs = self.get_output_refs()
-        if output_refs:
-            output_types = "std::vector<at::Tensor>"
-        else:
-            output_types = "void"
-
-        inputs_types = "std::vector<at::Tensor>"
-
-        CppWrapperCodeGen.decl_str = (
-            f"{output_types} {self.call_func_name()}({inputs_types} args)"
-        )
-        self.prefix.splice(f"{CppWrapperCodeGen.decl_str} {{")
+        self.prefix.splice(
+            f"""std::vector<at::Tensor> {self.call_func_name()}(const std::vector<at::Tensor>& args) {{"""
+        )
         with self.wrapper_call.indent():
             if inputs_len != 0:
                 for idx, input_key in enumerate(V.graph.graph_inputs.keys()):
@@ -825,10 +867,7 @@
     def generate_return(self, output_refs):
         if output_refs:
             self.wrapper_call.writeline(
-                "return std::vector<at::Tensor>({"
-                + ", ".join(output_refs)
-                + "});"
-                + self.return_end_str()
+                "return {" + ", ".join(output_refs) + "};" + self.return_end_str()
             )
         else:
             self.wrapper_call.writeline(f"return;{self.return_end_str()}")
@@ -920,9 +959,10 @@
         )
 
     def make_buffer_allocation(self, buffer):
-        from .cpp import DTYPE_TO_ATEN
-
-        # TODO: map layout and device here
+        from .cpp import DEVICE_TO_ATEN, DTYPE_TO_ATEN
+
+        # TODO: map layout here
+        device = buffer.get_device()
         dtype = buffer.get_dtype()
         shape = tuple(buffer.get_size())
         stride = tuple(buffer.get_stride())
@@ -930,13 +970,41 @@
             f"{self.declare}{buffer.get_name()} = {self.namespace}empty_strided("
             f"{self.codegen_shape_tuple(shape)}, "
             f"{self.codegen_shape_tuple(stride)}, "
-            f"{DTYPE_TO_ATEN[dtype]}){self.ending}"
+            f"at::device({DEVICE_TO_ATEN[device.type]})"
+            f".dtype({DTYPE_TO_ATEN[dtype]})){self.ending}"
+        )
+
+    def generate_fusion_ops_code(
+        self,
+        name,
+        kernel,
+        cpp_kernel,
+        codegen_args,
+        cpp_op_schema,
+        cpp_kernel_key,
+        cpp_kernel_overload_name="",
+    ):
+        if cpp_kernel_key not in self.extern_call_ops:
+            self.writeline(
+                f"""
+    static auto op_{cpp_kernel_key} =
+    c10::Dispatcher::singleton()
+        .findSchemaOrThrow(
+            \"{cpp_kernel}\",
+            \"{cpp_kernel_overload_name}\")
+        .typed<{cpp_op_schema}>();
+            """
+            )
+            self.extern_call_ops.add(cpp_kernel_key)
+
+        self.writeline(
+            f"auto {name} = op_{cpp_kernel_key}.call({', '.join(codegen_args)});"
         )
 
 
 class CppAotWrapperCodeGen(CppWrapperCodeGen):
     """
-    The AOT-version outer wrapper that calls the kernels in C++
+    The AOT-version outer C++ wrapper that calls the kernels in C++
     """
 
     def set_header(self):
@@ -948,7 +1016,7 @@
     def call_func_name(self):
         return "aot_inductor_entry"
 
-    def define_kernel(self, name: str, kernel: str):
+    def define_kernel(self, name: str, kernel: str, kernel_path: str = None):
         self.header.splice(f"\n{kernel}\n")
 
     def load_kernel(self, name: str = None, kernel: str = None, arg_types: List = None):
@@ -958,10 +1026,124 @@
         return f"{name}({', '.join(call_args)});"
 
     def return_end_str(self):
-        return "\n}"
+        return "\n}\n"
 
     def generate_end(self, result):
         return
 
     def add_benchmark_harness(self, output):
-        return+        return
+
+
+class CudaAotWrapperCodeGen(CppAotWrapperCodeGen):
+    """
+    The AOT-version outer C++ wrapper that calls the kernels in CUDA
+    """
+
+    def __init__(self):
+        super().__init__()
+        self.kernel_callsite_id = 0
+        self.arg_var_id = 0
+
+    def set_header(self):
+        return
+
+    def write_prefix(self):
+        self.prefix.splice(
+            """
+            #include <ATen/ATen.h>
+            #include <ATen/cuda/CUDAContext.h>
+            #include <ATen/cuda/Exceptions.h>
+            #include <ATen/cuda/nvrtc_stub/ATenNVRTC.h>
+            #include <c10/cuda/CUDAGuard.h>
+
+            CUfunction loadKernel(const std::string &filePath, const std::string &funcName) {
+                CUmodule mod;
+                CUfunction func;
+                AT_CUDA_DRIVER_CHECK(cuModuleLoad(&mod, filePath.c_str()));
+                AT_CUDA_DRIVER_CHECK(cuModuleGetFunction(&func, mod, funcName.c_str()));
+                return func;
+            }
+
+            void launchKernel(
+                    CUfunction func,
+                    int gridX,
+                    int gridY,
+                    int gridZ,
+                    int numWraps,
+                    int sharedMemBytes,
+                    void* args[],
+                    int device_index) {
+                AT_CUDA_DRIVER_CHECK(cuLaunchKernel(
+                    func, gridX, gridY, gridZ, 32*numWraps, 1, 1, sharedMemBytes,
+                    at::cuda::getCurrentCUDAStream(device_index), args, nullptr));
+            }
+            """
+        )
+
+    def define_kernel(self, name: str, kernel: str, kernel_path: str = None):
+        pass
+
+    def generate(self):
+        self.prefix.writeline("\n")
+        for kernel in self.kernels.values():
+            self.prefix.writeline(f"static CUfunction {kernel} = nullptr;")
+        self.prefix.writeline("\n")
+        return super().generate()
+
+    def generate_load_kernel(self, name: str = None):
+        params = KernelParamCache.cache.get(name, None)
+        assert (
+            params is not None
+        ), "cuda kernel parameters should already exist at this moment"
+        mangled_name = params.get("mangled_name", None)
+        assert mangled_name is not None, "missing mangled_name"
+        cubin_path = os.path.join(cubin_cache_dir(), f"{name}.cubin")
+        assert os.path.exists(
+            cubin_path
+        ), "cubin file should already exist at this moment"
+
+        self.writeline(f"if ({name} == nullptr) {{")
+        self.writeline(
+            f"""     {name} = loadKernel("{cubin_path}", "{mangled_name}");"""
+        )
+        self.writeline("}")
+
+    def generate_args_decl(self, call_args):
+        # TODO: only works for constant now, need type info
+        new_args = []
+        for arg in call_args:
+            var_name = f"var_{self.arg_var_id}"
+            if is_int(arg):
+                self.writeline(f"int {var_name} = {arg};")
+            elif is_float(arg):
+                self.writeline(f"float {var_name} = {arg};")
+            else:
+                self.writeline(
+                    f"CUdeviceptr {var_name} = reinterpret_cast<CUdeviceptr>({arg}.data_ptr());"
+                )
+            new_args.append(f"&{var_name}")
+            self.arg_var_id += 1
+
+        return ", ".join(new_args)
+
+    def generate_kernel_call(self, name, call_args, device_index):
+        params = KernelParamCache.cache.get(name, None)
+        assert (
+            params is not None
+        ), "cuda kernel parameters should already exist at this moment"
+        grid_x = params.get("grid_x", None)
+        grid_y = params.get("grid_y", None)
+        grid_z = params.get("grid_z", None)
+        num_warps = params.get("num_warps", None)
+        shared_mem = params.get("shared_mem", None)
+
+        self.generate_load_kernel(name)
+
+        call_args = self.generate_args_decl(call_args)
+        args_name = f"kernel_args_{self.kernel_callsite_id}"
+        self.kernel_callsite_id += 1
+        self.writeline(f"void* {args_name}[] = {{{call_args}}};")
+        self.writeline(
+            f"launchKernel({name}, {grid_x}, {grid_y}, {grid_z}, {num_warps}, {shared_mem}, {args_name}, {device_index});"
+        )