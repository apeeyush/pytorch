from __future__ import annotations

import dataclasses
import functools
import itertools
import threading
import warnings
import weakref
from collections import defaultdict
from typing import Any, Callable, Dict, Generator, List, Optional, Sequence, Tuple

import torch.fx
from torch import Tensor

if torch.has_cuda:
    from torch._C import _cuda_CUDAAllocator_AllocatorState as AllocatorState
else:
    AllocatorState = Any

from torch._dynamo.mutation_guard import GenerationTracker

from torch._inductor.compile_fx import (
    get_expanded_dims,
    index_expanded_dims,
    remove_unaligned_input_idxs,
    static_input,
)
from torch._prims_common import check

from torch.multiprocessing.reductions import StorageWeakRef

from torch.utils import _pytree as pytree

StorageWeakRefPointer = int
from . import config


@dataclasses.dataclass(frozen=True)
class GraphID:
    "Unique counter of a cuda graph recording"
    id: int


@dataclasses.dataclass(frozen=True)
class FunctionID:
    "Unique counter of a function wrapped in cudagraphify_impl"
    id: int


@dataclasses.dataclass(frozen=True)
class WrappedFunction:
    model: Callable
    static_input_idxs: Sequence[int]
    id: FunctionID


class TreeManagerContainer:
    """
    Manages the lifetime of the tree manager. Like `PrivatePool` in cuda caching allocator,
    the tree and its corresponding memory pool should be kept alive as long as any outstanding
    graph or tensor which is an output of a graph remains alive.

    The lifecycle of a tree_manager is:
    -  Is constructed, no graph, no fns, no tensors
    -  Tree manager is fetched, resulting in tree manager being allocated
    -  We generate a bunch of functions, calling add_strong_reference
    -  These functions die, calling finalize_reference
    -  When all the functions die, we finalize_tree_manager.

    TODO: in the future, we would like to do the following once storage weak refs land
    -  We look for all the live storages and add references to THOSE
    -  We count as storages die
    -  All the storages are dead, we deallocate the tree manager
    """

    def __init__(self):
        # This class keeps a strong reference to tree_manager,
        # but upon all other strong references to the tree_manager will reset it to None.
        # We need a strong reference so that we can still access its attributes upon cleanup.
        self.tree_manager: Optional[CUDAGraphTreeManager] = None

        # Number of outstanding references to the current tree manager
        self.live_cudagraphify_fns = 0

        # Following two objects are only set in the case that Tensor outputs outlive
        # the cudagraphify_fns. Reference to the Graph is needed to keep the private pool from
        # deallocation.
        self.live_storages_count = 0
        self.graph: Optional[torch.cuda.CUDAGraph] = None

        self.lock = threading.Lock()

    def _finalize_tensor(self):
        with self.lock:
            self.live_storages_count -= 1
            if self.live_storages_count == 0:
                self.graph = None

                # manager was used again after existing cleanup,
                # we shouldnt set it to None
                if self.live_cudagraphify_fns == 0:
                    self.tree_manager = None

    def _finalize_reference(self):
        with self.lock:
            self.live_cudagraphify_fns -= 1
            if self.live_cudagraphify_fns == 0:
                self._finalize_tree_manager()

    def _finalize_tree_manager(self):
        assert self.lock.locked()
        self.tree_manager = None

        # TODO - when issue #91395 is landed, we can set a weakref on
        # storages and trigger a deallocation when all outputs of the
        # cudagraph are dead.

        # live_storages = list(
        #     tree_manager.live_cudagraph_pool_storages_in_curr_execution()
        # )

        # # Maintain reference to graph to keep tensors alive
        # assert len(tree_manager.roots) > 0, "expected at least one use"
        # root = next(tree_manager.get_roots())
        # self.graph = root.graph
        # seen_storages = set()
        # for stor in live_storages:
        #     if stor in seen_storages:
        #         continue
        #     seen_storages.add(stor)
        #     self.live_storages_count += 1
        # .   weakref.finalize(stor, self._finalize_tensor)

    def add_strong_reference(self, fn: Callable):
        with self.lock:
            self.live_cudagraphify_fns += 1

        weakref.finalize(fn, self._finalize_reference)

    def get_tree_manager(self) -> CUDAGraphTreeManager:
        with self.lock:
            if self.tree_manager is None:
                self.tree_manager = CUDAGraphTreeManager()
            return self.tree_manager


local = threading.local()
local.tree_manager_container = TreeManagerContainer()

# We need to register this as an object that will be copied over as TLS when new
# threads are created in autograd
torch._C._stash_obj_in_tls("tree_manager_container", local.tree_manager_container)


# See [Deleter Fn Swapping on Reconstructed Tensors], not working yet
def call_storage_dealloc(data_ptr):
    print("BEING CALLED", data_ptr)
    # assert False


def get_container():
    if hasattr(local, "tree_manager_container"):
        return local.tree_manager_container
    assert torch._C._is_key_in_tls("tree_manager_container")
    return torch._C._get_obj_in_tls("tree_manager_container")


def cudagraphify_impl(model, inputs, static_input_idxs=()):
    manager = get_container().get_tree_manager()
    return manager.add_function(model, inputs, static_input_idxs)


def is_live(weak_ref):
    if weak_ref is None:
        return False
    return weak_ref() is not None


class StorageWeakRefWrapper:
    """
    Wrapper around a storage weak ref of a Tensor will deallocate it upon
    expiration if invoked.
    """

    storage_ref: Optional[StorageWeakRef]

    def __init__(self, tensor: Tensor):
        assert isinstance(tensor, Tensor)
        stor = tensor.untyped_storage()
        self.ref = StorageWeakRef(stor)
        self.data_ptr = stor.data_ptr()

    def __call__(self) -> Optional[StorageWeakRefPointer]:
        if self.ref is None:
            return None

        if self.ref.expired():
            self.ref = None
            return None

        return self.ref.cdata

    def data_ptr(self) -> int:
        "NB: returns the data ptr even if the storage has expired"
        return self.data_ptr()

    def __repr__(self):
        if self.ref is None or self.ref.expired():
            return f"StorageWeakRefWrapper to {self.data_ptr}; dead"
        else:
            return f"StorageWeakRefWrapper to {self.data_ptr}; alive"


def is_cuda_tensor(x):
    return isinstance(x, torch.Tensor) and x.device.type == "cuda"


class CUDAGraphNode:
    """
    A single recording of a function into a CUDA Graph. Recordings of CUDA Graphs share a single memory pool
    and are structured into a tree, where there is a single recording that can precede it (parent) and multiple
    subsequent recordings that may follow (children). A node will have no parent if it is the first recording
    in a tree; i.e., when it is first recorded, there are no live tensors from a previous recording which
    would force a dependency.

    On first recording, all of the live tensors in the current CUDA Graph Node path will be
    reflected in the corresponding private pool. On subsequent executions, the caching allocator
    is unaffected when the graph is replayed.

    In order to support recording a subsequent cuda graph recording after execution of this graph,
    we checkpoint the state of the memory pool so that it may later be resumed.

    See [setCheckpointPoolState] for further explanation, as well as
    https://user-images.githubusercontent.com/13564/222815509-374f3400-f83d-4f7d-8fa6-4a092b3250bb.png
    """

    def __init__(
        self,
        wrapped_function: WrappedFunction,
        id: GraphID,
        parent: Optional[CUDAGraphNode],
        inputs: List[Tensor],
        cuda_graphs_pool: Tuple[int, int],
    ):
        assert isinstance(inputs, (list, tuple))

        self.wrapped_function = wrapped_function
        self.id = id

        # if this is a root parent will be None. use weakref to prevent reference cycle
        self._parent = weakref.ref(parent) if parent is not None else None
        self.cuda_graphs_pool = cuda_graphs_pool

        # A single wrapped function may be recorded multiple times if memory patterns or
        # invariants change from one execution to the next
        self.children: Dict[FunctionID, List[CUDAGraphNode]] = defaultdict(list)

        self.device: int = next(
            (x.device.index for x in inputs if is_cuda_tensor), None
        )

        # we preserve a single reference to executed outputs that is then referenced
        # in children to avoid children having to chase parent pointers in the hot path
        # DO NOT reassign output_weakrefs, only call `clear()`
<<<<<<< HEAD
        self.outputs_weakrefs: List[Optional[StorageWeakRefWrapper]] = []
        self.path_weakrefs: List[List[Optional[StorageWeakRefWrapper]]] = [
=======
        # Path is a series of nodes from root to the current node
        self.outputs_weakrefs: List[Optional[TensorWeakRef]] = []
        self.path_weakrefs: List[List[Optional[TensorWeakRef]]] = [
>>>>>>> 8c7fc40f
            node.outputs_weakrefs for node in self._path_from_root
        ]

        # tensors which are outputs of previous graphs in the tree
        self.cudagraph_managed_idxs: List[int] = [
            idx
            for idx, t in enumerate(inputs)
            if self._is_cuda_graph_recorded_tensor(t)
        ]

        self.static_input_idxs: List[int] = list(
            set(wrapped_function.static_input_idxs) | set(self.cudagraph_managed_idxs)
        )

        self.static_input_data_ptrs: List[int] = [
            (inputs[i].data_ptr() if i in self.static_input_idxs else None)
            for i in range(len(inputs))
        ]
        self.expanded_dims: List[List[int]] = [
            get_expanded_dims(x) if idx not in self.static_input_idxs else []
            for idx, x in enumerate(inputs)
        ]

        # For each node in path, which outputs were observed to be live
        # before invoking graph recording, and after graph recording
        self.recorded_liveness_before_graph: List[List[bool]] = []
        self.recorded_liveness_after_graph: List[List[bool]] = []

        # indices into node at level i for output j
        self.expected_dead_indices_before_graph: List[Tuple[int, int]] = []
        self.expected_dead_indices_after_graph: List[Tuple[int, int]] = []

        # all live indices after graph recording
        self.live_indices_after_graph: List[Tuple[int, int]] = []

        if self.parent is not None:
            previous_liveness = self.parent.recorded_liveness_after_graph
            curr_liveness = self._get_liveness(self.path_weakrefs)

            different_indices = self._get_different_indices(
                previous_liveness, curr_liveness
            )

            self.recorded_liveness_before_graph = curr_liveness
            self.expected_dead_indices_before_graph = different_indices

        # graph needs to be kept alive for the duration of the model
        # otherwise the memory pool would be freed on the first recording
        inps_alloc_graph = torch.cuda.CUDAGraph()
        recording_inputs = self._allocate_recording_inputs(inputs, inps_alloc_graph)

        # graph used for recording model invocation
        self.graph = torch.cuda.CUDAGraph()

        # we allocate non-static inputs within the same memory pool as the CUDAGraph
        # which we will record the model with. For memory efficiency, it is important
        # to reclaim the input memory when the inputs are no longer live. To accomplish this,
        # we record the metadata needed to reconstruct the inputs at their correct memory location,
        # but do not keep them live during the cuda graph recording.
        self.non_static_inputs_metadata = [
            self._tensor_metadata(x) if idx not in (self.static_input_idxs) else None
            for idx, x in enumerate(recording_inputs)
        ]

        stream = torch.cuda.Stream()
        self._warmup(wrapped_function.model, stream, recording_inputs)

        # on the first invocation, return the first recorded outputs, because their memory
        # is correctly accounted for in the CUDAGraphs caching allocator, so on subsequent cudagraph
        # recording we are tracing with a valid caching allocator state
        self.recording_outputs = self._record(
            wrapped_function.model, stream, recording_inputs
        )

        self.outputs_metadata = []

        # As with inputs, we do not want to keep the outputs permanently alive because that would prevent
        # their memory being reclaimed in subsequent cuda graph recordings. We record the tensor metadata
        # needed to reconstruct instead.
        for out in self.recording_outputs:
            if isinstance(out, torch.Tensor):
                self.device = (
                    self.device if self.device is not None else out.device.index
                )
                self.outputs_metadata.append(
                    self._tensor_metadata(out, ignore_storage_offset=False)
                )
            else:
                assert out is None
                self.outputs_metadata.append(None)

        # initialized on first run
        self.checkpointed_caching_state: Optional[AllocatorState] = None

    def run(self, new_inputs):
        assert len(self.static_input_data_ptrs) == len(new_inputs)

        storage_cache = {}
        for idx, data_ptr in enumerate(self.static_input_data_ptrs):
            if idx in self.cudagraph_managed_idxs:
                continue
            if data_ptr is not None:
                assert data_ptr == new_inputs[idx].data_ptr()
            else:
                dst = self._reconstruct_from_tensor_metadata(
                    self.non_static_inputs_metadata[idx], storage_cache
                )
                src = new_inputs[idx]
                expanded_dims = self.expanded_dims[idx]

                dst = index_expanded_dims(dst, expanded_dims)
                src = index_expanded_dims(src, expanded_dims)
                # TODO - one jit kernel across multiple inputs
                dst.copy_(src)

        new_inputs.clear()
        self.graph.replay()

        # outputs is not None on first execution
        if self.recording_outputs is not None:
            outputs = self.recording_outputs
            self.recording_outputs = None
            self._add_first_outputs(outputs)

            return outputs

        outputs = [
            self._reconstruct_from_tensor_metadata(metadata, storage_cache)
            for metadata in self.outputs_metadata
        ]

        self._add_replayed_outputs(outputs)

        return outputs

    def all_outputs_are_dead(self):
        "All outputs of the path from this node to its root are dead"
        for i, j in self.live_indices_after_graph:
            if is_live(self.path_weakrefs[i][j]):
                return False

        return True

    def _warmup(self, model, stream, inps):
        "Warmup the model"
        # TODO - optimize memory of warmup (deallocate previous inputs, re-use existing memory for running kernels)
        torch.cuda.synchronize()
        stream.wait_stream(torch.cuda.current_stream())
        # copy inputs because list will get cleared in model invocation
        with torch.cuda.stream(stream):
            model(list(inps))
        stream.synchronize()
        torch.cuda.current_stream().wait_stream(stream)
        torch.cuda.synchronize()

    def _record(self, model, stream, inputs):
        "Record the model"
        with torch.cuda.graph(self.graph, stream=stream, pool=self.cuda_graphs_pool):
            static_outputs = model(inputs)

        # running model should reclaim memory
        assert len(inputs) == 0

        if not isinstance(static_outputs, (list, tuple)):
            static_outputs = (static_outputs,)

        return static_outputs

    def _add_first_outputs(self, outputs):
        "Add the outputs from the first invocation of the node and set up metadata"
        prev_liveness = self.recorded_liveness_before_graph
        curr_liveness = self._get_liveness(self.path_weakrefs)

        delta = self._get_different_indices(prev_liveness, curr_liveness)
        self.expected_dead_indices_after_graph = delta

        assert len(self.outputs_weakrefs) == 0
        weak_refs = [self._map_to_ref(o) for o in outputs]
        self.outputs_weakrefs.extend(weak_refs)
        self.recorded_liveness_after_graph = self._get_liveness(self.path_weakrefs)

        self.checkpointed_caching_state = torch._C._cuda_getCheckpointState(
            self.device, self.cuda_graphs_pool
        )

        for i in range(len(self.path_weakrefs)):
            for j in range(len(self.path_weakrefs[i])):
                if is_live(self.path_weakrefs[i][j]):
                    self.live_indices_after_graph.append((i, j))

    def _add_replayed_outputs(self, outputs):
        self.outputs_weakrefs.clear()
        for out in outputs:
            self.outputs_weakrefs.append(self._map_to_ref(out))

    @staticmethod
    def _map_to_ref(t: Optional[Tensor]) -> Optional[StorageWeakRefWrapper]:
        if not isinstance(t, torch.Tensor):
            assert t is None
            return None
        return StorageWeakRefWrapper(t)

    @property
    def parent(self):
        "unwraps the weakref to _parent"
        return self._parent() if self._parent is not None else None

    @property
    def _path_to_root(self):
        "Returns all nodes in the path starting at self and ending at root"
        node = self
        while node:
            yield node
            node = node.parent

    @property
    def _path_from_root(self):
        "Returns all nodes in the path starting at the root and ending at self"
        nodes = reversed(list(self._path_to_root))
        for node in nodes:
            yield node

    def _is_cuda_graph_recorded_tensor(self, t: torch.Tensor):
        "Is this tensor an output of a node in this path"
        for output_refs in self.path_weakrefs:
            for storage_weak_ref in output_refs:
                if storage_weak_ref is None:
                    continue
                # dont need to check liveness of storage since the cuda graph managed
                # memory is never released.
                data_ptr = storage_weak_ref.data_ptr
                if t.untyped_storage().data_ptr() == data_ptr:
                    return True

        return False

    @staticmethod
    def _check_liveness(indices: List[Tuple[int, int]], output_refs: List[List[bool]]):
        "Check that all of the indices specified are dead references"
        for i, j in indices:
            if output_refs[i][j]() is not None:
                return False
        return True

    def add_child(self, function_id: FunctionID, node: CUDAGraphNode):
        "Adds node as a a child of self"
        self.children[function_id].append(node)

    @staticmethod
    def _get_different_indices(
        prev: List[List[bool]], curr: List[List[bool]]
    ) -> List[Tuple[int, int]]:
        "Find indices where the two lists differ."
        dead_indices = []
        assert len(prev) <= len(curr)
        for i, (outputs1, outputs2) in enumerate(zip(prev, curr)):
            assert len(outputs1) == len(outputs2)
            for j, (output1, output2) in enumerate(zip(outputs1, outputs2)):
                if output1 != output2:
                    dead_indices.append((i, j))

        return dead_indices

    @staticmethod
    def _get_liveness(
        weakrefs: List[List[Optional[StorageWeakRefWrapper]]],
    ) -> List[List[bool]]:
        "Maps weakrefs to true if the reference is alive and false otherwise"
        if len(weakrefs) == 0:
            return []

        return [pytree.tree_map(is_live, outputs) for outputs in weakrefs]

    def data_ptrs_dead_since_invocation(self) -> List[int]:
        """
        Since this node was invoked, return data ptrs of all tensor outputs that have died
        in the current executing tree path.
        """
        curr_liveness = self._get_liveness(self.path_weakrefs)
        _get_different_indices = self._get_different_indices(
            self.recorded_liveness_after_graph, curr_liveness
        )

        path = list(self._path_from_root)
        ptrs_to_deallocate = []
        for (i, j) in _get_different_indices:
            ptrs_to_deallocate.append(path[i].outputs_metadata[j]["data_ptr"])

        return ptrs_to_deallocate

    def path_live_weakrefs(self) -> Generator[StorageWeakRefWrapper]:
        for (i, j) in self.live_indices_after_graph:
            out = self.path_weakrefs[i][j]
            if is_live(out):
                yield out

    def clear_path_outputs(self):
        "Clear the output lists of all nodes in the path"
        for li in self.path_weakrefs:
            li.clear()

    @staticmethod
    def _tensor_metadata(x, ignore_storage_offset=True):
        assert isinstance(x, torch.Tensor)
        # We ignore the storage offset for inputs, but not for outputs
        # TODO: - should we make the storage resizable ?
        return {
            "nbytes": x.untyped_storage().nbytes(),
            "data_ptr": x.untyped_storage().data_ptr(),
            "size": x.shape,
            "stride": x.stride(),
            "dtype": x.dtype,
            "device": x.device,
            "storage_offset": x.storage_offset() if not ignore_storage_offset else 0,
        }

    @staticmethod
    def _reconstruct_from_tensor_metadata(
        metadata: Dict[str, Any], storage_cache: Dict[int, torch.Storage]
    ) -> Tensor:
        s = storage_cache.get(metadata["data_ptr"], None)
        if s is None:
            s = torch._C._construct_storage_from_data_pointer(
                metadata["data_ptr"], metadata["device"], metadata["nbytes"]
            )
        t = torch.empty([0], device=metadata["device"], dtype=metadata["dtype"])
        t.set_(
            source=s,
            storage_offset=metadata["storage_offset"],
            size=metadata["size"],
            stride=metadata["stride"],
        )
        return t

    def _allocate_recording_inputs(self, inputs, inps_alloc_graph):
        torch.cuda.synchronize()
        stream = torch.cuda.Stream()
        stream.wait_stream(torch.cuda.current_stream())
        recording_inputs = []

        # inputs should be allocated in the cuda graph memory pool
        with warnings.catch_warnings(record=True) as w:
            with torch.cuda.graph(
                inps_alloc_graph,
                pool=self.cuda_graphs_pool,
                stream=stream,
            ):
                for i, inp in enumerate(inputs):
                    if i not in self.static_input_idxs:
                        recording_inputs.append(static_input(inp))
                    else:
                        recording_inputs.append(inp)

        assert len(w) == 1 and "The CUDA Graph is empty" in str(w[0])

        # TODO: more memory efficient to allocate new input and deallocate
        # old input, one by one

        # Now that the Graph is no longer recording, zero out inputs
        # since they may be used in indexing in graph warmup
        for i, inp in enumerate(recording_inputs):
            if i not in self.static_input_idxs:
                inp.zero_()

        return recording_inputs

    def check_invariants(self, inputs: List[Tensor]) -> bool:
        """
        Checks if this node can be run. The same pattern of tensor liveness and tensors
        managed in the cudagraph private pool must remain stable.
        """

        # previously managed data pointers remain stable
        for idx in self.cudagraph_managed_idxs:
            if inputs[idx].data_ptr() != self.static_input_data_ptrs[idx]:
                return False

        if not self._check_liveness(
            self.expected_dead_indices_before_graph, self.path_weakrefs
        ):
            return False

        # the cudagraph managed tensors which died upon recording must also die upon
        # this invocation. it is too late to check after we've replayed the graph,
        # because we would have already written over their memory.
        for idx in self.cudagraph_managed_idxs:
            inputs[idx] = None

        check(
            self._check_liveness(
                self.expected_dead_indices_after_graph, self.path_weakrefs
            ),
            lambda: "TODO: graph recording observed an input tensor deallocate during graph "
            " recording that did not occur during replay. Please file an issue.",
        )
        return True

    def num_descendants(self) -> int:
        "Total number of descendents of this node"
        num_desc = 0
        for children in self.children.values():
            for child in children:
                num_desc += 1
                num_desc += child.num_descendants()
        return num_desc


def get_cudagraph_segments(pool_id):
    segments = torch.cuda.memory_snapshot()
    return [segment for segment in segments if segment["segment_pool_id"] == pool_id]


def check_memory_pool(pool_id, live_storages_ptrs: List[StorageWeakRefPointer]):
    unique_storages = {stor.data_ptr for stor in live_storages_ptrs if stor()}
    segments = get_cudagraph_segments(pool_id)

    for segment in segments:
        addr = segment["address"]
        for block in segment["blocks"]:
            if block["state"] == "active_allocated":
                check(
                    addr in unique_storages,
                    lambda: f"{addr} allocated but not in live storages",
                )
                unique_storages.remove(addr)

            addr += block["size"]

    check(
        len(unique_storages) == 0,
        f"These storage data ptrs are not allocated but should be {unique_storages}",
    )


class CUDAGraphTreeManager:
    """
    Groups individual recordings or executions of cuda graphs into a tree of recordings,
    and checks required invariants.

    When graphs are recorded in the same tree, it enforces subsequent execution
    to follow the same order and have the same output tensor livespans. To remove
    unnecessary coupling of cuda graphs (and additional imposed invariants),
    the tree manager will end a currently recording tree whenever it is valid - when
    the memory pool no longer has any live allocations.

    We ignore outputs from a previous generation that correspond to prior model outputs.
    Currently this is hardcoded `GenerationTracker.generation` tracked in torch dynamo.
    # TODO: make generation increment configurable, warn on overwrite
    """

    def __init__(self):
        # roots are functions which have no dependencies on an other node. I.e.,
        # when they are first invoked, none of their inputs are outputs are outputs
        # of another node, nor are there any live outputs of another node whose
        # liveness would create a dependency.
        self.roots: Dict[FunctionID, List[CUDAGraphNode]] = defaultdict(list)

        # mapping from function id to wrapped function
        self.ids_to_funcs: Dict[FunctionID, WrappedFunction] = {}

        self.cuda_graphs_thread_pool = torch.cuda.graph_pool_handle()

        self.graph_counter = itertools.count(0)
        self.func_counter = itertools.count(0)

        # the most recently invoked cudagraph wrapping of a function. Will be None
        # when there is no output from a previous recording or execution whose memory
        # we need to respect in the cuda caching allocaton. If you incremented generation,
        # this will also be none, as ignore those allocations.
        self.current_node: Optional[CUDAGraphNode] = None

        # current generation of cudagraph invocations. when torch.compile is run
        # we increment the current generation. are willing to ignore live outputs
        # of a previous generation in checking liveness.
        self.current_gen: int = -1

        # whether we currently have a current node which is in the middle of recording
        self.in_recording = False

        # number of instances we are in execution and failed to match to an
        # existing child
        self.debug_fail_counter = 0
        # number of instances we had to checkpoint the function
        self.debug_checkpointing_counter = 0

    def run(self, new_inputs: List[Tensor], function_id: FunctionID):
        # we will try to end the current execution lazily, since
        # we dont want to do unnecessary checking of the existing outputs
        # on the hot path
        if self.in_recording:
            self.try_end_curr_recording()

        child_nodes = (
            self.roots if self.current_node is None else self.current_node.children
        )

        if not self.in_recording:
            for child in child_nodes[function_id]:
                # here we are checking memory consistency between recording and execution,
                # as well as things like stability of tensor locations, etc
                # and other
                if child.check_invariants(new_inputs):
                    self.current_gen = self.get_curr_generation()
                    return self.execute_node(child, new_inputs)

            # now that we know the new function can't be run as a child of the
            # current node, if it is a root, try to end the current execution.
            # as noted above, we want to do this lazily to avoid having to
            # check all existing outputs
            if self.current_node is not None and function_id in self.roots:
                self.try_end_curr_execution()

                # run again to hit the root matching case which must succeed
                if self.current_node is None:
                    return self.run(new_inputs, function_id)

            # at this point, we necessarily will do a new recording
            self.debug_fail_counter += 1

            self.try_end_curr_execution()
            if self.current_node is not None:
                self.apply_checkpoint_execution_state_in_allocator()

        # now, we are in a recording state !
        self.current_gen = self.get_curr_generation()
        return self.record_function(new_inputs, function_id)

    def record_function(self, new_inputs, function_id) -> List[Optional[Tensor]]:
        node = CUDAGraphNode(
            self.ids_to_funcs[function_id],
            self.new_graph_id(),
            self.current_node,
            new_inputs,
            self.cuda_graphs_thread_pool,
        )
        if self.current_node is None:
            self.roots[function_id].append(node)
        else:
            self.current_node.add_child(function_id, node)
        self.current_node = node
        self.in_recording = True
        return node.run(new_inputs)

    def execute_node(self, node: CUDAGraphNode, new_inputs) -> List[Optional[Tensor]]:
        self.current_node = node
        return node.run(new_inputs)

    def new_graph_id(self) -> GraphID:
        return GraphID(next(self.graph_counter))

    def new_func_id(self) -> FunctionID:
        return FunctionID(next(self.func_counter))

    def add_function(self, model, inputs, static_input_idxs) -> Callable:
        id = self.new_func_id()
        self.ids_to_funcs[id] = WrappedFunction(
            model, remove_unaligned_input_idxs(inputs, static_input_idxs), id
        )
        fn = functools.partial(self.run, function_id=id)

        # container needs to set clean up when fn dies
        get_container().add_strong_reference(fn)

        return fn

    def get_roots(self) -> Generator[CUDAGraphNode]:
        for nodes in self.roots.values():
            for node in nodes:
                yield node

    @staticmethod
    def get_curr_generation() -> int:
        return GenerationTracker.generation

    def try_end_curr_recording(self) -> None:
        """
        Check if the current recording can be terminated, either because all outputs of the
        previously recorded node are dead or because it was executed in a different
        generation. Will set current_node to None and in_recording to False if successful.
        """
        assert self.in_recording

        if self.current_node is None:
            self.in_recording = False
            return

        # multiple invocations, allow overwriting the previous generation
        if self.current_gen != self.get_curr_generation():

            # TODO: we could also allow the these weak refs to continue to be allocated,
            # but that adds some complications.
            for t in self.current_node.path_live_weakrefs():
                if t():
                    torch._C._free_And_Remove_DeleterFn(t())

            self.clear_current_node_outputs_and_set_to_none()
            self.in_recording = False
            return

        if self.current_node.all_outputs_are_dead():
            self.clear_current_node_outputs_and_set_to_none()
            self.in_recording = False
            return

    def try_end_curr_execution(self) -> None:
        """
        Check if the current executng node can be terminated, either because all outputs of the
        previously executed node are dead or because it was executed in a different generation.
        Will set current_node to None if successful.
        """

        assert not self.in_recording
        if self.current_node is None:
            return

        if self.current_gen != self.get_curr_generation():
            self.clear_current_node_outputs_and_set_to_none()
            return

        if self.current_node.all_outputs_are_dead():
            self.clear_current_node_outputs_and_set_to_none()

    def clear_current_node_outputs_and_set_to_none(self):
        self.current_node.clear_path_outputs()
        self.current_node = None

    def apply_checkpoint_execution_state_in_allocator(self):
        """
        Checkpoint the current execution state in the caching allocator so that
        additional cudagraph recordings can be made respecting existent live storages.
        """
        self.debug_checkpointing_counter += 1
        state = self.current_node.checkpointed_caching_state
        device = self.current_node.device
        assert state is not None and device is not None

        # currently we deallocate on instead of allowing stale recordings
        stale_storages = []
        live_storages_wrappers = list(self.current_node.path_live_weakrefs())

        live_storages_weak_refs = [t() for t in live_storages_wrappers]
        ptrs_to_deallocate = self.current_node.data_ptrs_dead_since_invocation()
        torch._C._cuda_setCheckpointPoolState(
            device, state, stale_storages, live_storages_weak_refs
        )

        for ptr in ptrs_to_deallocate:
            torch._C._cuda_cudaCachingAllocator_raw_delete(ptr)

        # Now the live blocks should be exactly equal to the live storages in private pool
        if config.triton.debug_cudagraph_trees:
            check_memory_pool(self.cuda_graphs_thread_pool, live_storages_wrappers)

    def live_cudagraph_pool_storages_in_curr_execution(
        self,
    ) -> List[StorageWeakRefPointer]:
        if self.current_node is None:
            return []
        # explicitly ignoring previous recorded outputs from past path
        return [t() for t in self.current_node.path_live_weakrefs()]<|MERGE_RESOLUTION|>--- conflicted
+++ resolved
@@ -262,14 +262,9 @@
         # we preserve a single reference to executed outputs that is then referenced
         # in children to avoid children having to chase parent pointers in the hot path
         # DO NOT reassign output_weakrefs, only call `clear()`
-<<<<<<< HEAD
+        # Path is a series of nodes from root to the current node
         self.outputs_weakrefs: List[Optional[StorageWeakRefWrapper]] = []
         self.path_weakrefs: List[List[Optional[StorageWeakRefWrapper]]] = [
-=======
-        # Path is a series of nodes from root to the current node
-        self.outputs_weakrefs: List[Optional[TensorWeakRef]] = []
-        self.path_weakrefs: List[List[Optional[TensorWeakRef]]] = [
->>>>>>> 8c7fc40f
             node.outputs_weakrefs for node in self._path_from_root
         ]
 
