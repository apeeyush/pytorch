--- conflicted
+++ resolved
@@ -138,15 +138,10 @@
         launcher.n_regs = getattr(binary, "n_regs", None)
         launcher.n_spills = getattr(binary, "n_spills", None)
         launcher.shared = getattr(binary, "shared", None)
-<<<<<<< HEAD
-        if config.triton.store_cubin:
-            launcher.fn = self.fn
-=======
         launcher.store_cubin = config.triton.store_cubin
         # store this global varible to avoid the high overhead of reading it when calling run
         if launcher.store_cubin:
-            launcher.kernel_name = self.fn.__name__
->>>>>>> 50e28c40
+            launcher.fn = self.fn
             launcher.bin = binary
 
         return launcher
