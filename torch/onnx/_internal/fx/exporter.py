from __future__ import annotations

import copy
import inspect
import itertools
import operator
import re
import warnings
from types import FunctionType
from typing import Any, Callable, Dict, List, Optional, Tuple, Union

import numpy as np
import onnx
import onnxscript  # type: ignore[import]
from onnxscript import evaluator  # type: ignore[import]
from onnxscript.function_libs.torch_aten import graph_building  # type: ignore[import]

import torch
import torch._C
import torch._decomp
import torch._dynamo
import torch._ops
import torch.fx
from torch._subclasses import fake_tensor
from torch.fx.experimental import proxy_tensor
from torch.fx.passes import fake_tensor_prop
from torch.nn.utils import stateless
from torch.onnx import _constants, _type_utils

from torch.onnx._internal import _beartype, onnx_proto_utils
from torch.onnx._internal.fx import diagnostics, function_dispatcher, options
from torch.utils import _pytree

# TODO: Separate into individual components.
# TODO: make_fx lose stack info https://github.com/pytorch/pytorch/issues/90276


def _onnx_function_diagnose_call_message_formatter(
    fn: Callable, args: Tuple[Any, ...], kwargs: Dict[str, Any]
) -> str:
    if len(args) > 0 and isinstance(args[0], onnxscript.OnnxFunction):
        onnx_function: onnxscript.OnnxFunction = args[0]  # self
        return f"{onnx_function.name}: {onnxscript.OnnxFunction}"
    return f"{fn.__name__}: {fn}"


def _onnx_function_diagnose_call_append_symbolic_source_location(
    diagnostic: diagnostics.infra.Diagnostic,
    fn: Callable,
    args: Tuple[Any, ...],
    kwargs: Dict[str, Any],
    return_values: Any,
) -> None:
    # TODO(bowbao): Record source location of symbolic.
    # Need this separate step because normally only the source location of
    # class `onnxscript.OnnxFunction.__call__` is recorded.
    pass


# TODO(bowbao): Delete this once diagnostics is introduced in onnxscript.
_diagnose_onnx_function = diagnostics.diagnose_call(
    rule=diagnostics.rules.atenlib_symbolic_function,
    diagnostic_message_formatter=_onnx_function_diagnose_call_message_formatter,
    diagnostic_modifier=_onnx_function_diagnose_call_append_symbolic_source_location,
)
for key, onnx_function in function_dispatcher._ATENLIB_FUNCTIONS.items():
    if isinstance(onnx_function, FunctionType):
        function_dispatcher._ATENLIB_FUNCTIONS[key] = _diagnose_onnx_function(
            onnx_function
        )
onnxscript.OnnxFunction.__call__ = _diagnose_onnx_function(
    onnxscript.OnnxFunction.__call__
)


def _retrieve_or_adapt_input_to_graph_set(fx_node_arg, fx_name_to_onnxscipt_value):
    """Map FX value to TorchScript value.

    When creating TorchScript graph from FX graph, we need a mapping from FX variable
    to TorchScript variable. This function maps FX variable, fx_node_arg, to torch.jit.Value.
    """

    onnx_tensor = fx_node_arg
    if isinstance(onnx_tensor, torch.fx.Node):
        # 1. fx_node_arg is a torch.fx.Node, which means
        #    fx_node_arg stands for the output of that torch.fx.Node.
        # 2. fx_node_arg (variable in torch.fx.Graph) is be mapped to
        #    torch.jit.Value, fx_name_to_onnxscipt_value[fx_node_arg.name],
        #    in TorchScript graph.
        onnx_tensor = fx_name_to_onnxscipt_value[onnx_tensor.name]
    elif isinstance(onnx_tensor, torch.dtype):
        onnx_tensor = int(_type_utils.JitScalarType.from_dtype(onnx_tensor).onnx_type())

    return onnx_tensor


def _filter_incompatible_and_dtype_convert_kwargs(kwargs):
    """Filter out kwargs that are not supported by onnxscript."""
    filtered = {}
    for key, value in kwargs.items():
        if key in {
            "layout",
            "device",
            "requires_grad",
            "pin_memory",
            "memory_format",
            "implicit",
        }:
            continue
        if key == "dtype":
            if value is None:
                filtered["dtype"] = -1
            else:
                filtered["dtype"] = int(
                    _type_utils.JitScalarType.from_dtype(value).onnx_type()
                )
            continue
        filtered[key] = value
    return filtered


def _wrap_fx_args_as_onnxscript_args(
    node: torch.fx.Node,
    fx_name_to_onnxscipt_value: Dict[
        str, Union[torch._C.Value, Tuple[torch._C.Value, ...]]
    ],
) -> Tuple[tuple, dict, tuple, dict]:
    """Map all FX arguments of a node to arguments in TorchScript graph."""

    # This function assumes the order of arguments in FX op is the
    # same as the order of arguments in TorchScript op.
    # (1) Complete the arguments with default values.
    complete_args: List[Any] = []
    complete_kwargs: Dict[str, Any] = {}
    if inspect.isbuiltin(node.target):
        complete_args = list(node.args)
    else:
        for i, expected_arg in enumerate(node.target._schema.arguments):  # type: ignore[union-attr]
            if i < len(node.args):
                complete_args.append(node.args[i])
            else:
                if expected_arg.name in node.kwargs:
                    complete_kwargs[expected_arg.name] = node.kwargs[expected_arg.name]
                else:
                    # Get default from schema.
                    complete_kwargs[expected_arg.name] = expected_arg.default_value

    onnxscript_args = tuple(
        _retrieve_or_adapt_input_to_graph_set(arg, fx_name_to_onnxscipt_value)
        for arg in complete_args
    )
    onnxscript_kwargs = _filter_incompatible_and_dtype_convert_kwargs(complete_kwargs)

    # prepare torch format args and kwargs for op-level validation
    # Use fake tensor to create real tensor to feed in ops
    torch_args = []
    for arg in complete_args:
        if isinstance(arg, torch.fx.Node):
            # Create a concreate test tensor based on the fake tensor
            with torch.utils._mode_utils.no_dispatch():
                # TODO(titaiwang): The assumption of torch.float might not be true, eg: aten_where needs BOOL in input_args
                # fx_name_to_onnxscipt_value could help?
                if isinstance(arg.meta["val"], list):
                    for meta_value in arg.meta["val"]:
                        torch_args.append(
                            torch.randn_like(meta_value, dtype=torch.float)
                        )
                else:
                    torch_args.append(
                        torch.randn_like(arg.meta["val"], dtype=torch.float)
                    )
        else:
            torch_args.append(arg)
    torch_kwargs = complete_kwargs
    return (onnxscript_args, onnxscript_kwargs, tuple(torch_args), torch_kwargs)


def _fill_tensor_meta(
    onnxscript_values,
    name: str,
    expected_values: Union[torch.Tensor, Tuple[torch.Tensor, ...]],
):
    """Fill the meta information of onnxscript_values with that from the fx FakeTensor."""
    flat_onnxscript_values, _ = _pytree.tree_flatten(onnxscript_values)
    flat_expected_values, _ = _pytree.tree_flatten(expected_values)
    for i, (onnxscript_value, expected_value) in enumerate(
        zip(flat_onnxscript_values, flat_expected_values)
    ):
        # Only set shape for now as we don't need type information.
        onnxscript_value.shape = tuple(expected_value.size())
        if i > 0:
            onnxscript_value.name = f"{name}_{i}"
        else:
            onnxscript_value.name = name


def _location_from_fx_stack_trace(
    node_stack_trace: str,
) -> Optional[diagnostics.infra.Location]:
    """Extract location from FX node stack trace.

    Args:
        node_stack_trace: The stack trace of the FX node. Example:

            File "path/file.py", line 311, in <function>
                <code>
            |   File "path/file2.py", line 389, in <function>
                <code>

    Returns:
        location: The location of the FX node.
    """
    if "File" not in node_stack_trace:
        return None

    lines = node_stack_trace.strip().split("\n")
    idx = 0
    while idx < len(lines) and "File" not in lines[idx]:
        idx += 1
    if idx + 1 >= len(lines):
        return None

    pattern = re.compile(r"^File \"(.+)\", line (\d+), in (.+)$")
    matches = pattern.match(lines[idx].strip())
    if matches:
        uri = matches.group(1)
        line_number = int(matches.group(2))
        snippet = lines[idx + 1].strip()
        return diagnostics.infra.Location(uri=uri, line=line_number, snippet=snippet)
    return None


@_beartype.beartype
def _fx_node_to_onnx_message_formatter(
    fn: Callable, args: Tuple[Any, ...], kwargs: Dict[str, Any]
) -> str:
    assert len(args) > 0
    node = args[0]
    assert isinstance(node, torch.fx.Node)
    return f"FX Node: {node.op}:{node.target}[name={node.name}]"


@_beartype.beartype
@diagnostics.diagnose_call(
    rule=diagnostics.rules.fx_node_to_onnx,
    exception_report_level=diagnostics.levels.ERROR,
    diagnostic_message_formatter=_fx_node_to_onnx_message_formatter,
)
def _export_fx_node_to_onnxscript(
    node: torch.fx.Node,
    onnxscript_graph: graph_building.TorchScriptGraph,
    fx_name_to_onnxscipt_value: Dict[
        str, Union[torch._C.Value, Tuple[torch._C.Value, ...]]
    ],
    onnxscript_value_name_to_real_tensor: Dict[
        str, Union[torch.Tensor, Tuple[torch._C.Value, ...]]
    ],
    tracer: graph_building.TorchScriptTracingEvaluator,
    fx_module_with_metadata: torch.fx.GraphModule,
    options: options.ExportOptions,
):
    # Record stack trace of node in diagnostic.
    node_stack_trace = node.stack_trace
    if node_stack_trace:
        diagnostic = diagnostics.export_context().inflight_diagnostic(
            rule=diagnostics.rules.fx_node_to_onnx
        )
        diagnostic.with_additional_message(
            f"### PyTorch source information\n```\n{node_stack_trace}\n```"
        )
        location = _location_from_fx_stack_trace(node_stack_trace)
        if location is not None:
            diagnostic.with_location(location)

    if node.op == "placeholder":
        # Input of graph.
        output = onnxscript_graph.add_input(
            input_name=node.name,
            # The node.meta["val"] is generated by FakeTensorProp.
            input_value=node.meta["val"],
        )
        assert (
            output is not None
        ), f"Node creates None with target={node.target} and name={node.name}"
        assert isinstance(output, graph_building.TorchScriptTensor)
        assert isinstance(output, onnxscript.tensor.Tensor)

        fx_name_to_onnxscipt_value[node.name] = output
    elif node.op == "call_function":
        # aten ops and other stateless functions.
        if node.target == operator.getitem and isinstance(
            fx_name_to_onnxscipt_value[node.args[0].name], tuple  # type: ignore[union-attr]
        ):
            onnx_tensor_tuple = fx_name_to_onnxscipt_value[node.args[0].name]  # type: ignore[union-attr]
            index = node.args[1]
            output = onnx_tensor_tuple[index]  # type: ignore[index]
            assert (
                output is not None
            ), f"Node creates None with target={node.target} and name={node.name}"
            assert isinstance(output, (graph_building.TorchScriptTensor, tuple)), type(
                output
            )

            fx_name_to_onnxscipt_value[node.name] = output
            return

        if node.target == operator.getitem:
            # __getitem__ on Tensor or Sequence of tensors. Not tuple.
            exporter_key = "getitem"
        elif (
            isinstance(node.target, torch._ops.OpOverload)
            and node.target in function_dispatcher._OP_OVERLOAD_TO_EXPORTER_KEY_TABLE
        ):
            exporter_key = function_dispatcher._OP_OVERLOAD_TO_EXPORTER_KEY_TABLE[
                node.target
            ]
        else:
            raise RuntimeError(f"Unknown call_function target: {node.target}")
        # Only the latest opset version is only supported in atenlib for now
        symbolic_fn = function_dispatcher._ATENLIB_FUNCTIONS.get(exporter_key)
        if symbolic_fn is None:
            raise RuntimeError(f"Cannot find function for {exporter_key}")
        # Map FX inputs to ONNX inputs and fill optional inputs with default values.
        # torch_args and torch_kwargs are for op-level validation
        (
            onnx_args,
            onnx_kwargs,
            torch_args,
            torch_kwargs,
        ) = _wrap_fx_args_as_onnxscript_args(node, fx_name_to_onnxscipt_value)
        with evaluator.default_as(tracer):
            output: Union[  # type: ignore[no-redef]
                graph_building.TorchScriptTensor,
                Tuple[graph_building.TorchScriptTensor],
            ] = symbolic_fn(*onnx_args, **onnx_kwargs)
        assert (
            output is not None
        ), f"Node creates None with target={node.target}, name={node.name}, args={onnx_args}, kwargs={onnx_kwargs}"
        # TODO(justinchuby): Add diagnostic information.
        # Assign type and shape obtained from FakeTensorProp.
        _fill_tensor_meta(output, node.name, node.meta["val"])
        # One fx node could produce multiple outputs (e.g., tuple of tensors); in
        # that case, v is a tuple of TorchScriptTensors.
        assert isinstance(output, (graph_building.TorchScriptTensor, tuple)), type(
            output
        )
        if options.op_level_debug:
            _validate_op_between_ort_torch(node, symbolic_fn, torch_args, torch_kwargs)
        fx_name_to_onnxscipt_value[node.name] = output
    elif node.op == "output":

        if isinstance(node.args[0], torch.fx.Node):
            onnx_tensor_or_tensor_tuple = fx_name_to_onnxscipt_value[node.args[0].name]
            onnxscript_graph.register_outputs(onnx_tensor_or_tensor_tuple)
        else:
            # ONNX can't represent collection types (e.g., dictionary, tuple of tuple of
            # tensor, etc), we flatten the collection and register each element as output.
            flat_args, _ = _pytree.tree_flatten(node.args[0])
            for arg in flat_args:
                assert isinstance(
                    arg, torch.fx.Node
                ), f"arg must be a torch.fx.Node, not {type(arg)}"
                onnx_tensor_or_tensor_tuple = fx_name_to_onnxscipt_value[arg.name]
                onnxscript_graph.register_outputs(onnx_tensor_or_tensor_tuple)
    elif node.op == "call_method":
        # TODO(wechi): Support call_method.
        raise RuntimeError("call_method is not supported yet.")
    elif node.op == "call_module":
        # TODO(wechi): Support call_module.
        raise RuntimeError("call_module is not supported yet.")
    elif node.op == "get_attr":
        current_attr = fx_module_with_metadata
        sub_attr_names = node.target.split(".")  # type: ignore[union-attr]
        # If node.targe is "conv.weight", the following loop first
        # assigns fx_module_with_metadata.conv to current_attr, and then
        # fx_module_with_metadata.conv.weight to current_attr.
        while sub_attr_names:
            sub_attr_name = sub_attr_names.pop(0)
            if not hasattr(current_attr, sub_attr_name):
                raise AttributeError(
                    f"Attribute {sub_attr_name} is not found in {current_attr}."
                )
            current_attr = getattr(current_attr, sub_attr_name)

        input_ = onnxscript_graph.add_input(
            input_name=node.name, input_value=current_attr
        )
        assert isinstance(input_, graph_building.TorchScriptTensor)
        assert isinstance(input_, onnxscript.tensor.Tensor)
        fx_name_to_onnxscipt_value[node.name] = input_
        onnxscript_value_name_to_real_tensor[input_.name] = current_attr  # type: ignore[assignment]
    else:
        # TODO(wechi): Support get_attr, call_module, call_method.
        raise RuntimeError(f"Found node type not defined in torch.fx: {node.op}")


@diagnostics.diagnose_call(diagnostics.rules.atenlib_fx_to_onnx)
def _export_fx_to_onnxscript(
    fx_module_with_metadata: torch.fx.GraphModule, options: options.ExportOptions
):

    # Initialize the ONNX graph
    onnxscript_graph = graph_building.TorchScriptGraph()
    tracer = graph_building.TorchScriptTracingEvaluator(onnxscript_graph)

    # In the following loop, a TorchScript graph is created to
    # represent the input FX graph with ONNX symbols (e.g., onnx::add).
    # To connect the values to nodes in the TorchScript graph, we maintian
    # fx_name_to_onnxscipt_value. Basically, we want to translate
    #   fx_tensor_x (type: torch.fx.Node) -> fx_node_1 -> fx_tensor_y (type: torch.fx.Node)
    # to
    #   fx_name_to_onnxscipt_value[fx_tensor_x.name] -> onnx_node_1 -> fx_name_to_onnxscipt_value[fx_tensor_y.name]
    fx_name_to_onnxscipt_value: Dict[
        str, Union[torch._C.Value, Tuple[torch._C.Value, ...]]
    ] = {}
    # Similar to fx_name_to_onnxscipt_value, we need a mapping fo real tensors (usually tensor parameters
    # in nn.Module). Note that TorchScript's cannot store real tensors; TorchScript values are all
    # symbolic. This is passed into ONNX ModelProto as the initializers.
    onnxscript_value_name_to_real_tensor: Dict[
        str, Union[torch.Tensor, Tuple[torch._C.Value, ...]]
    ] = {}
    for node in fx_module_with_metadata.graph.nodes:
        _export_fx_node_to_onnxscript(
            node,
            onnxscript_graph,
            fx_name_to_onnxscipt_value,
            onnxscript_value_name_to_real_tensor,
            tracer,
            fx_module_with_metadata,
            options,
        )

    # Apply TorchScript's type promotion code.
    # Ideally, we should implement our type promotion but
    # to save time, we just reuse.
    onnxscript_graph.apply(
        torch._C._jit_pass_onnx_scalar_type_analysis,
        lowprecision_cast=True,
        opset_version=options.opset_version,
    )

    return onnxscript_graph, onnxscript_value_name_to_real_tensor


@_beartype.beartype
def _shape_inference_with_fake_tensor(decomposed_module: "torch.fx.GraphModule", *args):
    # Use this FakeTensorMode to
    # 1. convert nn.Parameter's in nn.Module to FakeTensor
    # 2. run FakeTensorProp
    # If (1) and (2) are done with difference FakeTensorMode's, undefined behavior may
    # happen.
    fake_tensor_mode = fake_tensor.FakeTensorMode()

    def to_fake_tensor(x):
        if isinstance(x, torch.Tensor) and not isinstance(x, fake_tensor.FakeTensor):
            return fake_tensor_mode.from_tensor(x)
        return x

    # "args" are FakeTensor in FakeTensorProp so the parameters and buffers
    # in model must be converted to FakeTensor as well.
    fake_parameters_and_buffers = {
        k: to_fake_tensor(v)
        for k, v in itertools.chain(
            decomposed_module.named_parameters(), decomposed_module.named_buffers()
        )
    }

    # Shape inference via FakeTensorProp
    with stateless._reparametrize_module(
        decomposed_module, fake_parameters_and_buffers
    ):
        # Assign output types and shapes to each node.
        # TODO(wechi): It's possible to get symbolic types (and shapes)
        # for each node's output. Consider to set "tracing_mode=symbolic"
        # when calling make_fx and then remove FakeTensorProp below.
        fake_tensor_prop.FakeTensorProp(decomposed_module, fake_tensor_mode).propagate(
            *args
        )

    return decomposed_module


@_beartype.beartype
def _rename_placeholder_targets(
    module: "torch.fx.GraphModule", reference_module: "torch.fx.GraphModule"
):
    """Align the argument names in module with those in reference_module.
    After calling this function, the two forward(...) in module and reference_module should have
    the same signature.
    """
    placeholders = [node for node in module.graph.nodes if node.op == "placeholder"]
    reference_placeholders = [
        node for node in reference_module.graph.nodes if node.op == "placeholder"
    ]

    for placeholder, reference_placeholder in zip(placeholders, reference_placeholders):
        placeholder.target = reference_placeholder.target
        placeholder.name = reference_placeholder.name

    module.recompile()


@_beartype.beartype
def _export(
    module: torch.fx.GraphModule,
    args,
    **kwargs,
) -> Union["onnx.ModelProto", bytes]:

    export_options = options.ExportOptions()
    export_options.update(**kwargs)
    # Apply decomposition table to the input graph.
    # Make sure the feed-in "module" is stateless.
    decomposed_module = proxy_tensor.make_fx(
        module,
        decomposition_table=export_options.decomposition_table,
        tracing_mode="fake",
        _allow_non_fake_inputs=True,
    )(*args)
    # Rename placeholder targets to match the original module's signature since
    # We don't want to map forward(x, y, z) to forward(arg0, arg1, arg2).
    _rename_placeholder_targets(decomposed_module, module)
    # Run FakeTensorProp on decomposed_module.
    # Symbolic output of the i-th node can be accessed via
    # decomposed_module.graph.nodes[i].meta["val"]
    decomposed_module = _shape_inference_with_fake_tensor(decomposed_module, *args)

    # We want to pass list of ints and floats to TorchScript graph correctly
    # in _export_fx_to_ts, so we must disable FakeTensorMode. Otherwise, graph may
    # receive FakeTensor and results runtime error. In addition, TorchScript-based
    # ONNX exporter used in _ts_graph_to_onnx_model_in_protobuf is not compatible
    # with FakeTensorMode.
    with torch.utils._mode_utils.no_dispatch():
<<<<<<< HEAD
        onnxscript_graph = passes.export_fx_to_onnxscript(
=======
        onnxscript_graph, initializers = _export_fx_to_onnxscript(
>>>>>>> 7daab7e5
            decomposed_module, export_options
        )
    # Export TorchScript graph to ONNX ModelProto.
    onnx_model = onnxscript_graph.to_model_proto(export_options.opset_version)

    if export_options.use_binary_format:
        # Return ModelProto in binary format.
        return onnx_model.SerializeToString()
    # Return ModelProto
    return onnx_model


@_beartype.beartype
def export(
    fn: Union[torch.nn.Module, Callable],
    *args,
    use_binary_format: bool = True,
    opset_version: int = _constants.ONNX_DEFAULT_OPSET,
    op_level_debug: bool = False,
) -> Union["onnx.ModelProto", bytes]:
    # args will be converted to symbolic tensor. Let's copy to avoid side effects.
    args = copy.deepcopy(args)
    # Translate callable to FX graph.
    #
    # TODO(wechi): There are several symbolic tracing mechanisms to convert
    # nn.Module to FX graph. We should choose the right one after they are
    # matured.
    graph_module, graph_guard = torch._dynamo.export(fn, *args, aten_graph=True)
    del graph_guard  # Unused
    # Export FX graph to ONNX ModelProto.
    #
    # Note that ALL kwargs are folded into constants in graph_module, so we don't pass kwargs
    # to _export.
    return _export(
        graph_module,
        args,
        opset_version=opset_version,
        decomposition_table=function_dispatcher._ONNX_FRIENDLY_DECOMPOSITION_TABLE,
        use_binary_format=use_binary_format,
        op_level_debug=op_level_debug,
    )


@_beartype.beartype
def export_after_normalizing_args_and_kwargs(
    fn: Union[torch.nn.Module, Callable],
    *args,
    use_binary_format: bool = True,
    opset_version: int = _constants.ONNX_DEFAULT_OPSET,
    op_level_debug: bool = False,
    **kwargs,
) -> Union["onnx.ModelProto", bytes]:
    """Export an nn.Module or a callable to ONNX.

    This traces the given nn.Module or a callable into FX graph and then
    and exports it to ONNX by calling `_export`. Notice that ONNX does
    not represent keyword arguments, so `args` and `kwargs` are normalized by
    calling `inspect.Signature.bind` and `inspect.BoundArgument.apply_defaults`
    in the beginning.

    Args:
        fn: nn.Module or a callable to be exported to ONNX.
        opset_version: the opset version to export the model to. E.g., 14.
        args: the positional arguments to pass to `fn`.
        use_binary_format: whether to return the ONNX model in binary format.
            If False, `onnx.ModelProto` will be returned. If False, the byte array
            generated by `onnx.ModelProto.SerializeToString` is returned.
        kwargs: the keyword arguments to pass to `fn`.

    Returns:
        ONNX model in binary format or `onnx.ModelProto`. To select return type,
        use `use_binary_format` argument.
    """

    if isinstance(fn, torch.nn.Module):
        signature = inspect.signature(fn.forward)
    else:
        signature = inspect.signature(fn)

    # We hope the input kwargs will be mapped to bound.args after binding.
    # If not, we will raise an error.
    bound = signature.bind(*args, **kwargs)
    bound.apply_defaults()
    # keyword-only arguments are not handled.
    # bound.kwargs only contains keyword-only arguments after calling
    # bind & apply_defaults, so we throw if it's not empty.
    assert not bound.kwargs

    class Wrapper(torch.nn.Module):
        def __init__(self, fn):
            super().__init__()
            self.fn = fn

        def forward(self, *args):
            result, _ = _pytree.tree_flatten(self.fn(*args))
            return result

    # args will be converted to symbolic tensor. Let's copy to avoid side effects.
    bound_args = copy.deepcopy(bound.args)
    # Translate callable to FX graph.
    #
    # TODO(wechi): There are several symbolic tracing mechanisms to convert
    # nn.Module to FX graph. We should choose the right one after they are
    # matured.

    class GraphCaptureCompiler:
        def __init__(self):
            self.captured_graph: Optional["torch.fx.GraphModule"] = None
            self.captured_graph_count = 0

        def compile(self, graph_module: "torch.fx.GraphModule", _):
            assert self.captured_graph_count == 0
            self.captured_graph = graph_module
            self.captured_graph_count += 1
            return graph_module

    compiler = GraphCaptureCompiler()
    torch._dynamo.reset()
    torch._dynamo.optimize(compiler.compile, nopython=True)(Wrapper(fn))(*bound_args)
    torch._dynamo.reset()
    assert compiler.captured_graph
    # Export FX graph to ONNX ModelProto.
    return _export(
        compiler.captured_graph,
        # Function optimized by _dynamo doesn't have None in args.
        tuple(arg for arg in bound_args if arg is not None),
        opset_version=opset_version,
        decomposition_table=function_dispatcher._ONNX_FRIENDLY_DECOMPOSITION_TABLE,
        use_binary_format=use_binary_format,
        op_level_debug=op_level_debug,
    )


@_beartype.beartype
def _validate_op_between_ort_torch(
    node: torch.fx.Node,
    symbolic_fn: Union[onnxscript.OnnxFunction, Callable],
    torch_args: tuple,
    torch_kwargs: dict,
):
    """Validate the op between ONNX Runtime and PyTorch."""
    # op-level validation
    # Symbolic_fn should have the same output as node.target (torch ops)
    # trace_only function is regular python function
    function_name = (
        symbolic_fn.name
        if isinstance(symbolic_fn, onnxscript.OnnxFunction)
        else symbolic_fn.__name__
    )
    try:
        with evaluator.default_as(evaluator.ort_evaluator):
            expected_outputs = node.target(*torch_args, **torch_kwargs)  # type: ignore[operator]
            # TODO(titaiwang): Expose _convert_tensor_to_numpy and _convert_kwargs_for_onnx?
            input_onnx = [
                onnx_proto_utils._convert_tensor_to_numpy(x) for x in torch_args
            ]
            kwargs_onnx = _filter_incompatible_and_dtype_convert_kwargs(torch_kwargs)
            ort_outputs = symbolic_fn(*input_onnx, **kwargs_onnx)

            # TODO: add pytree structure comparison.
            flattened_torch_outputs, _ = _pytree.tree_flatten(expected_outputs)
            flattened_function_outputs, _ = _pytree.tree_flatten(ort_outputs)

            assert flattened_torch_outputs
            assert len(flattened_torch_outputs) == len(flattened_function_outputs)

            for torch_output, function_output in zip(
                flattened_torch_outputs, flattened_function_outputs
            ):
                try:
                    if not isinstance(function_output, np.ndarray):
                        # An onnxscript tensor
                        function_output = function_output.value

                    # Use torch.testing as opposed to np.testing to ensure dtypes and shapes match
                    torch.testing.assert_close(
                        torch.tensor(function_output).cpu(),
                        torch_output.cpu()
                        if isinstance(torch_output, torch.Tensor)
                        else torch.tensor(torch_output).cpu(),
                        rtol=1e-4,
                        atol=1e-3,
                    )

                except AssertionError as e:
                    warnings.warn(
                        f"\nSuppressed AssertionError:\n{e}.\n"
                        f"Op {node.target} has mismatch outputs. "
                        f"Please check the implementation of {function_name}.\n"
                    )
                    diagnostic = diagnostics.export_context().inflight_diagnostic()
                    diagnostic.with_additional_message(
                        f"### Validation failed\n"
                        f"{diagnostics.decorator.format_exception_in_markdown(e)}"
                    )
                    diagnostic.level = diagnostics.levels.ERROR
    except Exception as e:
        warnings.warn(
            f"\nORT fails to run on Op {node.target} with error: \n{e}.\n"
            f"Please check the implementation of {function_name}.\n"
        )
        diagnostic = diagnostics.export_context().inflight_diagnostic()
        diagnostic.with_additional_message(
            f"### Validation failed\n"
            f"{diagnostics.decorator.format_exception_in_markdown(e)}"
        )
        diagnostic.level = diagnostics.levels.WARNING


# Register a few argument formatter<|MERGE_RESOLUTION|>--- conflicted
+++ resolved
@@ -251,9 +251,6 @@
     onnxscript_graph: graph_building.TorchScriptGraph,
     fx_name_to_onnxscipt_value: Dict[
         str, Union[torch._C.Value, Tuple[torch._C.Value, ...]]
-    ],
-    onnxscript_value_name_to_real_tensor: Dict[
-        str, Union[torch.Tensor, Tuple[torch._C.Value, ...]]
     ],
     tracer: graph_building.TorchScriptTracingEvaluator,
     fx_module_with_metadata: torch.fx.GraphModule,
@@ -388,7 +385,9 @@
         assert isinstance(input_, graph_building.TorchScriptTensor)
         assert isinstance(input_, onnxscript.tensor.Tensor)
         fx_name_to_onnxscipt_value[node.name] = input_
-        onnxscript_value_name_to_real_tensor[input_.name] = current_attr  # type: ignore[assignment]
+        # FIXME: Refactor logic getting 'current_attr'.
+        assert isinstance(current_attr, torch.Tensor)
+        onnxscript_graph.add_initializer(input_.name, current_attr)
     else:
         # TODO(wechi): Support get_attr, call_module, call_method.
         raise RuntimeError(f"Found node type not defined in torch.fx: {node.op}")
@@ -413,18 +412,11 @@
     fx_name_to_onnxscipt_value: Dict[
         str, Union[torch._C.Value, Tuple[torch._C.Value, ...]]
     ] = {}
-    # Similar to fx_name_to_onnxscipt_value, we need a mapping fo real tensors (usually tensor parameters
-    # in nn.Module). Note that TorchScript's cannot store real tensors; TorchScript values are all
-    # symbolic. This is passed into ONNX ModelProto as the initializers.
-    onnxscript_value_name_to_real_tensor: Dict[
-        str, Union[torch.Tensor, Tuple[torch._C.Value, ...]]
-    ] = {}
     for node in fx_module_with_metadata.graph.nodes:
         _export_fx_node_to_onnxscript(
             node,
             onnxscript_graph,
             fx_name_to_onnxscipt_value,
-            onnxscript_value_name_to_real_tensor,
             tracer,
             fx_module_with_metadata,
             options,
@@ -439,7 +431,7 @@
         opset_version=options.opset_version,
     )
 
-    return onnxscript_graph, onnxscript_value_name_to_real_tensor
+    return onnxscript_graph
 
 
 @_beartype.beartype
@@ -531,11 +523,7 @@
     # ONNX exporter used in _ts_graph_to_onnx_model_in_protobuf is not compatible
     # with FakeTensorMode.
     with torch.utils._mode_utils.no_dispatch():
-<<<<<<< HEAD
-        onnxscript_graph = passes.export_fx_to_onnxscript(
-=======
-        onnxscript_graph, initializers = _export_fx_to_onnxscript(
->>>>>>> 7daab7e5
+        onnxscript_graph = _export_fx_to_onnxscript(
             decomposed_module, export_options
         )
     # Export TorchScript graph to ONNX ModelProto.
