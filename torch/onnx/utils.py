"""Functions to export models into the ONNX IR format.

These models can be loaded with the ONNX library and then
converted to models which run on other deep learning frameworks.
"""
from __future__ import annotations

import contextlib
import copy
import inspect
import io
import os
import re
import textwrap
import typing
import warnings
import zipfile
from typing import (
    Any,
    Callable,
    cast,
    Collection,
    Dict,
    List,
    Mapping,
    Optional,
    Sequence,
    Set,
    Tuple,
    Type,
    Union,
)

import torch
import torch._C._onnx as _C_onnx
import torch.jit._trace
import torch.serialization
from torch import _C
from torch.onnx import (  # noqa: F401
    _constants,
    _exporter_states,
    _patch_torch,
    errors,
    symbolic_caffe2,
    symbolic_helper,
)
from torch.onnx._globals import GLOBALS
<<<<<<< HEAD
from torch.onnx._internal import _beartype, dispatch, jit_utils, registration
=======
from torch.onnx._internal import _beartype, diagnostics, jit_utils, registration
>>>>>>> d401732b

__all__ = [
    "is_in_onnx_export",
    "select_model_mode_for_export",
    "disable_apex_o2_state_dict_hook",
    "setup_onnx_logging",
    "exporter_context",
    "export",
    "warn_on_static_input_change",
    "unpack_quantized_tensor",
    "export_to_pretty_string",
    "unconvertible_ops",
    "register_custom_op_symbolic",
    "unregister_custom_op_symbolic",
]


def is_in_onnx_export() -> bool:
    """Returns whether it is in the middle of ONNX export."""
    return GLOBALS.in_onnx_export


# TODO(justinchuby): Remove dependency to this global variable from constant_fold.cpp
# Skip check due to cannot import IValue from torch._C
_params_dict = {}  # type: ignore[var-annotated]


@contextlib.contextmanager
@_beartype.beartype
def select_model_mode_for_export(model, mode: _C_onnx.TrainingMode):
    r"""A context manager to temporarily set the training mode of ``model``
    to ``mode``, resetting it when we exit the with-block.

    Args:
        model: Same type and meaning as ``model`` arg to :func:`export`.
        mode: Same type and meaning as ``training`` arg to :func:`export`.
    """
    if not isinstance(mode, _C_onnx.TrainingMode):
        raise TypeError(
            f"'mode' should be a torch.onnx.TrainingMode enum, but got '{type(mode)}'."
        )
    originally_training: bool = False

    if not isinstance(model, torch.jit.ScriptFunction):
        originally_training = model.training

        # ONNX opset 12 has better support for training amenable models, with updated
        # versions of the dropout and batch_norm operators
        if mode == _C_onnx.TrainingMode.TRAINING or (
            mode == _C_onnx.TrainingMode.PRESERVE and originally_training
        ):
            GLOBALS.export_training = True
            if GLOBALS.export_onnx_opset_version < 12:
                warnings.warn(
                    "You are exporting the model in training mode with onnx opset "
                    f"version {GLOBALS.export_onnx_opset_version}. "
                    "Opset versions lower than opset 12 will not be able to export "
                    "nodes such as Dropout and BatchNorm correctly."
                )
        else:
            GLOBALS.export_training = False

        GLOBALS.training_mode = mode
        if mode == _C_onnx.TrainingMode.TRAINING:
            model.train(True)
        elif mode == _C_onnx.TrainingMode.EVAL:
            model.train(False)
        # else mode == _C_onnx.TrainingMode.PRESERVE, do nothing

    try:
        yield
    finally:
        if not (
            isinstance(model, torch.jit.ScriptFunction)
            or mode == _C_onnx.TrainingMode.PRESERVE
        ):
            model.train(originally_training)


@contextlib.contextmanager
@_beartype.beartype
def disable_apex_o2_state_dict_hook(
    model: Union[torch.nn.Module, torch.jit.ScriptFunction]
):
    # Apex O2 hook state_dict to return fp16 weights as fp32.
    # Exporter cannot identify them as same tensors.
    # Since this hook is only used by optimizer, it is safe to
    # remove this hook while exporting.
    if not isinstance(model, torch.jit.ScriptFunction):
        model_hooks = {}  # type: ignore[var-annotated]
        for module in model.modules():
            for key, hook in module._state_dict_hooks.items():
                if type(hook).__name__ == "O2StateDictHook":
                    if module not in model_hooks:
                        model_hooks[module] = {}
                    model_hooks[module][key] = hook
            if module in model_hooks:
                for key in model_hooks[module]:
                    module._state_dict_hooks.pop(key)
        try:
            yield
        finally:
            # Add the hooks back
            for module, m_map in model_hooks.items():
                for key, hook in m_map.items():
                    module._state_dict_hooks[key] = hook
    else:
        try:
            yield
        finally:
            pass


@contextlib.contextmanager
@_beartype.beartype
def setup_onnx_logging(verbose: bool):
    is_originally_enabled = torch.onnx.is_onnx_log_enabled()
    if is_originally_enabled or verbose:
        torch.onnx.enable_log()
    try:
        yield
    finally:
        if not is_originally_enabled:
            torch.onnx.disable_log()


@contextlib.contextmanager
@_beartype.beartype
def exporter_context(model, mode: _C_onnx.TrainingMode, verbose: bool):
    with select_model_mode_for_export(
        model, mode
    ) as mode_ctx, disable_apex_o2_state_dict_hook(
        model
    ) as apex_ctx, setup_onnx_logging(
        verbose
    ) as log_ctx, diagnostics.create_export_diagnostic_context() as diagnostic_ctx:
        yield (mode_ctx, apex_ctx, log_ctx, diagnostic_ctx)


@_beartype.beartype
def export(
    model: Union[torch.nn.Module, torch.jit.ScriptModule, torch.jit.ScriptFunction],
    args: Union[Tuple[Any, ...], torch.Tensor],
    f: Union[str, io.BytesIO],
    export_params: bool = True,
    verbose: bool = False,
    training: _C_onnx.TrainingMode = _C_onnx.TrainingMode.EVAL,
    input_names: Optional[Sequence[str]] = None,
    output_names: Optional[Sequence[str]] = None,
    operator_export_type: _C_onnx.OperatorExportTypes = _C_onnx.OperatorExportTypes.ONNX,
    opset_version: Optional[int] = None,
    do_constant_folding: bool = True,
    dynamic_axes: Optional[
        Union[Mapping[str, Mapping[int, str]], Mapping[str, Sequence[int]]]
    ] = None,
    keep_initializers_as_inputs: Optional[bool] = None,
    custom_opsets: Optional[Mapping[str, int]] = None,
    export_modules_as_functions: Union[bool, Collection[Type[torch.nn.Module]]] = False,
) -> None:
    r"""Exports a model into ONNX format.

    If ``model`` is not a :class:`torch.jit.ScriptModule` nor a
    :class:`torch.jit.ScriptFunction`, this runs
    ``model`` once in order to convert it to a TorchScript graph to be exported
    (the equivalent of :func:`torch.jit.trace`). Thus this has the same limited support
    for dynamic control flow as :func:`torch.jit.trace`.

    Args:
        model (:class:`torch.nn.Module`, :class:`torch.jit.ScriptModule` or :class:`torch.jit.ScriptFunction`):
            the model to be exported.
        args (tuple or torch.Tensor):

            args can be structured either as:

            1. ONLY A TUPLE OF ARGUMENTS::

                args = (x, y, z)

            The tuple should contain model inputs such that ``model(*args)`` is a valid
            invocation of the model. Any non-Tensor arguments will be hard-coded into the
            exported model; any Tensor arguments will become inputs of the exported model,
            in the order they occur in the tuple.

            2. A TENSOR::

                args = torch.Tensor([1])

            This is equivalent to a 1-ary tuple of that Tensor.

            3. A TUPLE OF ARGUMENTS ENDING WITH A DICTIONARY OF NAMED ARGUMENTS::

                args = (
                    x,
                    {
                        "y": input_y,
                        "z": input_z
                    }
                )

            All but the last element of the tuple will be passed as non-keyword arguments,
            and named arguments will be set from the last element. If a named argument is
            not present in the dictionary, it is assigned the default value, or None if a
            default value is not provided.

            .. note::
                If a dictionary is the last element of the args tuple, it will be
                interpreted as containing named arguments. In order to pass a dict as the
                last non-keyword arg, provide an empty dict as the last element of the args
                tuple. For example, instead of::

                    torch.onnx.export(
                        model,
                        (
                            x,
                            # WRONG: will be interpreted as named arguments
                            {y: z}
                        ),
                        "test.onnx.pb"
                    )

                Write::

                    torch.onnx.export(
                        model,
                        (
                            x,
                            {y: z},
                            {}
                        ),
                        "test.onnx.pb"
                    )

        f: a file-like object (such that ``f.fileno()`` returns a file descriptor)
            or a string containing a file name.  A binary protocol buffer will be written
            to this file.
        export_params (bool, default True): if True, all parameters will
            be exported. Set this to False if you want to export an untrained model.
            In this case, the exported model will first take all of its parameters
            as arguments, with the ordering as specified by ``model.state_dict().values()``
        verbose (bool, default False): if True, prints a description of the
            model being exported to stdout. In addition, the final ONNX graph will include the
            field ``doc_string``` from the exported model which mentions the source code locations
            for ``model``. If True, ONNX exporter logging will be turned on.
        training (enum, default TrainingMode.EVAL):
            * ``TrainingMode.EVAL``: export the model in inference mode.
            * ``TrainingMode.PRESERVE``: export the model in inference mode if model.training is
                False and in training mode if model.training is True.
            * ``TrainingMode.TRAINING``: export the model in training mode. Disables optimizations
                which might interfere with training.
        input_names (list of str, default empty list): names to assign to the
            input nodes of the graph, in order.
        output_names (list of str, default empty list): names to assign to the
            output nodes of the graph, in order.
        operator_export_type (enum, default OperatorExportTypes.ONNX):

            * ``OperatorExportTypes.ONNX``: Export all ops as regular ONNX ops
                (in the default opset domain).
            * ``OperatorExportTypes.ONNX_FALLTHROUGH``: Try to convert all ops
                to standard ONNX ops in the default opset domain. If unable to do so
                (e.g. because support has not been added to convert a particular torch op to ONNX),
                fall back to exporting the op into a custom opset domain without conversion. Applies
                to `custom ops <https://pytorch.org/tutorials/advanced/torch_script_custom_ops.html>`_
                as well as ATen ops. For the exported model to be usable, the runtime must support
                these non-standard ops.
            * ``OperatorExportTypes.ONNX_ATEN``: All ATen ops (in the TorchScript namespace "aten")
                are exported as ATen ops (in opset domain "org.pytorch.aten").
                `ATen <https://pytorch.org/cppdocs/#aten>`_ is PyTorch's built-in tensor library, so
                this instructs the runtime to use PyTorch's implementation of these ops.

                .. warning::

                    Models exported this way are probably runnable only by Caffe2.

                    This may be useful if the numeric differences in implementations of operators are
                    causing large differences in behavior between PyTorch and Caffe2 (which is more
                    common on untrained models).

            * ``OperatorExportTypes.ONNX_ATEN_FALLBACK``: Try to export each ATen op
                (in the TorchScript namespace "aten") as a regular ONNX op. If we are unable to do so
                (e.g. because support has not been added to convert a particular torch op to ONNX),
                fall back to exporting an ATen op. See documentation on OperatorExportTypes.ONNX_ATEN for
                context.
                For example::

                    graph(%0 : Float):
                    %3 : int = prim::Constant[value=0]()
                    # conversion unsupported
                    %4 : Float = aten::triu(%0, %3)
                    # conversion supported
                    %5 : Float = aten::mul(%4, %0)
                    return (%5)

                Assuming ``aten::triu`` is not supported in ONNX, this will be exported as::

                    graph(%0 : Float):
                    %1 : Long() = onnx::Constant[value={0}]()
                    # not converted
                    %2 : Float = aten::ATen[operator="triu"](%0, %1)
                    # converted
                    %3 : Float = onnx::Mul(%2, %0)
                    return (%3)

                If PyTorch was built with Caffe2 (i.e. with ``BUILD_CAFFE2=1``), then
                Caffe2-specific behavior will be enabled, including special support
                for ops are produced by the modules described in
                `Quantization <https://pytorch.org/docs/stable/quantization.html>`_.

                .. warning::

                    Models exported this way are probably runnable only by Caffe2.

        opset_version (int, default 14): The version of the
            `default (ai.onnx) opset <https://github.com/onnx/onnx/blob/master/docs/Operators.md>`_
            to target. Must be >= 7 and <= 16.
        do_constant_folding (bool, default True): Apply the constant-folding optimization.
            Constant-folding will replace some of the ops that have all constant inputs
            with pre-computed constant nodes.
        dynamic_axes (dict[string, dict[int, string]] or dict[string, list(int)], default empty dict):

            By default the exported model will have the shapes of all input and output tensors
            set to exactly match those given in ``args``. To specify axes of tensors as
            dynamic (i.e. known only at run-time), set ``dynamic_axes`` to a dict with schema:

            * KEY (str): an input or output name. Each name must also be provided in ``input_names`` or
                ``output_names``.
            * VALUE (dict or list): If a dict, keys are axis indices and values are axis names. If a
                list, each element is an axis index.

            For example::

                class SumModule(torch.nn.Module):
                    def forward(self, x):
                        return torch.sum(x, dim=1)

                torch.onnx.export(
                    SumModule(),
                    (torch.ones(2, 2),),
                    "onnx.pb",
                    input_names=["x"],
                    output_names=["sum"]
                )

            Produces::

                input {
                  name: "x"
                  ...
                      shape {
                        dim {
                          dim_value: 2  # axis 0
                        }
                        dim {
                          dim_value: 2  # axis 1
                ...
                output {
                  name: "sum"
                  ...
                      shape {
                        dim {
                          dim_value: 2  # axis 0
                ...

            While::

                torch.onnx.export(
                    SumModule(),
                    (torch.ones(2, 2),),
                    "onnx.pb",
                    input_names=["x"],
                    output_names=["sum"],
                    dynamic_axes={
                        # dict value: manually named axes
                        "x": {0: "my_custom_axis_name"},
                        # list value: automatic names
                        "sum": [0],
                    }
                )

            Produces::

                input {
                  name: "x"
                  ...
                      shape {
                        dim {
                          dim_param: "my_custom_axis_name"  # axis 0
                        }
                        dim {
                          dim_value: 2  # axis 1
                ...
                output {
                  name: "sum"
                  ...
                      shape {
                        dim {
                          dim_param: "sum_dynamic_axes_1"  # axis 0
                ...

        keep_initializers_as_inputs (bool, default None): If True, all the
            initializers (typically corresponding to parameters) in the
            exported graph will also be added as inputs to the graph. If False,
            then initializers are not added as inputs to the graph, and only
            the non-parameter inputs are added as inputs.
            This may allow for better optimizations (e.g. constant folding) by
            backends/runtimes.

            If ``opset_version < 9``, initializers MUST be part of graph
            inputs and this argument will be ignored and the behavior will be
            equivalent to setting this argument to True.

            If None, then the behavior is chosen automatically as follows:

            * If ``operator_export_type=OperatorExportTypes.ONNX``, the behavior is equivalent
                to setting this argument to False.
            * Else, the behavior is equivalent to setting this argument to True.

        custom_opsets (dict[str, int], default empty dict): A dict with schema:

            * KEY (str): opset domain name
            * VALUE (int): opset version

            If a custom opset is referenced by ``model`` but not mentioned in this dictionary,
            the opset version is set to 1. Only custom opset domain name and version should be
            indicated through this argument.

        export_modules_as_functions (bool or set of type of nn.Module, default False): Flag to enable
            exporting all ``nn.Module`` forward calls as local functions in ONNX. Or a set to indicate the
            particular types of modules to export as local functions in ONNX.
            This feature requires ``opset_version`` >= 15, otherwise the export will fail. This is because
            ``opset_version`` < 15 implies IR version < 8, which means no local function support.
            Module variables will be exported as function attributes. There are two categories of function
            attributes.

            1. Annotated attributes: class variables that have type annotations via
            `PEP 526-style <https://www.python.org/dev/peps/pep-0526/#class-and-instance-variable-annotations>`_
            will be exported as attributes.
            Annotated attributes are not used inside the subgraph of ONNX local function because
            they are not created by PyTorch JIT tracing, but they may be used by consumers
            to determine whether or not to replace the function with a particular fused kernel.

            2. Inferred attributes: variables that are used by operators inside the module. Attribute names
            will have prefix "inferred::". This is to differentiate from predefined attributes retrieved from
            python module annotations. Inferred attributes are used inside the subgraph of ONNX local function.

            * ``False`` (default): export ``nn.Module`` forward calls as fine grained nodes.
            * ``True``: export all ``nn.Module`` forward calls as local function nodes.
            * Set of type of nn.Module: export ``nn.Module`` forward calls as local function nodes,
                only if the type of the ``nn.Module`` is found in the set.

    Raises:
        :class:`torch.onnx.errors.CheckerError`: If the ONNX checker detects an invalid ONNX graph.
        :class:`torch.onnx.errors.UnsupportedOperatorError`: If the ONNX graph cannot be exported because it
            uses an operator that is not supported by the exporter.
        :class:`torch.onnx.errors.OnnxExporterError`: Other errors that can occur during export.
            All errors are subclasses of :class:`errors.OnnxExporterError`.
    """

    _export(
        model,
        args,
        f,
        export_params,
        verbose,
        training,
        input_names,
        output_names,
        operator_export_type=operator_export_type,
        opset_version=opset_version,
        do_constant_folding=do_constant_folding,
        dynamic_axes=dynamic_axes,
        keep_initializers_as_inputs=keep_initializers_as_inputs,
        custom_opsets=custom_opsets,
        export_modules_as_functions=export_modules_as_functions,
    )


@_beartype.beartype
def _is_constant_tensor_list(node):
    if node.kind() != "prim::Constant":
        return False
    output_type = node.output().type()
    if output_type.isSubtypeOf(_C.ListType.ofTensors()):
        return True
    if output_type.isSubtypeOf(_C.ListType(_C.OptionalType.ofTensor())):
        return True


# ONNX can't handle constants that are lists of tensors, which can
# get generated in constant prop. So we split them back into prim::ListConstructs


@_beartype.beartype
def _split_tensor_list_constants(g, block):
    for node in block.nodes():
        for subblock in node.blocks():
            _split_tensor_list_constants(g, subblock)
        if _is_constant_tensor_list(node):
            inputs = []
            for val in node.output().toIValue():
                input = g.insertConstant(val)
                input.node().moveBefore(node)
                input.node().copyMetadata(node)
                inputs.append(input)

            lc = (
                g.create("prim::ListConstruct", inputs)
                .insertBefore(node)
                .output()
                .setType(_C.ListType.ofTensors())
            )
            lc.node().copyMetadata(node)
            node.output().replaceAllUsesWith(lc)


@_beartype.beartype
def _optimize_graph(
    graph: _C.Graph,
    operator_export_type: _C_onnx.OperatorExportTypes,
    _disable_torch_constant_prop: bool = False,
    fixed_batch_size: bool = False,
    params_dict=None,
    dynamic_axes=None,
    input_names=None,
    module=None,
):
    if params_dict is None:
        params_dict = {}

    # Inline everything
    _C._jit_pass_inline(graph)

    # Remove fork/wait nodes
    _C._jit_pass_inline_fork_wait(graph)
    _C._jit_pass_lint(graph)
    _C._jit_pass_onnx_autograd_function_process(graph)
    _C._jit_pass_lower_all_tuples(graph)

    # we now record some ops like ones/zeros
    # into a trace where we previously recorded constants.
    # use constant prop to maintain our current level of onnx support
    # without implementing symbolics for all of them
    if _disable_torch_constant_prop is False:
        _C._jit_pass_constant_propagation(graph)

    _split_tensor_list_constants(graph, graph)
    # run dce to eliminate dead parts of the graph that might have been
    # left behind by things like symbolic_override
    _C._jit_pass_dce(graph)
    _C._jit_pass_lint(graph)

    # CSE should improve perf when Autocast is used with disabled cache
    # Autocast is disabled due to a limitation on tracer as described at https://github.com/pytorch/pytorch/issues/84092
    # Must run before _C._jit_pass_erase_number_types to prevent type substitution
    if _C._jit_pass_cse(graph):
        _C._jit_pass_onnx_lint(graph)

    _C._jit_pass_canonicalize_graph_fuser_ops(graph)
    _C._jit_pass_lint(graph)
    _C._jit_pass_peephole(graph, True)
    _C._jit_pass_fuse_addmm(graph)
    _C._jit_pass_lint(graph)

    _C._jit_pass_peephole(graph, True)
    _C._jit_pass_lower_all_tuples(graph)
    # in _jit_pass_onnx, symbolic functions are called for each node for conversion.
    # However, there are nodes that cannot be converted without additional context.
    # For example, the number of outputs from split (and whether it is static or dynamic) is unknown
    # until the point where it is unpacked by listUnpack node.
    # This pass does a preprocess, and prepares the nodes such that enough context can be received
    # by the symbolic function.
    _C._jit_pass_onnx_remove_inplace_ops_for_onnx(graph, module)
    _C._jit_pass_onnx_preprocess(graph)

    # onnx does not support tuples, so try to remove them
    _C._jit_pass_lint(graph)

    # onnx only supports tensors, but 1 / 2 = 0.5 and tensor(1) / tensor(2) = 0
    _C._jit_pass_prepare_division_for_onnx(graph)

    _C._jit_pass_onnx_remove_print(graph)
    _C._jit_pass_onnx_preprocess_caffe2(graph)

    symbolic_helper._quantized_ops.clear()
    # Unpack quantized weights for conv and linear ops and insert into graph.
    _C._jit_pass_onnx_unpack_quantized_weights(
        graph, params_dict, symbolic_helper.is_caffe2_aten_fallback()
    )
    if symbolic_helper.is_caffe2_aten_fallback():
        # Insert permutes before and after each conv op to ensure correct order.
        _C._jit_pass_onnx_quantization_insert_permutes(graph, params_dict)

        # Find consecutive permutes that are no-ops and remove them.
        _C._jit_pass_custom_pattern_based_rewrite_graph(
            textwrap.dedent(
                """\
                graph(%Pi):
                    %Pq = quantized::nhwc2nchw(%Pi)
                    %Pr = quantized::nchw2nhwc(%Pq)
                    return (%Pr)"""
            ),
            textwrap.dedent(
                """\
                graph(%Ri):
                    return (%Ri)"""
            ),
            graph,
        )

    # onnx only supports tensors, so we turn all out number types into tensors
    _C._jit_pass_erase_number_types(graph)
    if GLOBALS.onnx_shape_inference:
        input_names = [] if input_names is None else input_names
        dynamic_axes = {} if dynamic_axes is None else dynamic_axes
        _C._jit_pass_onnx_set_dynamic_input_shape(graph, dynamic_axes, input_names)
    _C._jit_pass_onnx_lint(graph)

    graph = _C._jit_pass_onnx(graph, operator_export_type)
    _C._jit_pass_onnx_lint(graph)
    _C._jit_pass_lint(graph)

    _C._jit_pass_onnx_scalar_type_analysis(
        graph, True, GLOBALS.export_onnx_opset_version
    )
    _C._jit_pass_lint(graph)

    _C._jit_pass_onnx_peephole(
        graph, GLOBALS.export_onnx_opset_version, fixed_batch_size
    )
    _C._jit_pass_lint(graph)

    # graph is not a valid jit graph anymore because types have been replaced
    # (e.g. int with Tensor), so it now contains operators that don't actually
    # exist. We can't run normal dead code elimination because it'd fail trying
    # to look up if an operator has side effects, but we can run a dead code
    # elimination variant that doesn't need to look up if an op has side effects.
    _C._jit_pass_dce_allow_deleting_nodes_with_side_effects(graph)
    _C._jit_pass_lint(graph)
    graph = _C._jit_pass_canonicalize(graph)
    _C._jit_pass_lint(graph)
    if GLOBALS.onnx_shape_inference:
        _C._jit_pass_onnx_graph_shape_type_inference(
            graph, params_dict, GLOBALS.export_onnx_opset_version
        )
    return graph


@_beartype.beartype
def warn_on_static_input_change(input_states):
    """Warns that changes to input dictionaries and strings won't take effect in the traced ONNX graph.

    We accept dictionaries and strings as ONNX inputs, but they should be only for
    configuration use. we detect here if these inputs are modified, and if so we warn
    the user that the changes won't take effect in the traced ONNX graph.
    """
    for input, traced_input in zip(input_states[0], input_states[1]):
        if isinstance(input, dict):
            if list(input.keys()) != list(traced_input.keys()):
                warning = (
                    "We detected that you are modifying a dictionary that is an input to your "
                    "model. "
                    "Note that dictionaries are allowed as inputs in ONNX but they should be "
                    "handled with care. "
                    "Usages of dictionaries is not recommended, and should not be used except "
                    "for configuration use. "
                    "Also note that the order and values of the keys must remain the same. "
                )
                warnings.warn(warning)
        elif isinstance(input, str):
            if input != traced_input:
                warning = (
                    "The model seems to have string inputs/outputs. "
                    "Note that strings will not appear as inputs/outputs of the ONNX graph. "
                )
                warnings.warn(warning)


@_beartype.beartype
def _resolve_args_by_export_type(arg_name, arg_value, operator_export_type):
    """Resolves the arguments that are ignored when export_type != operator_export_type.ONNX."""
    if (
        operator_export_type is not operator_export_type.ONNX
        and _C_onnx._CAFFE2_ATEN_FALLBACK
    ):
        if arg_value is True:
            warnings.warn(
                f"'{arg_name}' can be set to True only when 'operator_export_type' is "
                "`ONNX`. Since 'operator_export_type' is not set to 'ONNX', "
                f"'{arg_name}' argument will be ignored."
            )
        arg_value = False
    return arg_value


@_beartype.beartype
def _decide_keep_init_as_input(
    keep_initializers_as_inputs: Optional[bool],
    operator_export_type: _C_onnx.OperatorExportTypes,
    opset_version: int,
):
    """Decides whether the initializers in the graph should be listed as ONNX graph inputs.

    This method encapsulates the logic to decide whether the initializers in the graph
    should be listed as ONNX graph inputs (i.e., whether to choose ONNX IR v3 or v4).
    If keep_initializers_as_inputs is not specified (None), then we decide whether to keep
    initializers as graph inputs (val_keep_init_as_ip) based on export type. If export type
    is ONNX, then do not keep initializers as input (val_keep_init_as_ip=False). For all other
    export types keep initializers as input (val_keep_init_as_ip=True).
    If keep_initializers_as_inputs is specified, then respect it. Unless opset version <= 8,
    in which case it must be ignored because for opset version <= 8, all initializers MUST be
    part of graph input (only ONNX IR v3 is allowed), i.e. val_keep_init_as_ip=True.

    Special handling is needed for opset version 8 or lower, because irrespective
    of user input for keep_initializers_as_inputs, the graph must follow ONNX IR v3
    semantics, i.e. all initializers must be listed as ONNX graph input.
    """

    if opset_version < 9:
        if keep_initializers_as_inputs is False:
            warnings.warn(
                "Setting 'keep_initializers_as_inputs=False' for opset version"
                "8 or lower would lead to an invalid ONNX graph. Therefore, "
                "'keep_initializers_as_inputs=False' is ignored during export."
                "Exported model will have initializers as graph inputs (compliant "
                " to ONNX IR v3)."
            )
        return True  # i.e. True == initializers are part of graph input (ONNX IR v3)
    val_keep_init_as_ip = (
        True if keep_initializers_as_inputs is None else keep_initializers_as_inputs
    )
    if (
        keep_initializers_as_inputs is None
        and operator_export_type is _C_onnx.OperatorExportTypes.ONNX
    ):
        val_keep_init_as_ip = False
    return val_keep_init_as_ip


@_beartype.beartype
def _decide_add_node_names(add_node_names, operator_export_type):
    return _resolve_args_by_export_type(
        "add_node_names", add_node_names, operator_export_type
    )


@_beartype.beartype
def _decide_constant_folding(do_constant_folding, operator_export_type, training):
    do_constant_folding = _resolve_args_by_export_type(
        "do_constant_folding", do_constant_folding, operator_export_type
    )
    if do_constant_folding and (
        training is not None and training is not _C_onnx.TrainingMode.EVAL
    ):
        warnings.warn(
            "It is recommended that constant folding be turned off ('do_constant_folding=False') "
            "when exporting the model in training-amenable mode, i.e. with 'training=TrainingMode.TRAIN' "
            "or 'training=TrainingMode.PRESERVE' (when model is in training mode). Otherwise, some "
            "learnable model parameters may not translate correctly in the exported ONNX model "
            "because constant folding mutates model parameters. Please consider "
            "turning off constant folding or setting the training=TrainingMode.EVAL."
        )
    return do_constant_folding


@_beartype.beartype
def _signature(model) -> inspect.Signature:
    should_be_callable = getattr(model, "forward", model)
    if callable(should_be_callable):
        return inspect.signature(should_be_callable)
    raise ValueError("model has no forward method and is not callable")


@_beartype.beartype
def _decide_input_format(model, args):
    try:
        sig = _signature(model)
    except ValueError as e:
        warnings.warn(f"{e}, skipping _decide_input_format")
        return args
    try:
        ordered_list_keys = list(sig.parameters.keys())
        if ordered_list_keys[0] == "self":
            ordered_list_keys = ordered_list_keys[1:]
        args_dict: Dict = {}
        if isinstance(args, list):
            args_list = args
        elif isinstance(args, tuple):
            args_list = list(args)
        else:
            args_list = [args]
        if isinstance(args_list[-1], dict):
            args_dict = args_list[-1]
            args_list = args_list[:-1]
        n_nonkeyword = len(args_list)
        for optional_arg in ordered_list_keys[n_nonkeyword:]:
            if optional_arg in args_dict:
                args_list.append(args_dict[optional_arg])
            # Check if this arg has a default value
            else:
                param = sig.parameters[optional_arg]
                if param.default != param.empty:
                    args_list.append(param.default)
        args = args_list if isinstance(args, list) else tuple(args_list)
    # Cases of models with no input args
    except IndexError:
        warnings.warn("No input args, skipping _decide_input_format")
    except Exception as e:
        warnings.warn(f"Skipping _decide_input_format\n {e.args[0]}")

    return args


@_beartype.beartype
def _trace(func, args, operator_export_type, return_outs=False):
    # Special case for common case of passing a single Tensor
    if isinstance(args, torch.Tensor):
        args = (args,)

    trace_graph, torch_out, inputs_states = torch.jit._get_trace_graph(
        func,
        args,
        strict=False,
        _force_outplace=False,
        _return_inputs_states=True,
    )
    warn_on_static_input_change(inputs_states)

    trace_graph = _optimize_graph(trace_graph, operator_export_type, params_dict={})
    if return_outs:
        return trace_graph, torch_out
    return trace_graph


@_beartype.beartype
def _trace_and_get_graph_from_model(model, args):
    # A basic sanity check: make sure the state_dict keys are the same
    # before and after running the model.  Fail fast!
    orig_state_dict_keys = torch.jit._unique_state_dict(model).keys()

    # Disable Autocast cache because it replaces kernel's weight and bias
    # by (undesired) constants.
    # No perf impact for when there are reused weights since https://github.com/pytorch/pytorch/pull/85665
    # TODO: https://github.com/pytorch/pytorch/issues/84092
    prev_autocast_cache_enabled = torch.is_autocast_cache_enabled()
    torch.set_autocast_cache_enabled(False)
    trace_graph, torch_out, inputs_states = torch.jit._get_trace_graph(
        model,
        args,
        strict=False,
        _force_outplace=False,
        _return_inputs_states=True,
    )
    torch.set_autocast_cache_enabled(prev_autocast_cache_enabled)

    warn_on_static_input_change(inputs_states)

    if orig_state_dict_keys != torch.jit._unique_state_dict(model).keys():
        raise RuntimeError(
            "state_dict changed after running the tracer; "
            "something weird is happening in your model!"
        )

    return trace_graph, torch_out


@_beartype.beartype
def _get_param_count_list(method_graph, args_params):
    param_count_list = []
    for input_, arg_params_ in zip(method_graph.inputs(), args_params):
        if "PackedParams" in str(input_.type()):
            in_vars, _ = torch.jit._flatten(arg_params_)
            param_count_list.append(len(in_vars))
        else:
            param_count_list.append(arg_params_ is not None)

    return param_count_list


@_beartype.beartype
def _check_flatten_did_not_remove(original, jit_flattened):
    """torch.jit._flatten removes None. Check if it did so in this case."""

    @_beartype.beartype
    def flatten(x):
        if isinstance(x, (list, tuple)):
            for inner in x:
                yield from flatten(inner)
        elif isinstance(x, dict):
            for inner in x.values():
                yield from flatten(inner)
        else:
            yield x

    flattened_with_none = list(flatten(original))
    num_none = len(flattened_with_none) - len(jit_flattened)
    assert num_none >= 0
    if num_none:
        raise ValueError(
            f"args contained {num_none} None's after flattening. "
            "When exporting a ScriptModule or ScriptFunction, no args may "
            "be None because that breaks type propagation."
        )


def _create_jit_graph(
    model: Union[torch.nn.Module, torch.jit.ScriptFunction], args: Sequence[Any]
) -> Tuple[_C.Graph, List[_C.IValue], Optional[Any], Optional[_C.ScriptModule]]:
    if isinstance(model, (torch.jit.ScriptFunction, torch.jit.ScriptModule)):
        flattened_args = tuple(torch.jit._flatten(tuple(args))[0])
        _check_flatten_did_not_remove(args, flattened_args)
        torch_out = None

        if isinstance(model, torch.jit.ScriptModule):
            try:
                graph = model.forward.graph
            except AttributeError as e:
                raise RuntimeError("'forward' method must be a script method") from e
            _C._jit_pass_onnx_function_substitution(graph)
            freezed_module = _C._freeze_module(
                cast(_C.ScriptModule, model._c), preserveParameters=True
            )
            module, params = _C._jit_onnx_list_model_parameters(freezed_module)
            method_graph = module._get_method("forward").graph
            args_params = tuple(args) + tuple(params)
            param_count_list = _get_param_count_list(method_graph, args_params)
            in_vars, _ = torch.jit._flatten(args_params)
            graph = _C._propagate_and_assign_input_shapes(
                method_graph, tuple(in_vars), param_count_list, False, False
            )
            return graph, params, torch_out, module

        # torch.jit.ScriptFunction
        params = []
        graph = model.graph
        _C._jit_pass_onnx_function_substitution(graph)
        param_count_list = _get_param_count_list(graph, args)
        graph = _C._propagate_and_assign_input_shapes(
            graph, flattened_args, param_count_list, False, False
        )
        return graph, params, torch_out, None

    graph, torch_out = _trace_and_get_graph_from_model(model, args)
    _C._jit_pass_onnx_lint(graph)
    state_dict = torch.jit._unique_state_dict(model)
    params = list(state_dict.values())
    graph_inputs = list(graph.inputs())
    user_input_num = len(graph_inputs) - len(state_dict)
    param_names = list(state_dict.keys())
    for i, inp in enumerate(graph_inputs):
        if i >= user_input_num:
            inp.setDebugName(param_names[i - user_input_num])
    _C._jit_pass_onnx_function_substitution(graph)
    return graph, params, torch_out, None


@_beartype.beartype
def _get_named_param_dict(graph, params):
    input_and_param_names = [val.debugName() for val in graph.inputs()]
    param_names = input_and_param_names[len(input_and_param_names) - len(params) :]
    _params_dict = dict(zip(param_names, params))
    return _params_dict


@_beartype.beartype
def _get_example_outputs(model, args):
    input_args = copy.deepcopy(args)
    input_kwargs = {}
    if input_args and isinstance(input_args[-1], dict):
        input_kwargs = input_args[-1]
        input_args = input_args[:-1]

    example_outputs = model(*input_args, **input_kwargs)
    if isinstance(example_outputs, list):
        example_outputs = [example_outputs]
    elif not isinstance(example_outputs, tuple):
        example_outputs = (example_outputs,)

    return example_outputs


_qtype_vtype_map = {
    torch.quint8: torch.uint8,
    torch.qint8: torch.int8,
    torch.qint32: torch.int32,
    torch.quint4x2: torch.int8,
}


@_beartype.beartype
def unpack_quantized_tensor(value, cast_onnx_accepted=True):
    if isinstance(value, torch.Tensor) and value.dtype in _qtype_vtype_map:
        q_value_dequantize = value.dequantize()
        q_scale = (
            torch.tensor(value.q_scale(), dtype=torch.double)
            if cast_onnx_accepted
            else torch.tensor(value.q_scale(), dtype=torch.float32)
        )
        q_zero_point = (
            torch.tensor(value.q_zero_point(), dtype=torch.int64)
            if cast_onnx_accepted
            else torch.tensor(value.q_zero_point(), dtype=_qtype_vtype_map[value.dtype])
        )
        q_value = q_value_dequantize / q_scale + q_zero_point
        q_value = q_value.to(dtype=_qtype_vtype_map[value.dtype])
        return q_value, q_scale, q_zero_point
    else:
        return (value,)


@_beartype.beartype
def _pre_trace_quant_model(model, args):
    r"""Returns `torch.jit.trace(model, args)` if model is quantized. Otherwise do nothing and return
    original model.

    This is due to https://github.com/pytorch/pytorch/issues/75761.
    """
    if any(
        hasattr(m, "_packed_params") for m in getattr(model, "modules", lambda: [])()
    ) or any(getattr(arg, "is_quantized", False) for arg in args):
        return torch.jit.trace(model, args)
    return model


@_beartype.beartype
def _model_to_graph(
    model,
    args,
    verbose=False,
    input_names=None,
    output_names=None,
    operator_export_type=_C_onnx.OperatorExportTypes.ONNX,
    do_constant_folding=True,
    _disable_torch_constant_prop=False,
    fixed_batch_size=False,
    training=_C_onnx.TrainingMode.EVAL,
    dynamic_axes=None,
) -> Tuple[
    _C.Graph,
    Dict[str, torch.Tensor],
    Optional[
        Union[
            torch.Tensor,
            Tuple[torch.Tensor, ...],
            List[torch.Tensor],
            Dict[str, torch.Tensor],
            Any,  # Can be nested tuples etc.
        ]
    ],
]:
    """Converts model into an ONNX graph.

    Returns:
        graph: A TorchScript IR Graph with ONNX nodes.
        params_dict: Dict from input param name to param value.
        torch_out: The output tensors resulting from the trace of ``model``.
            If ``model`` is a :class:`torch.jit.ScriptModule` or :class:`torch.jit.ScriptFunction`,
            this will be None, since we are not doing any tracing.
    """
    # TODO: can we simplify this to always return a tuple of Tensor or None?

    # Special case for common case of passing a single Tensor
    if isinstance(args, (torch.Tensor, int, float, bool)):
        args = (args,)

    model = _pre_trace_quant_model(model, args)
    graph, params, torch_out, module = _create_jit_graph(model, args)
    params_dict = _get_named_param_dict(graph, params)

    try:
        graph = _optimize_graph(
            graph,
            operator_export_type,
            _disable_torch_constant_prop=_disable_torch_constant_prop,
            fixed_batch_size=fixed_batch_size,
            params_dict=params_dict,
            dynamic_axes=dynamic_axes,
            input_names=input_names,
            module=module,
        )
    except Exception as e:
        torch.onnx.log("Torch IR graph at exception: ", graph)
        raise

    is_script = isinstance(model, (torch.jit.ScriptFunction, torch.jit.ScriptModule))
    if is_script:
        example_outputs = _get_example_outputs(model, args)
        example_outputs_final = ()
        for example_output in example_outputs:
            example_outputs_final += unpack_quantized_tensor(example_output)
        out_vars, desc = torch.jit._flatten(example_outputs_final)
        _C._jit_pass_onnx_assign_output_shape(
            graph, out_vars, desc, GLOBALS.onnx_shape_inference, is_script
        )

    # NB: ONNX requires complete information about output types, which might be
    # erased by some optimizations, so we need to set it explicitly again.
    else:
        if not isinstance(torch_out, (list, tuple)):
            output_wrapped = [torch_out]
        else:
            output_wrapped = torch_out  # type: ignore[assignment]

        output_tensors, out_desc = torch.jit._flatten(tuple(output_wrapped))
        # assign_output_shape pass is not compatible with quantized outputs.
        # Quantized outputs are flattened to 3 values in ONNX, while packed as
        # single value in PyTorch.
        if not any(getattr(out, "is_quantized", False) for out in output_tensors):
            _C._jit_pass_onnx_assign_output_shape(
                graph,
                output_tensors,
                out_desc,
                GLOBALS.onnx_shape_inference,
                is_script,
            )

    _set_input_and_output_names(graph, input_names, output_names)
    params_dict = _get_named_param_dict(graph, params)

    if training is None or training == _C_onnx.TrainingMode.EVAL:
        params_dict = _C._jit_pass_onnx_eval_peephole(graph, params_dict)

    if (
        do_constant_folding
        and GLOBALS.export_onnx_opset_version
        >= _constants.ONNX_CONSTANT_FOLDING_MIN_OPSET
    ):
        params_dict = _C._jit_pass_onnx_constant_fold(
            graph, params_dict, GLOBALS.export_onnx_opset_version
        )
        _C._jit_pass_dce_allow_deleting_nodes_with_side_effects(graph)

    if GLOBALS.onnx_shape_inference:
        _C._jit_pass_onnx_graph_shape_type_inference(
            graph, params_dict, GLOBALS.export_onnx_opset_version
        )

    params_dict = _C._jit_pass_onnx_eliminate_unused_items(graph, params_dict)

    # For ONNX opset < 9, constants only have three data types: float16, float, double.
    # In this pass transform constants of other data types to float/double + cast operator.
    if GLOBALS.export_onnx_opset_version < 9:
        _C._jit_pass_onnx_cast_all_constant_to_floating(graph)

    params_dict = _C._jit_pass_filter_non_tensor_arguments(params_dict)
    _C._jit_decay_packed_param_input_types(graph)

    # If output names lack a proper name and are identified only by their unique
    # give them a legible name for debugging purposes
    _apply_friendly_debug_names(graph, params_dict)

    return graph, params_dict, torch_out


@_beartype.beartype
def export_to_pretty_string(
    model,
    args,
    export_params=True,
    verbose=False,
    training=_C_onnx.TrainingMode.EVAL,
    input_names=None,
    output_names=None,
    operator_export_type=_C_onnx.OperatorExportTypes.ONNX,
    export_type=None,
    google_printer=False,
    opset_version=None,
    keep_initializers_as_inputs=None,
    custom_opsets=None,
    add_node_names=True,
    do_constant_folding=True,
    dynamic_axes=None,
):
    r"""
    Similar to :func:`export`, but returns a text representation of the ONNX
    model. Only differences in args listed below. All other args are the same
    as :func:`export`.

    Args:
        add_node_names (bool, default True): Whether or not to set
            NodeProto.name. This makes no difference unless
            ``google_printer=True``.
        google_printer (bool, default False): If False, will return a custom,
            compact representation of the model. If True will return the
            protobuf's `Message::DebugString()`, which is more verbose.

    Returns:
        A UTF-8 str containing a human-readable representation of the ONNX model.
    """
    if opset_version is None:
        opset_version = _constants.ONNX_DEFAULT_OPSET
    if custom_opsets is None:
        custom_opsets = {}
    GLOBALS.export_onnx_opset_version = opset_version
    GLOBALS.operator_export_type = operator_export_type

    with exporter_context(model, training, verbose):
        val_keep_init_as_ip = _decide_keep_init_as_input(
            keep_initializers_as_inputs, operator_export_type, opset_version
        )
        val_add_node_names = _decide_add_node_names(
            add_node_names, operator_export_type
        )
        val_do_constant_folding = _decide_constant_folding(
            do_constant_folding, operator_export_type, training
        )
        args = _decide_input_format(model, args)
        graph, params_dict, torch_out = _model_to_graph(
            model,
            args,
            verbose,
            input_names,
            output_names,
            operator_export_type,
            val_do_constant_folding,
            training=training,
            dynamic_axes=dynamic_axes,
        )

        return graph._pretty_print_onnx(  # type: ignore[attr-defined]
            params_dict,
            opset_version,
            False,
            operator_export_type,
            google_printer,
            val_keep_init_as_ip,
            custom_opsets,
            val_add_node_names,
        )


@_beartype.beartype
def unconvertible_ops(
    model,
    args,
    training: _C_onnx.TrainingMode = _C_onnx.TrainingMode.EVAL,
    opset_version: Optional[int] = None,
) -> Tuple[_C.Graph, List[str]]:
    """Returns an approximated list of all ops that are yet supported by :mod:`torch.onnx`.

    The list is approximated because some ops may be removed during the conversion
    process and don't need to be converted. Some other ops may have partial support
    that will fail conversion with particular inputs. Please open a Github Issue
    for op support requests.

    Args:
        model: Same as the `model` parameter in :func:`torch.onnx.export`.
        args: Same as the `args` parameter in :func:`torch.onnx.export`.
        training: Same as the `training` parameter in :func:`torch.onnx.export`.
        opset_version: Same as the `opset_version` parameter in :func:`torch.onnx.export`.

    Returns:
        The JIT graph and a list of unconvertible ops in the format of "domain::op".
    """

    opset_version = opset_version or _constants.ONNX_DEFAULT_OPSET
    GLOBALS.export_onnx_opset_version = opset_version

    try:
        with exporter_context(model, training, verbose=False):
            # Create a mostly clean JIT graph that contains the plain aten and
            # other ops we can check with the symbolic registry.
            # NOTE: We don't want to actually convert any ops to ONNX or run any
            # symbolic functions because there is a higher chance that a pass
            # fails or an unconvertible op messes up the graph during ONNX conversion.
            # This way we can always generate a list just by looking at the names
            # of the ops in the graph.
            args = _decide_input_format(model, args)
            model = _pre_trace_quant_model(model, args)
            graph, _, _, module = _create_jit_graph(model, args)
            _C._jit_pass_inline(graph)
            _C._jit_pass_onnx_remove_inplace_ops_for_onnx(graph, module)
            _C._jit_pass_erase_number_types(graph)
            _C._jit_pass_dce_allow_deleting_nodes_with_side_effects(graph)
    except Exception as e:
        raise errors.OnnxExporterError(
            "Failed to discover unconvertible ops because of errors during the JIT graph "
            "generation process."
        ) from e

    unsupported_ops = []
    for node in graph.nodes():
        domain_op = node.kind()
        if domain_op.startswith("onnx::") or domain_op.startswith("prim::"):
            # We consider onnx and prim ops as supported ops, even though some "prim"
            # ops are not implemented as symbolic functions, because they may be
            # eliminated in the conversion passes. Users may still see errors caused
            # by prim ops even though they don't show up in the list.
            continue
        if not registration.registry.is_registered_op(domain_op, opset_version):
            # We consider all registered ops supported, even though some of them are
            # only partially supported, because there is not yet a good way to check
            # if an op is fully supported.
            # TODO(justinchuby): Create a way to check if an op is fully supported.
            unsupported_ops.append(domain_op)
    return graph, unsupported_ops


@_beartype.beartype
def _setup_trace_module_map(
    model: Union[torch.nn.Module, torch.jit.ScriptModule],
    export_modules_as_functions: Union[bool, Collection[Type[torch.nn.Module]]],
) -> Set[str]:
    def __register_attribute_hook():
        attr_name = "_onnx_attrs"

        def _track_module_attributes_forward_pre_hook(module, input):
            setattr(module, attr_name, _get_module_attributes(module))

        def _track_module_attributes_forward_hook(module, input, output):
            tracing_state = _C._get_tracing_state()
            if not tracing_state:
                return

            graph = tracing_state.graph()
            onnx_attrs = {}
            if hasattr(module, attr_name):
                onnx_attrs = getattr(module, attr_name)
                delattr(module, attr_name)

            _C._jit_pass_onnx_track_scope_attributes(graph, onnx_attrs)

        for m in model.modules():
            m.register_forward_hook(_track_module_attributes_forward_hook)
            m.register_forward_pre_hook(_track_module_attributes_forward_pre_hook)

    def _unqualified_variable_name(qualified_name: str) -> str:
        """
        Parse qualified variable name and return the unqualified version.

        Pure numeric atoms are considered inadequate, so this function will look past them,
        and start from the first non-numeric atom.

        Example:
            >>> _unqualified_variable_name('__main__.Foo.bar')
            'bar'
            >>> _unqualified_variable_name('__main__.Foo.bar.0')
            'bar.0'
        """
        name_atoms = qualified_name.split(".")
        for i, atom in reversed(list(enumerate(name_atoms))):
            if not atom.isnumeric():
                return ".".join(name_atoms[i:])
        return qualified_name

    trace_module_map = {
        _m: torch._C._jit_onnx_create_full_scope_name(
            torch.typename(type(_m)), _unqualified_variable_name(_n)
        )
        for _n, _m in model.named_modules()
    }
    torch.jit._trace._trace_module_map = trace_module_map
    if isinstance(export_modules_as_functions, bool) and export_modules_as_functions:
        module_typenames = {torch.typename(type(module)) for module in trace_module_map}
    elif isinstance(export_modules_as_functions, set) and export_modules_as_functions:

        def _find_typename(v):
            if isinstance(v, type):
                return torch.typename(v)
            else:
                raise RuntimeError(
                    "Only type of the `nn.Module` should be "
                    "passed in the set for argument `export_modules_as_functions`. "
                    "Got `%s`." % (type(v).__name__)
                )

        module_typenames = {_find_typename(v) for v in export_modules_as_functions}
    else:
        module_typenames = set()

    if module_typenames:
        __register_attribute_hook()

    return module_typenames


@_beartype.beartype
def _reset_trace_module_map():
    torch.jit._trace._trace_module_map = None
    _C._jit_pass_onnx_clear_scope_records()


@_beartype.beartype
def _get_module_attributes(module):

    annotations = typing.get_type_hints(type(module))
    base_m_annotations = typing.get_type_hints(torch.nn.Module)
    [annotations.pop(k, None) for k in base_m_annotations]
    return {k: getattr(module, k) for k in annotations}


@_beartype.beartype
def _export(
    model,
    args,
    f,
    export_params=True,
    verbose=False,
    training=_C_onnx.TrainingMode.EVAL,
    input_names=None,
    output_names=None,
    operator_export_type=_C_onnx.OperatorExportTypes.ONNX,
    export_type=None,
    opset_version=None,
    do_constant_folding=True,
    dynamic_axes=None,
    keep_initializers_as_inputs=None,
    fixed_batch_size=False,
    custom_opsets=None,
    add_node_names=True,
    onnx_shape_inference=True,
    export_modules_as_functions=False,
):
    assert GLOBALS.in_onnx_export is False

    if export_type is None:
        export_type = _exporter_states.ExportTypes.PROTOBUF_FILE

    if isinstance(model, torch.nn.DataParallel):
        raise ValueError(
            "torch.nn.DataParallel is not supported by ONNX "
            "exporter, please use 'attribute' module to "
            "unwrap model from torch.nn.DataParallel. Try "
            "torch.onnx.export(model.module, ...)"
        )

    GLOBALS.onnx_shape_inference = onnx_shape_inference

    if opset_version is None:
        opset_version = _constants.ONNX_DEFAULT_OPSET

    if export_modules_as_functions and opset_version < 15:
        raise ValueError(
            "`export_modules_as_functions` is not supported for `opset_version` < 15."
            "This is because `opset_version` < 15 implies IR version < 8, which means "
            "no local function support. "
        )
    if not operator_export_type:
        if _C_onnx._CAFFE2_ATEN_FALLBACK:
            operator_export_type = _C_onnx.OperatorExportTypes.ONNX_ATEN_FALLBACK
        else:
            operator_export_type = _C_onnx.OperatorExportTypes.ONNX

    # By default, training=TrainingMode.EVAL,
    # which is good because running a model in training mode could result in
    # internal buffers getting updated, dropout getting applied, etc.
    # If you really know what you're doing, you can turn
    # training=TrainingMode.TRAINING or training=TrainingMode.PRESERVE,
    # (to preserve whatever the original training mode was.)
    GLOBALS.export_onnx_opset_version = opset_version
    GLOBALS.operator_export_type = operator_export_type

    try:
        GLOBALS.in_onnx_export = True

        module_typenames_to_export_as_functions: Set[str] = set()
        if isinstance(model, (torch.nn.Module, torch.jit.ScriptModule)):
            module_typenames_to_export_as_functions = _setup_trace_module_map(
                model, export_modules_as_functions
            )

        with exporter_context(model, training, verbose):
            val_keep_init_as_ip = _decide_keep_init_as_input(
                keep_initializers_as_inputs,
                operator_export_type,
                opset_version,
            )
            val_add_node_names = _decide_add_node_names(
                add_node_names, operator_export_type
            )
            val_do_constant_folding = _decide_constant_folding(
                do_constant_folding, operator_export_type, training
            )
            # Normally f can be a file-like object, but for large models, the external data format requires a
            # valid `model_file_location`. Code in export.cpp will enforce this.
            if isinstance(f, str):
                model_file_location = f
            else:
                model_file_location = ""
            args = _decide_input_format(model, args)
            if dynamic_axes is None:
                dynamic_axes = {}
            _validate_dynamic_axes(dynamic_axes, model, input_names, output_names)

            graph, params_dict, torch_out = _model_to_graph(
                model,
                args,
                verbose,
                input_names,
                output_names,
                operator_export_type,
                val_do_constant_folding,
                fixed_batch_size=fixed_batch_size,
                training=training,
                dynamic_axes=dynamic_axes,
            )

            # TODO: Don't allocate a in-memory string for the protobuf
            defer_weight_export = (
                export_type is not _exporter_states.ExportTypes.PROTOBUF_FILE
            )
            if custom_opsets is None:
                custom_opsets = {}

            _C._jit_pass_dce_allow_deleting_nodes_with_side_effects(graph)
            node_attr_to_name = {}  # type: ignore[var-annotated]
            if module_typenames_to_export_as_functions:
                # NOTE: cannot call DCE after this pass. DCE will remove function definition nodes.
                node_attr_to_name = _C._jit_pass_onnx_function_extraction(
                    graph,
                    module_typenames_to_export_as_functions,
                    list(params_dict.keys()),
                )
            params_dict = _C._jit_pass_onnx_deduplicate_initializers(  # type: ignore[assignment]
                graph, params_dict, getattr(model, "training", False)  # type: ignore[arg-type]
            )
            _C._jit_pass_onnx_assign_scoped_names_for_node_and_value(graph)
            if export_params:
                (
                    proto,
                    export_map,
                    val_use_external_data_format,
                    node_names,
                ) = graph._export_onnx(  # type: ignore[attr-defined]
                    params_dict,
                    opset_version,
                    dynamic_axes,
                    defer_weight_export,
                    operator_export_type,
                    not verbose,
                    val_keep_init_as_ip,
                    custom_opsets,
                    val_add_node_names,
                    model_file_location,
                    node_attr_to_name,
                )
            else:
                (
                    proto,
                    export_map,
                    val_use_external_data_format,
                    node_names,
                ) = graph._export_onnx(  # type: ignore[attr-defined]
                    {},
                    opset_version,
                    dynamic_axes,
                    False,
                    operator_export_type,
                    not verbose,
                    val_keep_init_as_ip,
                    custom_opsets,
                    val_add_node_names,
                    model_file_location,
                    node_attr_to_name,
                )
            if verbose:
                torch.onnx.log("Exported graph: ", graph)
            if export_type == _exporter_states.ExportTypes.PROTOBUF_FILE:
                assert len(export_map) == 0
                with torch.serialization._open_file_like(f, "wb") as opened_file:
                    opened_file.write(proto)
            elif export_type in [
                _exporter_states.ExportTypes.ZIP_ARCHIVE,
                _exporter_states.ExportTypes.COMPRESSED_ZIP_ARCHIVE,
            ]:
                compression = (
                    zipfile.ZIP_DEFLATED
                    if export_type
                    == _exporter_states.ExportTypes.COMPRESSED_ZIP_ARCHIVE
                    else zipfile.ZIP_STORED
                )
                with zipfile.ZipFile(f, "w", compression=compression) as z:
                    z.writestr(_constants.ONNX_ARCHIVE_MODEL_PROTO_NAME, proto)
                    for k, v in export_map.items():
                        z.writestr(k, v)
            elif export_type == _exporter_states.ExportTypes.DIRECTORY:
                if os.path.exists(f):
                    assert os.path.isdir(f)
                else:
                    os.makedirs(f)

                model_proto_file = os.path.join(
                    f, _constants.ONNX_ARCHIVE_MODEL_PROTO_NAME
                )
                with torch.serialization._open_file_like(
                    model_proto_file, "wb"
                ) as opened_file:
                    opened_file.write(proto)

                for k, v in export_map.items():
                    weight_proto_file = os.path.join(f, k)
                    with torch.serialization._open_file_like(
                        weight_proto_file, "wb"
                    ) as opened_file:
                        opened_file.write(v)
            else:
                raise RuntimeError("Unknown export type")

            # The ONNX checker only works for ONNX graph. So if the operator_export_type is not ONNX,
            # we can skip this check.
            # If large model format export is enabled, proto will only contain data location instead of
            # raw data and _check_onnx_proto() will fail because it can only handle the raw ONNX proto
            # string in memory.
            if (operator_export_type is _C_onnx.OperatorExportTypes.ONNX) and (
                not val_use_external_data_format
            ):
                try:
                    _C._check_onnx_proto(proto, full_check=True)
                except RuntimeError as e:
                    raise errors.CheckerError(e)
    finally:
        assert GLOBALS.in_onnx_export
        GLOBALS.in_onnx_export = False
        _reset_trace_module_map()

    return torch_out


@_beartype.beartype
def _apply_friendly_debug_names(graph, params):
    for n in graph.nodes():
        for v in n.inputs():
            old_name = v.debugName()
            if old_name != str(v.unique()):
                continue
            new_name = f"{n.kind()}_{v.unique()}"
            v.setDebugName(new_name)
            if old_name in params:
                params[new_name] = params.pop(old_name)


@_beartype.beartype
def _set_input_and_output_names(graph, input_names, output_names):
    @_beartype.beartype
    def set_names(node_list, name_list, descriptor):
        if name_list is None:
            return
        if len(name_list) > len(node_list):
            raise RuntimeError(
                "number of %s names provided (%d) exceeded number of %ss (%d)"
                % (descriptor, len(name_list), descriptor, len(node_list))
            )

        # Mark if the output node DebugName is set before.
        output_node_set = set()
        for i, (name, node) in enumerate(zip(name_list, node_list)):
            # Duplicated output node, insert onnx::Identity to avoid setting the same DebugName after setDebugName().
            if descriptor == "output":
                if node in output_node_set:
                    identity_node = graph.create("onnx::Identity")
                    identity_node.insertAfter(node.node())
                    identity_node.addInput(node)
                    identity_node.output().setType(node.type())
                    graph.return_node().replaceInput(i, identity_node.output())
                    node = identity_node.output()
                output_node_set.add(node)

            if node.debugName() != name:
                node.setDebugName(name)

    set_names(list(graph.inputs()), input_names, "input")
    set_names(list(graph.outputs()), output_names, "output")


@_beartype.beartype
def _run_symbolic_method(g, op_name, symbolic_fn, args):
    r"""
    This trampoline function gets invoked for every symbolic method
    call from C++.
    """
    try:
        return symbolic_fn(g, *args)
    except TypeError as e:
        # Handle the specific case where we didn't successfully dispatch
        # to symbolic_fn.  Otherwise, the backtrace will have the clues
        # you need.
        e.args = (f"{e.args[0]} (occurred when translating {op_name})",)
        raise


@_beartype.beartype
def _add_block(node: _C.Node) -> _C.Block:
    return node.addBlock()


@_beartype.beartype
def _add_input_to_block(block: _C.Block):
    return block.addInputToBlock()  # type: ignore[attr-defined]


@_beartype.beartype
def _add_output_to_block(block: _C.Block, value: _C.Value) -> int:
    return block.registerOutput(value)


@_beartype.beartype
def _should_aten_fallback(
    name: str,
    opset_version: int,
    operator_export_type: _C_onnx.OperatorExportTypes,
):
    is_exportable_aten_op = registration.registry.is_registered_op(name, opset_version)
    is_onnx_aten_export = operator_export_type == _C_onnx.OperatorExportTypes.ONNX_ATEN
    is_aten_fallback_export = (
        operator_export_type == _C_onnx.OperatorExportTypes.ONNX_ATEN_FALLBACK
    )
    return is_onnx_aten_export or (
        not is_exportable_aten_op and is_aten_fallback_export
    )


@_beartype.beartype
def _need_symbolic_context(symbolic_fn: Callable) -> bool:
    """Checks if the first argument to symbolic_fn is annotated as type `torch.onnx.SymbolicContext`."""
    params = tuple(inspect.signature(symbolic_fn).parameters.values())
    # When the annotation is postpone-evaluated, the annotation is a string
    # and not a type. We need to use get_type_hints to get the real type.
    if not params:
        return False
    first_param_name = params[0].name
    type_hints = typing.get_type_hints(symbolic_fn)
    if first_param_name not in type_hints:
        return False
    param_type = type_hints[first_param_name]
    return issubclass(param_type, _exporter_states.SymbolicContext)


@_beartype.beartype
def _symbolic_context_handler(symbolic_fn: Callable) -> Callable:
    """Decorator that provides the symbolic context to the symbolic function if needed."""
    if _need_symbolic_context(symbolic_fn):

        # TODO(justinchuby): Update the module name of GraphContext when it is public
        warnings.warn(
            "The first argument to symbolic functions is deprecated in 1.13 and will be "
            "removed in the future. Please annotate treat the first argument (g) as GraphContext "
            "and use context information from the object instead.",
            category=FutureWarning,
        )

        def wrapper(graph_context: jit_utils.GraphContext, *args, **kwargs):
            symbolic_context = _exporter_states.SymbolicContext(
                params_dict=graph_context.params_dict,
                env=graph_context.env,
                cur_node=graph_context.original_node,
                onnx_block=graph_context.block,
            )
            return symbolic_fn(symbolic_context, graph_context, *args, **kwargs)

        return wrapper
    return symbolic_fn


@_beartype.beartype
def _get_aten_op_overload_name(n: _C.Node) -> str:

    # Returns `overload_name` attribute to ATen ops on non-Caffe2 builds
    schema = n.schema()
    if not schema.startswith("aten::") or symbolic_helper.is_caffe2_aten_fallback():
        return ""
    return _C.parse_schema(schema).overload_name


@_beartype.beartype
def _run_symbolic_function(
    graph: _C.Graph,
    block: _C.Block,
    node: _C.Node,
    inputs: Any,
    env: Dict[_C.Value, _C.Value],
    operator_export_type=_C_onnx.OperatorExportTypes.ONNX,
) -> Optional[Union[_C.Value, Sequence[Optional[_C.Value]]]]:
    """Runs a symbolic function.

    The function is used in C++ to export the node to ONNX.

    Returns:
        A single or a tuple of Values.
        None when the node gets cloned as is into the new graph.
    """

    opset_version = GLOBALS.export_onnx_opset_version

    # See Note [Export inplace]
    # TODO(justinchuby): We may not need this since there is a pass handling in place ops
    # We should also remove the inplace ops from the symbolic registry
    node_kind = node.kind()
    if node_kind.endswith("_"):
        # Treat relu_ -> relu; add_ -> add etc.
        ns_op_name = node_kind[:-1]
    else:
        ns_op_name = node_kind

    namespace, op_name = ns_op_name.split("::")

    graph_context = jit_utils.GraphContext(
        graph=graph,
        block=block,
        opset=opset_version,
        original_node=node,
        params_dict=_params_dict,
        env=env,
    )

    try:
        # Caffe2-specific: Quantized op symbolics are registered for opset 9 only.
        if symbolic_helper.is_caffe2_aten_fallback() and opset_version == 9:
            symbolic_caffe2.register_quantized_ops("caffe2", opset_version)

        if namespace == "quantized" and symbolic_helper.is_caffe2_aten_fallback():
            domain = "caffe2"
        else:
            domain = namespace
        symbolic_function_name = f"{domain}::{op_name}"

        if registration.registry.is_registered_op(
            symbolic_function_name, opset_version
        ):
            attrs = {
                k: symbolic_helper._node_get(node, k) for k in node.attributeNames()
            }
            return dispatch.symbolics(symbolic_function_name)(
                graph_context, *inputs, **attrs
            )

        attrs = {
            k + "_" + node.kindOf(k)[0]: symbolic_helper._node_get(node, k)
            for k in node.attributeNames()
        }
        if namespace == "onnx":
            # Clone node to trigger ONNX shape inference
            return graph_context.op(op_name, *inputs, **attrs, outputs=node.outputsSize())  # type: ignore[attr-defined]

        if _should_aten_fallback(ns_op_name, opset_version, operator_export_type):
            # Direct ATen export requested
            outputs = node.outputsSize()
            attrs["outputs"] = outputs
            # `overload_name` is set for non-Caffe2 builds only
            return graph_context.at(
                op_name,
                *inputs,
                overload_name=_get_aten_op_overload_name(node),
                **attrs,
            )

        raise errors.UnsupportedOperatorError(
            symbolic_function_name,
            opset_version,
            None,
        )

    except RuntimeError:
        if operator_export_type == _C_onnx.OperatorExportTypes.ONNX_FALLTHROUGH:
            return None
        elif (
            operator_export_type == _C_onnx.OperatorExportTypes.ONNX_ATEN_FALLBACK
            and not symbolic_helper.is_caffe2_aten_fallback()
        ):
            # Emit ATen op for non-Caffe2 builds when `operator_export_type==ONNX_ATEN_FALLBACK`
            attrs = {
                k + "_" + node.kindOf(k)[0]: symbolic_helper._node_get(node, k)
                for k in node.attributeNames()
            }
            return graph_context.at(
                op_name,
                *inputs,
                overload_name=_get_aten_op_overload_name(node),
                **attrs,
            )
        raise
    except TypeError as e:
        # Handle the specific case where we didn't successfully dispatch.
        # Otherwise, the backtrace will have the clues you need.
        e.args = (f"{e.args[0]} \n(Occurred when translating {op_name}).",)
        raise


@_beartype.beartype
def _verify_custom_op_name(symbolic_name: str):
    if not re.match(r"^[a-zA-Z0-9-_]+::[a-zA-Z-_]+[a-zA-Z0-9-_]*$", symbolic_name):
        raise errors.OnnxExporterError(
            f"Failed to register operator {symbolic_name}. "
            "The symbolic name must match the format domain::name, "
            "and should start with a letter and contain only "
            "alphanumerical characters"
        )

    ns, _ = symbolic_name.split("::")
    if ns == "onnx":
        raise ValueError(
            f"Failed to register operator {symbolic_name}. {ns} domain cannot be modified."
        )


@_beartype.beartype
def register_custom_op_symbolic(
    symbolic_name: str, symbolic_fn: Callable, opset_version: int
):
    """Registers a symbolic function for a custom operator.

    When the user registers symbolic for custom/contrib ops,
    it is highly recommended to add shape inference for that operator via setType API,
    otherwise the exported graph may have incorrect shape inference in some extreme cases.
    An example of setType is `test_aten_embedding_2` in `test_operators.py`.

    See "Custom Operators" in the module documentation for an example usage.

    Args:
        symbolic_name (str): The name of the custom operator in "<domain>::<op>"
            format.
        symbolic_fn (Callable): A function that takes in the ONNX graph and
            the input arguments to the current operator, and returns new
            operator nodes to add to the graph.
        opset_version (int): The ONNX opset version in which to register.
    """
    if symbolic_name.startswith("::"):
        symbolic_name = f"aten{symbolic_name}"

    _verify_custom_op_name(symbolic_name)

    registration.custom_onnx_symbolic(
        symbolic_name,
        opset_version,
        decorate=[
            _symbolic_context_handler,
        ],
    )(symbolic_fn)


@_beartype.beartype
def unregister_custom_op_symbolic(symbolic_name: str, opset_version: int):
    """Unregisters ``symbolic_name``.

    See "Custom Operators" in the module documentation for an example usage.

    Args:
        symbolic_name (str): The name of the custom operator in "<domain>::<op>"
            format.
        opset_version (int): The ONNX opset version in which to unregister.
    """
    if symbolic_name.startswith("::"):
        symbolic_name = f"aten{symbolic_name}"

    _verify_custom_op_name(symbolic_name)

    registration.registry.unregister(symbolic_name, opset_version)


@_beartype.beartype
def _validate_dynamic_axes(dynamic_axes, model, input_names, output_names):
    """Ensures dynamic axes argument is follows the expected format."""
    if len(dynamic_axes) == 0:
        return

    if hasattr(model, "graph"):
        # Extracting set of valid input/output names that shall be used for dynamic_axes
        if (input_names is None) or len(input_names) == 0:
            input_names = [x.debugName() for x in model.graph.inputs()]
        if (output_names is None) or len(output_names) == 0:
            output_names = [y.debugName() for y in model.graph.outputs()]

    valid_names = set((input_names or []) + (output_names or []))

    # If dynamic axes are provided as a list rather than dictionary, they should
    # first get converted to a dictionary in expected format. If desired axes names
    # are not provided for dynamic axes, automatic names shall be generated for
    # provided dynamic axes of specified input/output
    for key, value in dynamic_axes.items():
        if key not in valid_names:
            warnings.warn(
                f"Provided key {key} for dynamic axes is not a valid input/output name"
            )
        if isinstance(value, list):
            warnings.warn(
                "No names were found for specified dynamic axes of provided input."
                f"Automatically generated names will be applied to each dynamic axes of input {key}"
            )

            value_dict = {}
            for i, x in enumerate(value):
                if not isinstance(x, int):
                    raise ValueError(
                        "The type of axis index is expected to be an integer"
                    )
                if x in value_dict:
                    warnings.warn(
                        f"Duplicate dynamic axis index {x} was provided for input {key}."
                    )
                else:
                    value_dict[x] = str(key) + "_dynamic_axes_" + str(i + 1)
            dynamic_axes[key] = value_dict<|MERGE_RESOLUTION|>--- conflicted
+++ resolved
@@ -45,11 +45,13 @@
     symbolic_helper,
 )
 from torch.onnx._globals import GLOBALS
-<<<<<<< HEAD
-from torch.onnx._internal import _beartype, dispatch, jit_utils, registration
-=======
-from torch.onnx._internal import _beartype, diagnostics, jit_utils, registration
->>>>>>> d401732b
+from torch.onnx._internal import (
+    _beartype,
+    diagnostics,
+    dispatch,
+    jit_utils,
+    registration,
+)
 
 __all__ = [
     "is_in_onnx_export",
